dist: xenial
sudo: required
language: python
python:
  - "3.6"
before_install:
<<<<<<< HEAD
  - wget https://nodejs.org/dist/v10.10.0/node-v10.10.0-linux-x64.tar.xz
  - tar xf node-v10.10.0-linux-x64.tar.xz
  - sudo mv node-v10.10.0-linux-x64 /usr/local/node
=======
  - wget https://nodejs.org/dist/v10.12.0/node-v10.12.0-linux-x64.tar.xz
  - tar xf node-v10.12.0-linux-x64.tar.xz
  - sudo mv node-v10.12.0-linux-x64 /usr/local/node
>>>>>>> 14fac162
  - export PATH=/usr/local/node/bin:$PATH
install:
  - make
  - make easy-install
  - export PATH=$HOME/.nni/bin:$PATH
before_script:
  - cd test/naive
script:
  - python3 run.py<|MERGE_RESOLUTION|>--- conflicted
+++ resolved
@@ -4,15 +4,9 @@
 python:
   - "3.6"
 before_install:
-<<<<<<< HEAD
-  - wget https://nodejs.org/dist/v10.10.0/node-v10.10.0-linux-x64.tar.xz
-  - tar xf node-v10.10.0-linux-x64.tar.xz
-  - sudo mv node-v10.10.0-linux-x64 /usr/local/node
-=======
   - wget https://nodejs.org/dist/v10.12.0/node-v10.12.0-linux-x64.tar.xz
   - tar xf node-v10.12.0-linux-x64.tar.xz
   - sudo mv node-v10.12.0-linux-x64 /usr/local/node
->>>>>>> 14fac162
   - export PATH=/usr/local/node/bin:$PATH
 install:
   - make

--- conflicted
+++ resolved
@@ -2,19 +2,11 @@
 
 -f https://download.pytorch.org/whl/torch_stable.html
 tensorflow
-<<<<<<< HEAD
-torch >= 1.6+cpu, != 1.7+cpu -f https://download.pytorch.org/whl/torch_stable.html
-torchvision >= 0.8+cpu -f https://download.pytorch.org/whl/torch_stable.html
-pytorch-lightning
-=======
-
-# PyTorch 1.7 has compatibility issue with model compression.
-# Check for MacOS because this file is used on all platforms.
 torch == 1.6.0+cpu ; sys_platform != "darwin"
 torch == 1.6.0 ; sys_platform == "darwin"
 torchvision == 0.7.0+cpu ; sys_platform != "darwin"
 torchvision == 0.7.0 ; sys_platform == "darwin"
->>>>>>> 137830df
+pytorch-lightning
 onnx
 peewee
 graphviz
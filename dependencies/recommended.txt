--- conflicted
+++ resolved
@@ -4,20 +4,12 @@
 tensorflow == 2.5.0
 keras == 2.4.3
 tensorboard == 2.5.0
-<<<<<<< HEAD
 torch == 1.10.0+cpu ; sys_platform != "darwin"
 torch == 1.10.0 ; sys_platform == "darwin"
 torchvision == 0.11.1+cpu ; sys_platform != "darwin"
 torchvision == 0.11.1 ; sys_platform == "darwin"
 pytorch-lightning >= 1.5.0
-=======
-torch == 1.9.0+cpu ; sys_platform != "darwin"
-torch == 1.9.0 ; sys_platform == "darwin"
-torchvision == 0.10.0+cpu ; sys_platform != "darwin"
-torchvision == 0.10.0 ; sys_platform == "darwin"
-pytorch-lightning >= 1.5
 torchmetrics
->>>>>>> 40fc4667
 onnx
 peewee
 graphviz

--- conflicted
+++ resolved
@@ -4,11 +4,7 @@
 tensorflow
 torch == 1.13.1+cu117
 torchvision == 0.14.1+cu117
-<<<<<<< HEAD
-pytorch-lightning >= 1.6.1, < 2
-=======
 pytorch-lightning >= 1.6.1, < 2.0
->>>>>>> 1f6aedc4
 
 # for full-test-compression 
 -f https://download.openmmlab.com/mmcv/dist/cu117/torch1.13/index.html

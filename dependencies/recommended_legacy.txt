-f https://download.pytorch.org/whl/torch_stable.html
torch == 1.9.1+cpu
torchvision == 0.10.1+cpu

<<<<<<< HEAD
# It will install pytorch-lightning 0.8.x and unit tests won't work.
# Latest version has conflict with tensorboard and tensorflow 1.x.
pytorch-lightning < 2
=======
pytorch-lightning == 1.5
>>>>>>> 13028280
torchmetrics

lightgbm
onnx
onnxsim
onnxruntime
peewee
graphviz
gym < 0.23
tianshou >= 0.4.1, < 0.4.9
matplotlib
timm >= 0.5.4

keras
tensorflow == 2.3
protobuf <= 3.20.1<|MERGE_RESOLUTION|>--- conflicted
+++ resolved
@@ -2,13 +2,7 @@
 torch == 1.9.1+cpu
 torchvision == 0.10.1+cpu
 
-<<<<<<< HEAD
-# It will install pytorch-lightning 0.8.x and unit tests won't work.
-# Latest version has conflict with tensorboard and tensorflow 1.x.
-pytorch-lightning < 2
-=======
 pytorch-lightning == 1.5
->>>>>>> 13028280
 torchmetrics
 
 lightgbm

--- conflicted
+++ resolved
@@ -112,26 +112,6 @@
     model = Mnist()
     model.to(device)
 
-<<<<<<< HEAD
-=======
-    '''you can change this to LevelPruner to implement it
-    pruner = LevelPruner(configure_list)
-    '''
-    configure_list = [{
-        'initial_sparsity': 0,
-        'final_sparsity': 0.8,
-        'start_epoch': 0,
-        'end_epoch': 10,
-        'frequency': 1,
-        'op_types': ['default']
-    }]
-
-    pruner = AGP_Pruner(model, configure_list)
-    model = pruner.compress()
-    # you can also use compress(model) method
-    # like that pruner.compress(model)
-
->>>>>>> db19946d
     optimizer = torch.optim.SGD(model.parameters(), lr=0.01, momentum=0.5)
 
     pruner, epoch_num = apply_pruner(pruner_name, model, optimizer)

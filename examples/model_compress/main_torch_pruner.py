from nni.compression.torch import AGP_Pruner
import torch
import torch.nn.functional as F
from torchvision import datasets, transforms


class Mnist(torch.nn.Module):
    def __init__(self):
        super().__init__()
        self.conv1 = torch.nn.Conv2d(1, 20, 5, 1)
        self.conv2 = torch.nn.Conv2d(20, 50, 5, 1)
        self.fc1 = torch.nn.Linear(4 * 4 * 50, 500)
        self.fc2 = torch.nn.Linear(500, 10)

    def forward(self, x):
        x = F.relu(self.conv1(x))
        x = F.max_pool2d(x, 2, 2)
        x = F.relu(self.conv2(x))
        x = F.max_pool2d(x, 2, 2)
        x = x.view(-1, 4 * 4 * 50)
        x = F.relu(self.fc1(x))
        x = self.fc2(x)
        return F.log_softmax(x, dim=1)


def train(model, device, train_loader, optimizer):
    model.train()
    for batch_idx, (data, target) in enumerate(train_loader):
        data, target = data.to(device), target.to(device)
        optimizer.zero_grad()
        output = model(data)
        loss = F.nll_loss(output, target)
        loss.backward()
        optimizer.step()
        if batch_idx % 100 == 0:
            print('{:2.0f}%  Loss {}'.format(100 * batch_idx / len(train_loader), loss.item()))


def test(model, device, test_loader):
    model.eval()
    test_loss = 0
    correct = 0
    with torch.no_grad():
        for data, target in test_loader:
            data, target = data.to(device), target.to(device)
            output = model(data)
            test_loss += F.nll_loss(output, target, reduction='sum').item()
            pred = output.argmax(dim=1, keepdim=True)
            correct += pred.eq(target.view_as(pred)).sum().item()
    test_loss /= len(test_loader.dataset)

    print('Loss: {}  Accuracy: {}%)\n'.format(
        test_loss, 100 * correct / len(test_loader.dataset)))


def main():
    torch.manual_seed(0)
<<<<<<< HEAD
    device = torch.device("cuda" if torch.cuda.is_available() else "cpu")
=======
    device = torch.device('cuda')
>>>>>>> 24fa4619

    trans = transforms.Compose([transforms.ToTensor(), transforms.Normalize((0.1307,), (0.3081,))])
    train_loader = torch.utils.data.DataLoader(
        datasets.MNIST('data', train=True, download=True, transform=trans),
        batch_size=64, shuffle=True)
    test_loader = torch.utils.data.DataLoader(
        datasets.MNIST('data', train=False, transform=trans),
        batch_size=1000, shuffle=True)

    model = Mnist()
    model = model.to(device)

    '''you can change this to LevelPruner to implement it
    pruner = LevelPruner(configure_list)
    '''
    configure_list = [{
        'initial_sparsity': 0,
        'final_sparsity': 0.8,
        'start_epoch': 0,
        'end_epoch': 10,
        'frequency': 1,
        'op_types': ['default']
    }]

    pruner = AGP_Pruner(model, configure_list)
    model = pruner.compress()
    model = model.to(device)
    optimizer = torch.optim.SGD(model.parameters(), lr=0.01, momentum=0.5)
    for epoch in range(10):
        pruner.update_epoch(epoch)
        print('# Epoch {} #'.format(epoch))
        train(model, device, train_loader, optimizer)
        test(model, device, test_loader)
    pruner.export_model('model.pth', 'mask.pth', 'model.onnx', [1, 1, 28, 28], device)


if __name__ == '__main__':
    main()<|MERGE_RESOLUTION|>--- conflicted
+++ resolved
@@ -55,11 +55,7 @@
 
 def main():
     torch.manual_seed(0)
-<<<<<<< HEAD
     device = torch.device("cuda" if torch.cuda.is_available() else "cpu")
-=======
-    device = torch.device('cuda')
->>>>>>> 24fa4619
 
     trans = transforms.Compose([transforms.ToTensor(), transforms.Normalize((0.1307,), (0.3081,))])
     train_loader = torch.utils.data.DataLoader(

<<<<<<< HEAD
# Automaticlly model architecture search for Reading Comprehension
SQuAD is a competition holded by Stanford. Giving you queries and passages, you need to select answer from passage.

This example shows us how to use Genetic Algorithm to find good model architectures for Reading Comprehension task.

Since attention and recurrent neural network (RNN) module have been proven effective in Reading Comprehension.

We conclude the search space as follow:

1. IDENTITY (Effectively means keep training).
2. INSERT-RNN-LAYER (Inserts a LSTM. Comparing the performance of GRU and LSTM in our experiment, we decided to use LSTM here.)
3. REMOVE-RNN-LAYER
4. INSERT-ATTENTION-LAYER(Inserts a attention layer.)
5. REMOVE-ATTENTION-LAYER
6. ADD-SKIP (Identity between random layers).
7. REMOVE-SKIP (Removes random skip).


![ga-squad-logo](./ga_squad.png)

Also we have another version which time cost is less and performance is better. We will release soon.


# Download data

## Use downloading script

Execute the following command to download needed files
using the downloading script:

```
chmod +x ./download.sh
./download.sh
```

## Download manually

1. download "dev-v1.1.json" and "train-v1.1.json" in https://rajpurkar.github.io/SQuAD-explorer/

```
wget https://rajpurkar.github.io/SQuAD-explorer/dataset/train-v1.1.json
wget https://rajpurkar.github.io/SQuAD-explorer/dataset/dev-v1.1.json
```

2. download "glove.840B.300d.txt" in https://nlp.stanford.edu/projects/glove/

```
wget http://nlp.stanford.edu/data/glove.840B.300d.zip
unzip glove.840B.300d.zip
```

# How to submit this job
```
nnictl create --config ~/nni/examples/trials/ga_squad/config.yaml
```

# Techinal details about the trial	
## How does it works	

The evolution-algorithm based architecture for question answering has two different parts just like any other examples: the trial and the tuner.	

### The trial	
The trial has a lot of different files, functions and classes. Here we will only give most of those files a brief introduction:	

* `attention.py` contains an implementaion for attention mechanism in Tensorflow.	
* `data.py` contains functions for data preprocessing.	
* `evaluate.py` contains the evaluation script.	
* `graph.py` contains the definition of the computation graph.	
* `rnn.py` contains an implementaion for GRU in Tensorflow.	
* `train_model.py` is a wrapper for the whole question answering model.	
 Among those files, `trial.py` and `graph_to_tf.py` is special.	
 `graph_to_tf.py` has a function named as `graph_to_network`, here is its skelton code:	
 ```	
def graph_to_network(input1,	
                     input2,	
                     input1_lengths,	
                     input2_lengths,	
                     graph,	
                     dropout_rate,	
                     is_training,	
                     num_heads=1,	
                     rnn_units=256):	
    topology = graph.is_topology()	
    layers = dict()	
    layers_sequence_lengths = dict()	
    num_units = input1.get_shape().as_list()[-1]	
    layers[0] = input1*tf.sqrt(tf.cast(num_units, tf.float32)) + \	
        positional_encoding(input1, scale=False, zero_pad=False)	
    layers[1] = input2*tf.sqrt(tf.cast(num_units, tf.float32))	
    layers[0] = dropout(layers[0], dropout_rate, is_training)	
    layers[1] = dropout(layers[1], dropout_rate, is_training)	
    layers_sequence_lengths[0] = input1_lengths	
    layers_sequence_lengths[1] = input2_lengths	
    for _, topo_i in enumerate(topology):	
        if topo_i == '|':	
            continue	
        if graph.layers[topo_i].graph_type == LayerType.input.value:	
            # ......	
        elif graph.layers[topo_i].graph_type == LayerType.attention.value:	
            # ......	
        # More layers to handle	
```	
 As we can see, this function is actually a compiler, that converts the internal model DAG configuration (which will be introduced in the `Model configuration format` section) `graph`, to a Tensorflow computation graph.	
 ```	
topology = graph.is_topology()	
```	
 performs topological sorting on the internal graph representation, and the code inside the loop:	
 ```	
for _, topo_i in enumerate(topology):	
```	
 performs actually conversion that maps each layer to a part in Tensorflow computation graph.	

### The tuner	
 The tuner is much more simple than the trial. They actually share the same `graph.py`. Besides, the tuner has a `customer_tuner.py`, the most important class in which is `CustomerTuner`:	
 ```	
class CustomerTuner(Tuner):	
    # ......	
     def generate_parameters(self, parameter_id):	
        """Returns a set of trial graph config, as a serializable object.	
        parameter_id : int	
        """	
        if len(self.population) <= 0:	
            logger.debug("the len of poplution lower than zero.")	
            raise Exception('The population is empty')	
        pos = -1	
        for i in range(len(self.population)):	
            if self.population[i].result == None:	
                pos = i	
                break	
        if pos != -1:	
            indiv = copy.deepcopy(self.population[pos])	
            self.population.pop(pos)	
            temp = json.loads(graph_dumps(indiv.config))	
        else:	
            random.shuffle(self.population)	
            if self.population[0].result > self.population[1].result:	
                self.population[0] = self.population[1]	
            indiv = copy.deepcopy(self.population[0])	
            self.population.pop(1)	
            indiv.mutation()	
            graph = indiv.config	
            temp =  json.loads(graph_dumps(graph))	
    	
    # ......	
```	
 As we can see, the overloaded method `generate_parameters` implements a pretty naive mutation algorithm. The code lines:	
 ```	
            if self.population[0].result > self.population[1].result:	
                self.population[0] = self.population[1]	
            indiv = copy.deepcopy(self.population[0])	
```	
 controls the mutation process. It will always take two random individuals in the population, only keeping and mutating the one with better result.	

## Model configuration format	
 Here is an example of the model configuration, which is passed from the tuner to the trial in the architecture search procedure.	
 ```	
{	
    "max_layer_num": 50,	
    "layers": [	
        {	
            "input_size": 0,	
            "type": 3,	
            "output_size": 1,	
            "input": [],	
            "size": "x",	
            "output": [4, 5],	
            "is_delete": false	
        },	
        {	
            "input_size": 0,	
            "type": 3,	
            "output_size": 1,	
            "input": [],	
            "size": "y",	
            "output": [4, 5],	
            "is_delete": false	
        },	
        {	
            "input_size": 1,	
            "type": 4,	
            "output_size": 0,	
            "input": [6],	
            "size": "x",	
            "output": [],	
            "is_delete": false	
        },	
        {	
            "input_size": 1,	
            "type": 4,	
            "output_size": 0,	
            "input": [5],	
            "size": "y",	
            "output": [],	
            "is_delete": false	
        },	
        {"Comment": "More layers will be here for actual graphs."}	
    ]	
}	
```	

Every model configuration will has a "layers" section, which is a JSON list of layer definitions. The definition of each layer is also a JSON object, where:	
 
 * `type` is the type of the layer. 0, 1, 2, 3, 4 corresponde to attention, self-attention, RNN, input and output layer respectively.	
 * `size` is the length of the output. "x", "y" corresponde to document length / question length, respectively.	
 * `input_size` is the number of inputs the layer has.	
 * `input` is the indices of layers taken as input of this layer.	
 * `output` is the indices of layers use this layer's output as their input.	
=======
# Automatic Model Architecture Search for Reading Comprehension
This example shows us how to use Genetic Algorithm to find good model architectures for Reading Comprehension task.

## Search Space
Since attention and recurrent neural network (RNN) module have been proven effective in Reading Comprehension.
We conclude the search space as follow:

1. IDENTITY (Effectively means keep training).
2. INSERT-RNN-LAYER (Inserts a LSTM. Comparing the performance of GRU and LSTM in our experiment, we decided to use LSTM here.)
3. REMOVE-RNN-LAYER
4. INSERT-ATTENTION-LAYER(Inserts a attention layer.)
5. REMOVE-ATTENTION-LAYER
6. ADD-SKIP (Identity between random layers).
7. REMOVE-SKIP (Removes random skip).

![ga-squad-logo](./ga_squad.png)

## New version
Also we have another version which time cost is less and performance is better. We will release soon.

# How to run this example?

## Use downloading script to download data

Execute the following command to download needed files
using the downloading script:

```
chmod +x ./download.sh
./download.sh
```

## Download manually

1. download "dev-v1.1.json" and "train-v1.1.json" in https://rajpurkar.github.io/SQuAD-explorer/

```
wget https://rajpurkar.github.io/SQuAD-explorer/dataset/train-v1.1.json
wget https://rajpurkar.github.io/SQuAD-explorer/dataset/dev-v1.1.json
```

2. download "glove.840B.300d.txt" in https://nlp.stanford.edu/projects/glove/

```
wget http://nlp.stanford.edu/data/glove.840B.300d.zip
unzip glove.840B.300d.zip
```

## Update configuration
Modify `nni/examples/trials/ga_squad/config.yaml`, here is the default configuration:

```
authorName: default
experimentName: example_ga_squad
trialConcurrency: 1
maxExecDuration: 1h
maxTrialNum: 1
#choice: local, remote
trainingServicePlatform: local
#choice: true, false
useAnnotation: false
tuner:
  codeDir: ~/nni/examples/tuners/ga_customer_tuner
  classFileName: customer_tuner.py
  className: CustomerTuner
  classArgs:
    optimize_mode: maximize
trial:
  command: python3 trial.py
  codeDir: ~/nni/examples/trials/ga_squad
  gpuNum: 0
```

In the "trial" part, if you want to use GPU to perform the architecture search, change `gpuNum` from `0` to `1`. You need to increase the `maxTrialNum` and `maxExecDuration`, according to how long you want to wait for the search result.

`trialConcurrency` is the number of trials running concurrently, which is the number of GPUs you want to use, if you are setting `gpuNum` to 1.

## submit this job

```
nnictl create --config ~/nni/examples/trials/ga_squad/config.yaml
```

# Techinal details about the trial

## How does it works
The evolution-algorithm based architecture for question answering has two different parts just like any other examples: the trial and the tuner.

### The trial

The trial has a lot of different files, functions and classes. Here we will only give most of those files a brief introduction:

* `attention.py` contains an implementaion for attention mechanism in Tensorflow.
* `data.py` contains functions for data preprocessing.
* `evaluate.py` contains the evaluation script.
* `graph.py` contains the definition of the computation graph.
* `rnn.py` contains an implementaion for GRU in Tensorflow.
* `train_model.py` is a wrapper for the whole question answering model.

Among those files, `trial.py` and `graph_to_tf.py` is special.

`graph_to_tf.py` has a function named as `graph_to_network`, here is its skelton code:

```
def graph_to_network(input1,
                     input2,
                     input1_lengths,
                     input2_lengths,
                     graph,
                     dropout_rate,
                     is_training,
                     num_heads=1,
                     rnn_units=256):
    topology = graph.is_topology()
    layers = dict()
    layers_sequence_lengths = dict()
    num_units = input1.get_shape().as_list()[-1]
    layers[0] = input1*tf.sqrt(tf.cast(num_units, tf.float32)) + \
        positional_encoding(input1, scale=False, zero_pad=False)
    layers[1] = input2*tf.sqrt(tf.cast(num_units, tf.float32))
    layers[0] = dropout(layers[0], dropout_rate, is_training)
    layers[1] = dropout(layers[1], dropout_rate, is_training)
    layers_sequence_lengths[0] = input1_lengths
    layers_sequence_lengths[1] = input2_lengths
    for _, topo_i in enumerate(topology):
        if topo_i == '|':
            continue
        if graph.layers[topo_i].graph_type == LayerType.input.value:
            # ......
        elif graph.layers[topo_i].graph_type == LayerType.attention.value:
            # ......
        # More layers to handle
```

As we can see, this function is actually a compiler, that converts the internal model DAG configuration (which will be introduced in the `Model configuration format` section) `graph`, to a Tensorflow computation graph.

```
topology = graph.is_topology()
```

performs topological sorting on the internal graph representation, and the code inside the loop:

```
for _, topo_i in enumerate(topology):
```

performs actually conversion that maps each layer to a part in Tensorflow computation graph.

### The tuner

The tuner is much more simple than the trial. They actually share the same `graph.py`. Besides, the tuner has a `customer_tuner.py`, the most important class in which is `CustomerTuner`:

```
class CustomerTuner(Tuner):
    # ......

    def generate_parameters(self, parameter_id):
        """Returns a set of trial graph config, as a serializable object.
        parameter_id : int
        """
        if len(self.population) <= 0:
            logger.debug("the len of poplution lower than zero.")
            raise Exception('The population is empty')
        pos = -1
        for i in range(len(self.population)):
            if self.population[i].result == None:
                pos = i
                break
        if pos != -1:
            indiv = copy.deepcopy(self.population[pos])
            self.population.pop(pos)
            temp = json.loads(graph_dumps(indiv.config))
        else:
            random.shuffle(self.population)
            if self.population[0].result > self.population[1].result:
                self.population[0] = self.population[1]
            indiv = copy.deepcopy(self.population[0])
            self.population.pop(1)
            indiv.mutation()
            graph = indiv.config
            temp =  json.loads(graph_dumps(graph))
    
    # ......
```

As we can see, the overloaded method `generate_parameters` implements a pretty naive mutation algorithm. The code lines:

```
            if self.population[0].result > self.population[1].result:
                self.population[0] = self.population[1]
            indiv = copy.deepcopy(self.population[0])
```

controls the mutation process. It will always take two random individuals in the population, only keeping and mutating the one with better result.

## Model configuration format

Here is an example of the model configuration, which is passed from the tuner to the trial in the architecture search procedure.

```
{
    "max_layer_num": 50,
    "layers": [
        {
            "input_size": 0,
            "type": 3,
            "output_size": 1,
            "input": [],
            "size": "x",
            "output": [4, 5],
            "is_delete": false
        },
        {
            "input_size": 0,
            "type": 3,
            "output_size": 1,
            "input": [],
            "size": "y",
            "output": [4, 5],
            "is_delete": false
        },
        {
            "input_size": 1,
            "type": 4,
            "output_size": 0,
            "input": [6],
            "size": "x",
            "output": [],
            "is_delete": false
        },
        {
            "input_size": 1,
            "type": 4,
            "output_size": 0,
            "input": [5],
            "size": "y",
            "output": [],
            "is_delete": false
        },
        {"Comment": "More layers will be here for actual graphs."}
    ]
}
```

Every model configuration will has a "layers" section, which is a JSON list of layer definitions. The definition of each layer is also a JSON object, where:

 * `type` is the type of the layer. 0, 1, 2, 3, 4 corresponde to attention, self-attention, RNN, input and output layer respectively.
 * `size` is the length of the output. "x", "y" corresponde to document length / question length, respectively.
 * `input_size` is the number of inputs the layer has.
 * `input` is the indices of layers taken as input of this layer.
 * `output` is the indices of layers use this layer's output as their input.
>>>>>>> b5cf3a7c
 * `is_delete` means whether the layer is still available.<|MERGE_RESOLUTION|>--- conflicted
+++ resolved
@@ -1,212 +1,3 @@
-<<<<<<< HEAD
-# Automaticlly model architecture search for Reading Comprehension
-SQuAD is a competition holded by Stanford. Giving you queries and passages, you need to select answer from passage.
-
-This example shows us how to use Genetic Algorithm to find good model architectures for Reading Comprehension task.
-
-Since attention and recurrent neural network (RNN) module have been proven effective in Reading Comprehension.
-
-We conclude the search space as follow:
-
-1. IDENTITY (Effectively means keep training).
-2. INSERT-RNN-LAYER (Inserts a LSTM. Comparing the performance of GRU and LSTM in our experiment, we decided to use LSTM here.)
-3. REMOVE-RNN-LAYER
-4. INSERT-ATTENTION-LAYER(Inserts a attention layer.)
-5. REMOVE-ATTENTION-LAYER
-6. ADD-SKIP (Identity between random layers).
-7. REMOVE-SKIP (Removes random skip).
-
-
-![ga-squad-logo](./ga_squad.png)
-
-Also we have another version which time cost is less and performance is better. We will release soon.
-
-
-# Download data
-
-## Use downloading script
-
-Execute the following command to download needed files
-using the downloading script:
-
-```
-chmod +x ./download.sh
-./download.sh
-```
-
-## Download manually
-
-1. download "dev-v1.1.json" and "train-v1.1.json" in https://rajpurkar.github.io/SQuAD-explorer/
-
-```
-wget https://rajpurkar.github.io/SQuAD-explorer/dataset/train-v1.1.json
-wget https://rajpurkar.github.io/SQuAD-explorer/dataset/dev-v1.1.json
-```
-
-2. download "glove.840B.300d.txt" in https://nlp.stanford.edu/projects/glove/
-
-```
-wget http://nlp.stanford.edu/data/glove.840B.300d.zip
-unzip glove.840B.300d.zip
-```
-
-# How to submit this job
-```
-nnictl create --config ~/nni/examples/trials/ga_squad/config.yaml
-```
-
-# Techinal details about the trial	
-## How does it works	
-
-The evolution-algorithm based architecture for question answering has two different parts just like any other examples: the trial and the tuner.	
-
-### The trial	
-The trial has a lot of different files, functions and classes. Here we will only give most of those files a brief introduction:	
-
-* `attention.py` contains an implementaion for attention mechanism in Tensorflow.	
-* `data.py` contains functions for data preprocessing.	
-* `evaluate.py` contains the evaluation script.	
-* `graph.py` contains the definition of the computation graph.	
-* `rnn.py` contains an implementaion for GRU in Tensorflow.	
-* `train_model.py` is a wrapper for the whole question answering model.	
- Among those files, `trial.py` and `graph_to_tf.py` is special.	
- `graph_to_tf.py` has a function named as `graph_to_network`, here is its skelton code:	
- ```	
-def graph_to_network(input1,	
-                     input2,	
-                     input1_lengths,	
-                     input2_lengths,	
-                     graph,	
-                     dropout_rate,	
-                     is_training,	
-                     num_heads=1,	
-                     rnn_units=256):	
-    topology = graph.is_topology()	
-    layers = dict()	
-    layers_sequence_lengths = dict()	
-    num_units = input1.get_shape().as_list()[-1]	
-    layers[0] = input1*tf.sqrt(tf.cast(num_units, tf.float32)) + \	
-        positional_encoding(input1, scale=False, zero_pad=False)	
-    layers[1] = input2*tf.sqrt(tf.cast(num_units, tf.float32))	
-    layers[0] = dropout(layers[0], dropout_rate, is_training)	
-    layers[1] = dropout(layers[1], dropout_rate, is_training)	
-    layers_sequence_lengths[0] = input1_lengths	
-    layers_sequence_lengths[1] = input2_lengths	
-    for _, topo_i in enumerate(topology):	
-        if topo_i == '|':	
-            continue	
-        if graph.layers[topo_i].graph_type == LayerType.input.value:	
-            # ......	
-        elif graph.layers[topo_i].graph_type == LayerType.attention.value:	
-            # ......	
-        # More layers to handle	
-```	
- As we can see, this function is actually a compiler, that converts the internal model DAG configuration (which will be introduced in the `Model configuration format` section) `graph`, to a Tensorflow computation graph.	
- ```	
-topology = graph.is_topology()	
-```	
- performs topological sorting on the internal graph representation, and the code inside the loop:	
- ```	
-for _, topo_i in enumerate(topology):	
-```	
- performs actually conversion that maps each layer to a part in Tensorflow computation graph.	
-
-### The tuner	
- The tuner is much more simple than the trial. They actually share the same `graph.py`. Besides, the tuner has a `customer_tuner.py`, the most important class in which is `CustomerTuner`:	
- ```	
-class CustomerTuner(Tuner):	
-    # ......	
-     def generate_parameters(self, parameter_id):	
-        """Returns a set of trial graph config, as a serializable object.	
-        parameter_id : int	
-        """	
-        if len(self.population) <= 0:	
-            logger.debug("the len of poplution lower than zero.")	
-            raise Exception('The population is empty')	
-        pos = -1	
-        for i in range(len(self.population)):	
-            if self.population[i].result == None:	
-                pos = i	
-                break	
-        if pos != -1:	
-            indiv = copy.deepcopy(self.population[pos])	
-            self.population.pop(pos)	
-            temp = json.loads(graph_dumps(indiv.config))	
-        else:	
-            random.shuffle(self.population)	
-            if self.population[0].result > self.population[1].result:	
-                self.population[0] = self.population[1]	
-            indiv = copy.deepcopy(self.population[0])	
-            self.population.pop(1)	
-            indiv.mutation()	
-            graph = indiv.config	
-            temp =  json.loads(graph_dumps(graph))	
-    	
-    # ......	
-```	
- As we can see, the overloaded method `generate_parameters` implements a pretty naive mutation algorithm. The code lines:	
- ```	
-            if self.population[0].result > self.population[1].result:	
-                self.population[0] = self.population[1]	
-            indiv = copy.deepcopy(self.population[0])	
-```	
- controls the mutation process. It will always take two random individuals in the population, only keeping and mutating the one with better result.	
-
-## Model configuration format	
- Here is an example of the model configuration, which is passed from the tuner to the trial in the architecture search procedure.	
- ```	
-{	
-    "max_layer_num": 50,	
-    "layers": [	
-        {	
-            "input_size": 0,	
-            "type": 3,	
-            "output_size": 1,	
-            "input": [],	
-            "size": "x",	
-            "output": [4, 5],	
-            "is_delete": false	
-        },	
-        {	
-            "input_size": 0,	
-            "type": 3,	
-            "output_size": 1,	
-            "input": [],	
-            "size": "y",	
-            "output": [4, 5],	
-            "is_delete": false	
-        },	
-        {	
-            "input_size": 1,	
-            "type": 4,	
-            "output_size": 0,	
-            "input": [6],	
-            "size": "x",	
-            "output": [],	
-            "is_delete": false	
-        },	
-        {	
-            "input_size": 1,	
-            "type": 4,	
-            "output_size": 0,	
-            "input": [5],	
-            "size": "y",	
-            "output": [],	
-            "is_delete": false	
-        },	
-        {"Comment": "More layers will be here for actual graphs."}	
-    ]	
-}	
-```	
-
-Every model configuration will has a "layers" section, which is a JSON list of layer definitions. The definition of each layer is also a JSON object, where:	
- 
- * `type` is the type of the layer. 0, 1, 2, 3, 4 corresponde to attention, self-attention, RNN, input and output layer respectively.	
- * `size` is the length of the output. "x", "y" corresponde to document length / question length, respectively.	
- * `input_size` is the number of inputs the layer has.	
- * `input` is the indices of layers taken as input of this layer.	
- * `output` is the indices of layers use this layer's output as their input.	
-=======
 # Automatic Model Architecture Search for Reading Comprehension
 This example shows us how to use Genetic Algorithm to find good model architectures for Reading Comprehension task.
 
@@ -458,5 +249,4 @@
  * `input_size` is the number of inputs the layer has.
  * `input` is the indices of layers taken as input of this layer.
  * `output` is the indices of layers use this layer's output as their input.
->>>>>>> b5cf3a7c
  * `is_delete` means whether the layer is still available.
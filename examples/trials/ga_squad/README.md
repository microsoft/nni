--- conflicted
+++ resolved
@@ -1,60 +1,3 @@
-<<<<<<< HEAD
-# Automaticlly model architecture search for Reading Comprehension
-SQuAD is a competition holded by Stanford. Giving you queries and passages, you need to select answer from passage.
-
-This example shows us how to use Genetic Algorithm to find good model architectures for Reading Comprehension task.
-
-Since attention and recurrent neural network (RNN) module have been proven effective in Reading Comprehension.
-
-We conclude the search space as follow:
-
-1. IDENTITY (Effectively means keep training).
-2. INSERT-RNN-LAYER (Inserts a LSTM. Comparing the performance of GRU and LSTM in our experiment, we decided to use LSTM here.)
-3. REMOVE-RNN-LAYER
-4. INSERT-ATTENTION-LAYER(Inserts a attention layer.)
-5. REMOVE-ATTENTION-LAYER
-6. ADD-SKIP (Identity between random layers).
-7. REMOVE-SKIP (Removes random skip).
-
-
-![ga-squad-logo](./ga_squad.png)
-
-Also we have another version which time cost is less and performance is better. We will release soon.
-
-
-# Download data
-
-## Use downloading script
-
-Execute the following command to download needed files
-using the downloading script:
-
-```
-chmod +x ./download.sh
-./download.sh
-```
-
-## Download manually
-
-1. download "dev-v1.1.json" and "train-v1.1.json" in https://rajpurkar.github.io/SQuAD-explorer/
-
-```
-wget https://rajpurkar.github.io/SQuAD-explorer/dataset/train-v1.1.json
-wget https://rajpurkar.github.io/SQuAD-explorer/dataset/dev-v1.1.json
-```
-
-2. download "glove.840B.300d.txt" in https://nlp.stanford.edu/projects/glove/
-
-```
-wget http://nlp.stanford.edu/data/glove.840B.300d.zip
-unzip glove.840B.300d.zip
-```
-
-# How to submit this job
-```
-nnictl create --config ~/nni/examples/trials/ga_squad/config.yaml
-```
-=======
 # Automatic Model Architecture Search for Reading Comprehension
 This example shows us how to use Genetic Algorithm to find good model architectures for Reading Comprehension task.
 
@@ -306,5 +249,4 @@
  * `input_size` is the number of inputs the layer has.
  * `input` is the indices of layers taken as input of this layer.
  * `output` is the indices of layers use this layer's output as their input.
- * `is_delete` means whether the layer is still available.
->>>>>>> cc765b8e
+ * `is_delete` means whether the layer is still available.
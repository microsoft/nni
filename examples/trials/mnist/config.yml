--- conflicted
+++ resolved
@@ -2,13 +2,8 @@
 experimentName: example_mnist
 trialConcurrency: 1
 maxExecDuration: 1h
-<<<<<<< HEAD
-maxTrialNum: 100
-#choice: local, remote
-=======
 maxTrialNum: 10
 #choice: local, remote, pai
->>>>>>> fc5dce86
 trainingServicePlatform: local
 searchSpacePath: search_space.json
 #choice: true, false

--- conflicted
+++ resolved
@@ -1,25 +1,21 @@
-authorName: default
-experimentName: example_auto-gbdt
-trialConcurrency: 1
-maxExecDuration: 10h
-maxTrialNum: 10
-#choice: local, remote, pai
-trainingServicePlatform: local
-searchSpacePath: search_space.json
-#choice: true, false
-useAnnotation: false
-tuner:
-<<<<<<< HEAD
-  #choice: TPE, Random, Anneal, Evolution,
-=======
-  #choice: TPE, Random, Anneal, Evolution, BatchTuner
->>>>>>> 14fac162
-  #SMAC (SMAC should be installed through nnictl)
-  builtinTunerName: TPE
-  classArgs:
-    #choice: maximize, minimize
-    optimize_mode: minimize
-trial:
-  command: python3 main.py
-  codeDir: .
-  gpuNum: 0
+authorName: default
+experimentName: example_auto-gbdt
+trialConcurrency: 1
+maxExecDuration: 10h
+maxTrialNum: 10
+#choice: local, remote, pai
+trainingServicePlatform: local
+searchSpacePath: search_space.json
+#choice: true, false
+useAnnotation: false
+tuner:
+  #choice: TPE, Random, Anneal, Evolution, BatchTuner
+  #SMAC (SMAC should be installed through nnictl)
+  builtinTunerName: TPE
+  classArgs:
+    #choice: maximize, minimize
+    optimize_mode: minimize
+trial:
+  command: python3 main.py
+  codeDir: .
+  gpuNum: 0
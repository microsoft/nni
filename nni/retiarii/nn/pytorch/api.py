--- conflicted
+++ resolved
@@ -4,11 +4,7 @@
 import copy
 import warnings
 from collections import OrderedDict
-<<<<<<< HEAD
 from typing import Any, Callable, List, Union, Dict, Tuple
-=======
-from typing import Any, List, Union, Dict
->>>>>>> 08986c6b
 
 import torch
 import torch.nn as nn

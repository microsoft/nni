import logging
from typing import Any, List

import torch
import torch.nn as nn

from ...utils import add_record, blackbox_module, del_record, uid, version_larger_equal

# NOTE: support pytorch version >= 1.5.0

__all__ = [
    'Module', 'Sequential', 'ModuleList',  # TODO: 'ModuleDict', 'ParameterList', 'ParameterDict',
    'Identity', 'Linear', 'Conv1d', 'Conv2d', 'Conv3d', 'ConvTranspose1d',
    'ConvTranspose2d', 'ConvTranspose3d', 'Threshold', 'ReLU', 'Hardtanh', 'ReLU6',
    'Sigmoid', 'Tanh', 'Softmax', 'Softmax2d', 'LogSoftmax', 'ELU', 'SELU', 'CELU', 'GLU', 'GELU', 'Hardshrink',
    'LeakyReLU', 'LogSigmoid', 'Softplus', 'Softshrink', 'MultiheadAttention', 'PReLU', 'Softsign', 'Softmin',
    'Tanhshrink', 'RReLU', 'AvgPool1d', 'AvgPool2d', 'AvgPool3d', 'MaxPool1d', 'MaxPool2d',
    'MaxPool3d', 'MaxUnpool1d', 'MaxUnpool2d', 'MaxUnpool3d', 'FractionalMaxPool2d', "FractionalMaxPool3d",
    'LPPool1d', 'LPPool2d', 'LocalResponseNorm', 'BatchNorm1d', 'BatchNorm2d', 'BatchNorm3d', 'InstanceNorm1d',
    'InstanceNorm2d', 'InstanceNorm3d', 'LayerNorm', 'GroupNorm', 'SyncBatchNorm',
    'Dropout', 'Dropout2d', 'Dropout3d', 'AlphaDropout', 'FeatureAlphaDropout',
    'ReflectionPad1d', 'ReflectionPad2d', 'ReplicationPad2d', 'ReplicationPad1d', 'ReplicationPad3d',
    'CrossMapLRN2d', 'Embedding', 'EmbeddingBag', 'RNNBase', 'RNN', 'LSTM', 'GRU', 'RNNCellBase', 'RNNCell',
    'LSTMCell', 'GRUCell', 'PixelShuffle', 'Upsample', 'UpsamplingNearest2d', 'UpsamplingBilinear2d',
    'PairwiseDistance', 'AdaptiveMaxPool1d', 'AdaptiveMaxPool2d', 'AdaptiveMaxPool3d', 'AdaptiveAvgPool1d',
    'AdaptiveAvgPool2d', 'AdaptiveAvgPool3d', 'TripletMarginLoss', 'ZeroPad2d', 'ConstantPad1d', 'ConstantPad2d',
    'ConstantPad3d', 'Bilinear', 'CosineSimilarity', 'Unfold', 'Fold',
    'AdaptiveLogSoftmaxWithLoss', 'TransformerEncoder', 'TransformerDecoder',
    'TransformerEncoderLayer', 'TransformerDecoderLayer', 'Transformer',
    'Flatten', 'Hardsigmoid'
]

if version_larger_equal(torch.__version__, '1.6.0'):
    __all__.append('Hardswish')

if version_larger_equal(torch.__version__, '1.7.0'):
    __all__.extend(['Unflatten', 'SiLU', 'TripletMarginWithDistanceLoss'])


<<<<<<< HEAD
=======
class LayerChoice(nn.Module):
    def __init__(self, op_candidates, reduction=None, return_mask=False, key=None):
        super(LayerChoice, self).__init__()
        self.op_candidates = op_candidates
        self.label = key if key is not None else f'layerchoice_{uid()}'
        self.key = self.label  # deprecated, for backward compatibility
        for i, module in enumerate(op_candidates):  # deprecated, for backward compatibility
            self.add_module(str(i), module)
        if reduction or return_mask:
            _logger.warning('input arguments `reduction` and `return_mask` are deprecated!')

    def forward(self, x):
        return x


class InputChoice(nn.Module):
    def __init__(self, n_candidates=None, choose_from=None, n_chosen=1,
                 reduction="sum", return_mask=False, key=None):
        super(InputChoice, self).__init__()
        self.n_candidates = n_candidates
        self.n_chosen = n_chosen
        self.reduction = reduction
        self.label = key if key is not None else f'inputchoice_{uid()}'
        self.key = self.label  # deprecated, for backward compatibility
        if choose_from or return_mask:
            _logger.warning('input arguments `n_candidates`, `choose_from` and `return_mask` are deprecated!')

    def forward(self, candidate_inputs: List[torch.Tensor]) -> torch.Tensor:
        # fake return
        return torch.tensor(candidate_inputs)  # pylint: disable=not-callable


class ValueChoice:
    """
    The instance of this class can only be used as input argument,
    when instantiating a pytorch module.
    TODO: can also be used in training approach
    """

    def __init__(self, candidate_values: List[Any]):
        self.candidate_values = candidate_values


class Placeholder(nn.Module):
    def __init__(self, label, related_info):
        add_record(id(self), related_info)
        self.label = label
        self.related_info = related_info
        super(Placeholder, self).__init__()

    def forward(self, x):
        return x

    def __del__(self):
        del_record(id(self))


class ChosenInputs(nn.Module):
    """
    """

    def __init__(self, chosen: List[int], reduction: str):
        super().__init__()
        self.chosen = chosen
        self.reduction = reduction

    def forward(self, candidate_inputs):
        return self._tensor_reduction(self.reduction, [candidate_inputs[i] for i in self.chosen])

    def _tensor_reduction(self, reduction_type, tensor_list):
        if reduction_type == "none":
            return tensor_list
        if not tensor_list:
            return None  # empty. return None for now
        if len(tensor_list) == 1:
            return tensor_list[0]
        if reduction_type == "sum":
            return sum(tensor_list)
        if reduction_type == "mean":
            return sum(tensor_list) / len(tensor_list)
        if reduction_type == "concat":
            return torch.cat(tensor_list, dim=1)
        raise ValueError("Unrecognized reduction policy: \"{}\"".format(reduction_type))


# the following are pytorch modules


>>>>>>> a0aa12f9
Module = nn.Module


class Sequential(nn.Sequential):
    def __init__(self, *args):
        add_record(id(self), {})
        super(Sequential, self).__init__(*args)

    def __del__(self):
        del_record(id(self))


class ModuleList(nn.ModuleList):
    def __init__(self, *args):
        add_record(id(self), {})
        super(ModuleList, self).__init__(*args)

    def __del__(self):
        del_record(id(self))


Identity = blackbox_module(nn.Identity)
Linear = blackbox_module(nn.Linear)
Conv1d = blackbox_module(nn.Conv1d)
Conv2d = blackbox_module(nn.Conv2d)
Conv3d = blackbox_module(nn.Conv3d)
ConvTranspose1d = blackbox_module(nn.ConvTranspose1d)
ConvTranspose2d = blackbox_module(nn.ConvTranspose2d)
ConvTranspose3d = blackbox_module(nn.ConvTranspose3d)
Threshold = blackbox_module(nn.Threshold)
ReLU = blackbox_module(nn.ReLU)
Hardtanh = blackbox_module(nn.Hardtanh)
ReLU6 = blackbox_module(nn.ReLU6)
Sigmoid = blackbox_module(nn.Sigmoid)
Tanh = blackbox_module(nn.Tanh)
Softmax = blackbox_module(nn.Softmax)
Softmax2d = blackbox_module(nn.Softmax2d)
LogSoftmax = blackbox_module(nn.LogSoftmax)
ELU = blackbox_module(nn.ELU)
SELU = blackbox_module(nn.SELU)
CELU = blackbox_module(nn.CELU)
GLU = blackbox_module(nn.GLU)
GELU = blackbox_module(nn.GELU)
Hardshrink = blackbox_module(nn.Hardshrink)
LeakyReLU = blackbox_module(nn.LeakyReLU)
LogSigmoid = blackbox_module(nn.LogSigmoid)
Softplus = blackbox_module(nn.Softplus)
Softshrink = blackbox_module(nn.Softshrink)
MultiheadAttention = blackbox_module(nn.MultiheadAttention)
PReLU = blackbox_module(nn.PReLU)
Softsign = blackbox_module(nn.Softsign)
Softmin = blackbox_module(nn.Softmin)
Tanhshrink = blackbox_module(nn.Tanhshrink)
RReLU = blackbox_module(nn.RReLU)
AvgPool1d = blackbox_module(nn.AvgPool1d)
AvgPool2d = blackbox_module(nn.AvgPool2d)
AvgPool3d = blackbox_module(nn.AvgPool3d)
MaxPool1d = blackbox_module(nn.MaxPool1d)
MaxPool2d = blackbox_module(nn.MaxPool2d)
MaxPool3d = blackbox_module(nn.MaxPool3d)
MaxUnpool1d = blackbox_module(nn.MaxUnpool1d)
MaxUnpool2d = blackbox_module(nn.MaxUnpool2d)
MaxUnpool3d = blackbox_module(nn.MaxUnpool3d)
FractionalMaxPool2d = blackbox_module(nn.FractionalMaxPool2d)
FractionalMaxPool3d = blackbox_module(nn.FractionalMaxPool3d)
LPPool1d = blackbox_module(nn.LPPool1d)
LPPool2d = blackbox_module(nn.LPPool2d)
LocalResponseNorm = blackbox_module(nn.LocalResponseNorm)
BatchNorm1d = blackbox_module(nn.BatchNorm1d)
BatchNorm2d = blackbox_module(nn.BatchNorm2d)
BatchNorm3d = blackbox_module(nn.BatchNorm3d)
InstanceNorm1d = blackbox_module(nn.InstanceNorm1d)
InstanceNorm2d = blackbox_module(nn.InstanceNorm2d)
InstanceNorm3d = blackbox_module(nn.InstanceNorm3d)
LayerNorm = blackbox_module(nn.LayerNorm)
GroupNorm = blackbox_module(nn.GroupNorm)
SyncBatchNorm = blackbox_module(nn.SyncBatchNorm)
Dropout = blackbox_module(nn.Dropout)
Dropout2d = blackbox_module(nn.Dropout2d)
Dropout3d = blackbox_module(nn.Dropout3d)
AlphaDropout = blackbox_module(nn.AlphaDropout)
FeatureAlphaDropout = blackbox_module(nn.FeatureAlphaDropout)
ReflectionPad1d = blackbox_module(nn.ReflectionPad1d)
ReflectionPad2d = blackbox_module(nn.ReflectionPad2d)
ReplicationPad2d = blackbox_module(nn.ReplicationPad2d)
ReplicationPad1d = blackbox_module(nn.ReplicationPad1d)
ReplicationPad3d = blackbox_module(nn.ReplicationPad3d)
CrossMapLRN2d = blackbox_module(nn.CrossMapLRN2d)
Embedding = blackbox_module(nn.Embedding)
EmbeddingBag = blackbox_module(nn.EmbeddingBag)
RNNBase = blackbox_module(nn.RNNBase)
RNN = blackbox_module(nn.RNN)
LSTM = blackbox_module(nn.LSTM)
GRU = blackbox_module(nn.GRU)
RNNCellBase = blackbox_module(nn.RNNCellBase)
RNNCell = blackbox_module(nn.RNNCell)
LSTMCell = blackbox_module(nn.LSTMCell)
GRUCell = blackbox_module(nn.GRUCell)
PixelShuffle = blackbox_module(nn.PixelShuffle)
Upsample = blackbox_module(nn.Upsample)
UpsamplingNearest2d = blackbox_module(nn.UpsamplingNearest2d)
UpsamplingBilinear2d = blackbox_module(nn.UpsamplingBilinear2d)
PairwiseDistance = blackbox_module(nn.PairwiseDistance)
AdaptiveMaxPool1d = blackbox_module(nn.AdaptiveMaxPool1d)
AdaptiveMaxPool2d = blackbox_module(nn.AdaptiveMaxPool2d)
AdaptiveMaxPool3d = blackbox_module(nn.AdaptiveMaxPool3d)
AdaptiveAvgPool1d = blackbox_module(nn.AdaptiveAvgPool1d)
AdaptiveAvgPool2d = blackbox_module(nn.AdaptiveAvgPool2d)
AdaptiveAvgPool3d = blackbox_module(nn.AdaptiveAvgPool3d)
TripletMarginLoss = blackbox_module(nn.TripletMarginLoss)
ZeroPad2d = blackbox_module(nn.ZeroPad2d)
ConstantPad1d = blackbox_module(nn.ConstantPad1d)
ConstantPad2d = blackbox_module(nn.ConstantPad2d)
ConstantPad3d = blackbox_module(nn.ConstantPad3d)
Bilinear = blackbox_module(nn.Bilinear)
CosineSimilarity = blackbox_module(nn.CosineSimilarity)
Unfold = blackbox_module(nn.Unfold)
Fold = blackbox_module(nn.Fold)
AdaptiveLogSoftmaxWithLoss = blackbox_module(nn.AdaptiveLogSoftmaxWithLoss)
TransformerEncoder = blackbox_module(nn.TransformerEncoder)
TransformerDecoder = blackbox_module(nn.TransformerDecoder)
TransformerEncoderLayer = blackbox_module(nn.TransformerEncoderLayer)
TransformerDecoderLayer = blackbox_module(nn.TransformerDecoderLayer)
Transformer = blackbox_module(nn.Transformer)
Flatten = blackbox_module(nn.Flatten)
Hardsigmoid = blackbox_module(nn.Hardsigmoid)

if version_larger_equal(torch.__version__, '1.6.0'):
    Hardswish = blackbox_module(nn.Hardswish)

if version_larger_equal(torch.__version__, '1.7.0'):
    SiLU = blackbox_module(nn.SiLU)
    Unflatten = blackbox_module(nn.Unflatten)
    TripletMarginWithDistanceLoss = blackbox_module(nn.TripletMarginWithDistanceLoss)<|MERGE_RESOLUTION|>--- conflicted
+++ resolved
@@ -37,97 +37,6 @@
     __all__.extend(['Unflatten', 'SiLU', 'TripletMarginWithDistanceLoss'])
 
 
-<<<<<<< HEAD
-=======
-class LayerChoice(nn.Module):
-    def __init__(self, op_candidates, reduction=None, return_mask=False, key=None):
-        super(LayerChoice, self).__init__()
-        self.op_candidates = op_candidates
-        self.label = key if key is not None else f'layerchoice_{uid()}'
-        self.key = self.label  # deprecated, for backward compatibility
-        for i, module in enumerate(op_candidates):  # deprecated, for backward compatibility
-            self.add_module(str(i), module)
-        if reduction or return_mask:
-            _logger.warning('input arguments `reduction` and `return_mask` are deprecated!')
-
-    def forward(self, x):
-        return x
-
-
-class InputChoice(nn.Module):
-    def __init__(self, n_candidates=None, choose_from=None, n_chosen=1,
-                 reduction="sum", return_mask=False, key=None):
-        super(InputChoice, self).__init__()
-        self.n_candidates = n_candidates
-        self.n_chosen = n_chosen
-        self.reduction = reduction
-        self.label = key if key is not None else f'inputchoice_{uid()}'
-        self.key = self.label  # deprecated, for backward compatibility
-        if choose_from or return_mask:
-            _logger.warning('input arguments `n_candidates`, `choose_from` and `return_mask` are deprecated!')
-
-    def forward(self, candidate_inputs: List[torch.Tensor]) -> torch.Tensor:
-        # fake return
-        return torch.tensor(candidate_inputs)  # pylint: disable=not-callable
-
-
-class ValueChoice:
-    """
-    The instance of this class can only be used as input argument,
-    when instantiating a pytorch module.
-    TODO: can also be used in training approach
-    """
-
-    def __init__(self, candidate_values: List[Any]):
-        self.candidate_values = candidate_values
-
-
-class Placeholder(nn.Module):
-    def __init__(self, label, related_info):
-        add_record(id(self), related_info)
-        self.label = label
-        self.related_info = related_info
-        super(Placeholder, self).__init__()
-
-    def forward(self, x):
-        return x
-
-    def __del__(self):
-        del_record(id(self))
-
-
-class ChosenInputs(nn.Module):
-    """
-    """
-
-    def __init__(self, chosen: List[int], reduction: str):
-        super().__init__()
-        self.chosen = chosen
-        self.reduction = reduction
-
-    def forward(self, candidate_inputs):
-        return self._tensor_reduction(self.reduction, [candidate_inputs[i] for i in self.chosen])
-
-    def _tensor_reduction(self, reduction_type, tensor_list):
-        if reduction_type == "none":
-            return tensor_list
-        if not tensor_list:
-            return None  # empty. return None for now
-        if len(tensor_list) == 1:
-            return tensor_list[0]
-        if reduction_type == "sum":
-            return sum(tensor_list)
-        if reduction_type == "mean":
-            return sum(tensor_list) / len(tensor_list)
-        if reduction_type == "concat":
-            return torch.cat(tensor_list, dim=1)
-        raise ValueError("Unrecognized reduction policy: \"{}\"".format(reduction_type))
-
-
-# the following are pytorch modules
-
-
->>>>>>> a0aa12f9
 Module = nn.Module
 
 

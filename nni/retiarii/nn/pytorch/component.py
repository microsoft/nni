--- conflicted
+++ resolved
@@ -6,15 +6,9 @@
 import torch
 import torch.nn as nn
 
-<<<<<<< HEAD
-from nni.retiarii.utils import NoContextError
+from nni.retiarii.utils import NoContextError, STATE_DICT_PY_MAPPING_PARTIAL
 
 from .api import LayerChoice, ValueChoice, ValueChoiceX
-=======
-from nni.retiarii.utils import STATE_DICT_PY_MAPPING_PARTIAL
-
-from .api import LayerChoice
->>>>>>> c447249c
 from .cell import Cell
 from .nasbench101 import NasBench101Cell, NasBench101Mutator
 from .utils import Mutable, generate_new_label, get_fixed_value
@@ -47,29 +41,26 @@
                                           List[Callable[[int], nn.Module]],
                                           nn.Module,
                                           List[nn.Module]],
-<<<<<<< HEAD
                             depth: Union[int, Tuple[int, int], ValueChoice], *, label: Optional[str] = None):
         if isinstance(depth, tuple):
             # we can't create a value choice here,
             # otherwise we will have two value choices, one created here, another in init.
             depth = get_fixed_value(label)
+
         if isinstance(depth, int):
             # if depth is a valuechoice, it should be already an int
-            return nn.Sequential(*cls._replicate_and_instantiate(blocks, depth))
+            result = nn.Sequential(*cls._replicate_and_instantiate(blocks, depth))
+
+            if hasattr(result, STATE_DICT_PY_MAPPING_PARTIAL):
+                # already has a mapping, will merge with it
+                prev_mapping = getattr(result, STATE_DICT_PY_MAPPING_PARTIAL)
+                setattr(result, STATE_DICT_PY_MAPPING_PARTIAL, {k: f'blocks.{v}' for k, v in prev_mapping.items()})
+            else:
+                setattr(result, STATE_DICT_PY_MAPPING_PARTIAL, {'__self__': 'blocks'})
+
+            return result
+
         raise NoContextError(f'Not in fixed mode, or {depth} not an integer.')
-=======
-                            depth: Union[int, Tuple[int, int]], *, label: Optional[str] = None):
-        repeat = get_fixed_value(label)
-        result = nn.Sequential(*cls._replicate_and_instantiate(blocks, repeat))
-
-        if hasattr(result, STATE_DICT_PY_MAPPING_PARTIAL):
-            # already has a mapping, will merge with it
-            prev_mapping = getattr(result, STATE_DICT_PY_MAPPING_PARTIAL)
-            setattr(result, STATE_DICT_PY_MAPPING_PARTIAL, {k: f'blocks.{v}' for k, v in prev_mapping.items()})
-        else:
-            setattr(result, STATE_DICT_PY_MAPPING_PARTIAL, {'__self__': 'blocks'})
-        return result
->>>>>>> c447249c
 
     def __init__(self,
                  blocks: Union[Callable[[int], nn.Module],

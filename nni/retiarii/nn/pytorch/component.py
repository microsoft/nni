# Copyright (c) Microsoft Corporation.
# Licensed under the MIT license.

# pylint: disable=wildcard-import,unused-wildcard-import,unused-import

<<<<<<< HEAD
import torch
import torch.nn as nn

from nni.retiarii.utils import NoContextError, STATE_DICT_PY_MAPPING_PARTIAL

from .api import LayerChoice, ValueChoice, ValueChoiceX, ChoiceOf
from .cell import Cell
from .nasbench101 import NasBench101Cell, NasBench101Mutator
from .mutation_utils import Mutable, generate_new_label, get_fixed_value


__all__ = ['Repeat', 'Cell', 'NasBench101Cell', 'NasBench101Mutator', 'NasBench201Cell']


class Repeat(Mutable):
    """
    Repeat a block by a variable number of times.

    Parameters
    ----------
    blocks : function, list of function, module or list of module
        The block to be repeated. If not a list, it will be replicated (**deep-copied**) into a list.
        If a list, it should be of length ``max_depth``, the modules will be instantiated in order and a prefix will be taken.
        If a function, it will be called (the argument is the index) to instantiate a module.
        Otherwise the module will be deep-copied.
    depth : int or tuple of int
        If one number, the block will be repeated by a fixed number of times. If a tuple, it should be (min, max),
        meaning that the block will be repeated at least ``min`` times and at most ``max`` times.
        If a ValueChoice, it should choose from a series of positive integers.

        .. versionadded:: 2.8

           Minimum depth can be 0. But this feature is NOT supported on graph engine.

    Examples
    --------
    Block() will be deep copied and repeated 3 times. ::

        self.blocks = nn.Repeat(Block(), 3)

    Block() will be repeated 1, 2, or 3 times. ::

        self.blocks = nn.Repeat(Block(), (1, 3))

    Can be used together with layer choice.
    With deep copy, the 3 layers will have the same label, thus share the choice. ::

        self.blocks = nn.Repeat(nn.LayerChoice([...]), (1, 3))

    To make the three layer choices independent,
    we need a factory function that accepts index (0, 1, 2, ...) and returns the module of the ``index``-th layer. ::

        self.blocks = nn.Repeat(lambda index: nn.LayerChoice([...], label=f'layer{index}'), (1, 3))

    Depth can be a ValueChoice to support arbitrary depth candidate list. ::

        self.blocks = nn.Repeat(Block(), nn.ValueChoice([1, 3, 5]))
    """

    @classmethod
    def create_fixed_module(cls,
                            blocks: Union[Callable[[int], nn.Module],
                                          List[Callable[[int], nn.Module]],
                                          nn.Module,
                                          List[nn.Module]],
                            depth: Union[int, Tuple[int, int], ChoiceOf[int]], *, label: Optional[str] = None):
        if isinstance(depth, tuple):
            # we can't create a value choice here,
            # otherwise we will have two value choices, one created here, another in init.
            depth = get_fixed_value(label)

        if isinstance(depth, int):
            # if depth is a valuechoice, it should be already an int
            result = nn.Sequential(*cls._replicate_and_instantiate(blocks, depth))

            if hasattr(result, STATE_DICT_PY_MAPPING_PARTIAL):
                # already has a mapping, will merge with it
                prev_mapping = getattr(result, STATE_DICT_PY_MAPPING_PARTIAL)
                setattr(result, STATE_DICT_PY_MAPPING_PARTIAL, {k: f'blocks.{v}' for k, v in prev_mapping.items()})
            else:
                setattr(result, STATE_DICT_PY_MAPPING_PARTIAL, {'__self__': 'blocks'})

            return result

        raise NoContextError(f'Not in fixed mode, or {depth} not an integer.')

    def __init__(self,
                 blocks: Union[Callable[[int], nn.Module],
                               List[Callable[[int], nn.Module]],
                               nn.Module,
                               List[nn.Module]],
                 depth: Union[int, Tuple[int, int], ChoiceOf[int]], *, label: Optional[str] = None):
        super().__init__()

        self._label = None  # by default, no label

        if isinstance(depth, ValueChoiceX):
            if label is not None:
                warnings.warn(
                    'In repeat, `depth` is already a ValueChoice, but `label` is still set. It will be ignored.',
                    RuntimeWarning
                )
            self.depth_choice: Union[int, ChoiceOf[int]] = depth
            all_values = list(self.depth_choice.all_options())
            self.min_depth = min(all_values)
            self.max_depth = max(all_values)

            if isinstance(depth, ValueChoice):
                self._label = depth.label  # if a leaf node

        elif isinstance(depth, tuple):
            self.min_depth = depth if isinstance(depth, int) else depth[0]
            self.max_depth = depth if isinstance(depth, int) else depth[1]
            self.depth_choice: Union[int, ChoiceOf[int]] = ValueChoice(list(range(self.min_depth, self.max_depth + 1)), label=label)
            self._label = self.depth_choice.label

        elif isinstance(depth, int):
            self.min_depth = self.max_depth = depth
            self.depth_choice: Union[int, ChoiceOf[int]] = depth
        else:
            raise TypeError(f'Unsupported "depth" type: {type(depth)}')
        assert self.max_depth >= self.min_depth >= 0 and self.max_depth >= 1, f'Depth of {self.min_depth} to {self.max_depth} is invalid.'
        self.blocks = nn.ModuleList(self._replicate_and_instantiate(blocks, self.max_depth))

    @property
    def label(self) -> Optional[str]:
        return self._label

    def forward(self, x):
        for block in self.blocks:
            x = block(x)
        return x

    @staticmethod
    def _replicate_and_instantiate(blocks, repeat):
        if not isinstance(blocks, list):
            if isinstance(blocks, nn.Module):
                blocks = [blocks if i == 0 else copy.deepcopy(blocks) for i in range(repeat)]
            else:
                blocks = [blocks for _ in range(repeat)]
        assert repeat <= len(blocks), f'Not enough blocks to be used. {repeat} expected, only found {len(blocks)}.'
        if repeat < len(blocks):
            blocks = blocks[:repeat]
        if len(blocks) > 0 and not isinstance(blocks[0], nn.Module):
            blocks = [b(i) for i, b in enumerate(blocks)]
        return blocks

    def __getitem__(self, index):
        # shortcut for blocks[index]
        return self.blocks[index]

    def __len__(self):
        return self.max_depth


class NasBench201Cell(nn.Module):
    """
    Cell structure that is proposed in NAS-Bench-201.

    Proposed by `NAS-Bench-201: Extending the Scope of Reproducible Neural Architecture Search <https://arxiv.org/abs/2001.00326>`__.

    This cell is a densely connected DAG with ``num_tensors`` nodes, where each node is tensor.
    For every i < j, there is an edge from i-th node to j-th node.
    Each edge in this DAG is associated with an operation transforming the hidden state from the source node
    to the target node. All possible operations are selected from a predefined operation set, defined in ``op_candidates``.
    Each of the ``op_candidates`` should be a callable that accepts input dimension and output dimension,
    and returns a ``Module``.

    Input of this cell should be of shape :math:`[N, C_{in}, *]`, while output should be :math:`[N, C_{out}, *]`. For example,

    The space size of this cell would be :math:`|op|^{N(N-1)/2}`, where :math:`|op|` is the number of operation candidates,
    and :math:`N` is defined by ``num_tensors``.

    Parameters
    ----------
    op_candidates : list of callable
        Operation candidates. Each should be a function accepts input feature and output feature, returning nn.Module.
    in_features : int
        Input dimension of cell.
    out_features : int
        Output dimension of cell.
    num_tensors : int
        Number of tensors in the cell (input included). Default: 4
    label : str
        Identifier of the cell. Cell sharing the same label will semantically share the same choice.
    """

    @staticmethod
    def _make_dict(x):
        if isinstance(x, list):
            return OrderedDict([(str(i), t) for i, t in enumerate(x)])
        return OrderedDict(x)

    def __init__(self, op_candidates: Union[Dict[str, Callable[[int, int], nn.Module]], List[Callable[[int, int], nn.Module]]],
                 in_features: int, out_features: int, num_tensors: int = 4,
                 label: Optional[str] = None):
        super().__init__()
        self._label = generate_new_label(label)

        self.layers = nn.ModuleList()
        self.in_features = in_features
        self.out_features = out_features
        self.num_tensors = num_tensors

        op_candidates = self._make_dict(op_candidates)

        for tid in range(1, num_tensors):
            node_ops = nn.ModuleList()
            for j in range(tid):
                inp = in_features if j == 0 else out_features
                op_choices = OrderedDict([(key, cls(inp, out_features))
                                          for key, cls in op_candidates.items()])
                node_ops.append(LayerChoice(op_choices, label=f'{self._label}/{j}_{tid}'))
            self.layers.append(node_ops)

    def forward(self, inputs: torch.Tensor) -> torch.Tensor:
        """
        The forward of input choice is simply selecting first on all choices.
        It shouldn't be called directly by users in most cases.
        """
        tensors: List[torch.Tensor] = [inputs]
        for layer in self.layers:
            current_tensor: List[torch.Tensor] = []
            for i, op in enumerate(layer):  # type: ignore
                current_tensor.append(op(tensors[i]))  # type: ignore
            tensors.append(torch.sum(torch.stack(current_tensor), 0))
        return tensors[-1]
=======
from nni.nas.nn.pytorch.repeat import Repeat
from nni.nas.nn.pytorch.cell import Cell
from nni.nas.hub.pytorch.modules import NasBench101Cell, NasBench101Mutator, NasBench201Cell
>>>>>>> a0fd0036
<|MERGE_RESOLUTION|>--- conflicted
+++ resolved
@@ -3,236 +3,6 @@
 
 # pylint: disable=wildcard-import,unused-wildcard-import,unused-import
 
-<<<<<<< HEAD
-import torch
-import torch.nn as nn
-
-from nni.retiarii.utils import NoContextError, STATE_DICT_PY_MAPPING_PARTIAL
-
-from .api import LayerChoice, ValueChoice, ValueChoiceX, ChoiceOf
-from .cell import Cell
-from .nasbench101 import NasBench101Cell, NasBench101Mutator
-from .mutation_utils import Mutable, generate_new_label, get_fixed_value
-
-
-__all__ = ['Repeat', 'Cell', 'NasBench101Cell', 'NasBench101Mutator', 'NasBench201Cell']
-
-
-class Repeat(Mutable):
-    """
-    Repeat a block by a variable number of times.
-
-    Parameters
-    ----------
-    blocks : function, list of function, module or list of module
-        The block to be repeated. If not a list, it will be replicated (**deep-copied**) into a list.
-        If a list, it should be of length ``max_depth``, the modules will be instantiated in order and a prefix will be taken.
-        If a function, it will be called (the argument is the index) to instantiate a module.
-        Otherwise the module will be deep-copied.
-    depth : int or tuple of int
-        If one number, the block will be repeated by a fixed number of times. If a tuple, it should be (min, max),
-        meaning that the block will be repeated at least ``min`` times and at most ``max`` times.
-        If a ValueChoice, it should choose from a series of positive integers.
-
-        .. versionadded:: 2.8
-
-           Minimum depth can be 0. But this feature is NOT supported on graph engine.
-
-    Examples
-    --------
-    Block() will be deep copied and repeated 3 times. ::
-
-        self.blocks = nn.Repeat(Block(), 3)
-
-    Block() will be repeated 1, 2, or 3 times. ::
-
-        self.blocks = nn.Repeat(Block(), (1, 3))
-
-    Can be used together with layer choice.
-    With deep copy, the 3 layers will have the same label, thus share the choice. ::
-
-        self.blocks = nn.Repeat(nn.LayerChoice([...]), (1, 3))
-
-    To make the three layer choices independent,
-    we need a factory function that accepts index (0, 1, 2, ...) and returns the module of the ``index``-th layer. ::
-
-        self.blocks = nn.Repeat(lambda index: nn.LayerChoice([...], label=f'layer{index}'), (1, 3))
-
-    Depth can be a ValueChoice to support arbitrary depth candidate list. ::
-
-        self.blocks = nn.Repeat(Block(), nn.ValueChoice([1, 3, 5]))
-    """
-
-    @classmethod
-    def create_fixed_module(cls,
-                            blocks: Union[Callable[[int], nn.Module],
-                                          List[Callable[[int], nn.Module]],
-                                          nn.Module,
-                                          List[nn.Module]],
-                            depth: Union[int, Tuple[int, int], ChoiceOf[int]], *, label: Optional[str] = None):
-        if isinstance(depth, tuple):
-            # we can't create a value choice here,
-            # otherwise we will have two value choices, one created here, another in init.
-            depth = get_fixed_value(label)
-
-        if isinstance(depth, int):
-            # if depth is a valuechoice, it should be already an int
-            result = nn.Sequential(*cls._replicate_and_instantiate(blocks, depth))
-
-            if hasattr(result, STATE_DICT_PY_MAPPING_PARTIAL):
-                # already has a mapping, will merge with it
-                prev_mapping = getattr(result, STATE_DICT_PY_MAPPING_PARTIAL)
-                setattr(result, STATE_DICT_PY_MAPPING_PARTIAL, {k: f'blocks.{v}' for k, v in prev_mapping.items()})
-            else:
-                setattr(result, STATE_DICT_PY_MAPPING_PARTIAL, {'__self__': 'blocks'})
-
-            return result
-
-        raise NoContextError(f'Not in fixed mode, or {depth} not an integer.')
-
-    def __init__(self,
-                 blocks: Union[Callable[[int], nn.Module],
-                               List[Callable[[int], nn.Module]],
-                               nn.Module,
-                               List[nn.Module]],
-                 depth: Union[int, Tuple[int, int], ChoiceOf[int]], *, label: Optional[str] = None):
-        super().__init__()
-
-        self._label = None  # by default, no label
-
-        if isinstance(depth, ValueChoiceX):
-            if label is not None:
-                warnings.warn(
-                    'In repeat, `depth` is already a ValueChoice, but `label` is still set. It will be ignored.',
-                    RuntimeWarning
-                )
-            self.depth_choice: Union[int, ChoiceOf[int]] = depth
-            all_values = list(self.depth_choice.all_options())
-            self.min_depth = min(all_values)
-            self.max_depth = max(all_values)
-
-            if isinstance(depth, ValueChoice):
-                self._label = depth.label  # if a leaf node
-
-        elif isinstance(depth, tuple):
-            self.min_depth = depth if isinstance(depth, int) else depth[0]
-            self.max_depth = depth if isinstance(depth, int) else depth[1]
-            self.depth_choice: Union[int, ChoiceOf[int]] = ValueChoice(list(range(self.min_depth, self.max_depth + 1)), label=label)
-            self._label = self.depth_choice.label
-
-        elif isinstance(depth, int):
-            self.min_depth = self.max_depth = depth
-            self.depth_choice: Union[int, ChoiceOf[int]] = depth
-        else:
-            raise TypeError(f'Unsupported "depth" type: {type(depth)}')
-        assert self.max_depth >= self.min_depth >= 0 and self.max_depth >= 1, f'Depth of {self.min_depth} to {self.max_depth} is invalid.'
-        self.blocks = nn.ModuleList(self._replicate_and_instantiate(blocks, self.max_depth))
-
-    @property
-    def label(self) -> Optional[str]:
-        return self._label
-
-    def forward(self, x):
-        for block in self.blocks:
-            x = block(x)
-        return x
-
-    @staticmethod
-    def _replicate_and_instantiate(blocks, repeat):
-        if not isinstance(blocks, list):
-            if isinstance(blocks, nn.Module):
-                blocks = [blocks if i == 0 else copy.deepcopy(blocks) for i in range(repeat)]
-            else:
-                blocks = [blocks for _ in range(repeat)]
-        assert repeat <= len(blocks), f'Not enough blocks to be used. {repeat} expected, only found {len(blocks)}.'
-        if repeat < len(blocks):
-            blocks = blocks[:repeat]
-        if len(blocks) > 0 and not isinstance(blocks[0], nn.Module):
-            blocks = [b(i) for i, b in enumerate(blocks)]
-        return blocks
-
-    def __getitem__(self, index):
-        # shortcut for blocks[index]
-        return self.blocks[index]
-
-    def __len__(self):
-        return self.max_depth
-
-
-class NasBench201Cell(nn.Module):
-    """
-    Cell structure that is proposed in NAS-Bench-201.
-
-    Proposed by `NAS-Bench-201: Extending the Scope of Reproducible Neural Architecture Search <https://arxiv.org/abs/2001.00326>`__.
-
-    This cell is a densely connected DAG with ``num_tensors`` nodes, where each node is tensor.
-    For every i < j, there is an edge from i-th node to j-th node.
-    Each edge in this DAG is associated with an operation transforming the hidden state from the source node
-    to the target node. All possible operations are selected from a predefined operation set, defined in ``op_candidates``.
-    Each of the ``op_candidates`` should be a callable that accepts input dimension and output dimension,
-    and returns a ``Module``.
-
-    Input of this cell should be of shape :math:`[N, C_{in}, *]`, while output should be :math:`[N, C_{out}, *]`. For example,
-
-    The space size of this cell would be :math:`|op|^{N(N-1)/2}`, where :math:`|op|` is the number of operation candidates,
-    and :math:`N` is defined by ``num_tensors``.
-
-    Parameters
-    ----------
-    op_candidates : list of callable
-        Operation candidates. Each should be a function accepts input feature and output feature, returning nn.Module.
-    in_features : int
-        Input dimension of cell.
-    out_features : int
-        Output dimension of cell.
-    num_tensors : int
-        Number of tensors in the cell (input included). Default: 4
-    label : str
-        Identifier of the cell. Cell sharing the same label will semantically share the same choice.
-    """
-
-    @staticmethod
-    def _make_dict(x):
-        if isinstance(x, list):
-            return OrderedDict([(str(i), t) for i, t in enumerate(x)])
-        return OrderedDict(x)
-
-    def __init__(self, op_candidates: Union[Dict[str, Callable[[int, int], nn.Module]], List[Callable[[int, int], nn.Module]]],
-                 in_features: int, out_features: int, num_tensors: int = 4,
-                 label: Optional[str] = None):
-        super().__init__()
-        self._label = generate_new_label(label)
-
-        self.layers = nn.ModuleList()
-        self.in_features = in_features
-        self.out_features = out_features
-        self.num_tensors = num_tensors
-
-        op_candidates = self._make_dict(op_candidates)
-
-        for tid in range(1, num_tensors):
-            node_ops = nn.ModuleList()
-            for j in range(tid):
-                inp = in_features if j == 0 else out_features
-                op_choices = OrderedDict([(key, cls(inp, out_features))
-                                          for key, cls in op_candidates.items()])
-                node_ops.append(LayerChoice(op_choices, label=f'{self._label}/{j}_{tid}'))
-            self.layers.append(node_ops)
-
-    def forward(self, inputs: torch.Tensor) -> torch.Tensor:
-        """
-        The forward of input choice is simply selecting first on all choices.
-        It shouldn't be called directly by users in most cases.
-        """
-        tensors: List[torch.Tensor] = [inputs]
-        for layer in self.layers:
-            current_tensor: List[torch.Tensor] = []
-            for i, op in enumerate(layer):  # type: ignore
-                current_tensor.append(op(tensors[i]))  # type: ignore
-            tensors.append(torch.sum(torch.stack(current_tensor), 0))
-        return tensors[-1]
-=======
 from nni.nas.nn.pytorch.repeat import Repeat
 from nni.nas.nn.pytorch.cell import Cell
-from nni.nas.hub.pytorch.modules import NasBench101Cell, NasBench101Mutator, NasBench201Cell
->>>>>>> a0fd0036
+from nni.nas.hub.pytorch.modules import NasBench101Cell, NasBench101Mutator, NasBench201Cell
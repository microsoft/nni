--- conflicted
+++ resolved
@@ -23,12 +23,8 @@
 from nni.experiment.config import utils
 from nni.experiment.config.base import ConfigBase
 from nni.experiment.config.training_service import TrainingServiceConfig
-<<<<<<< HEAD
 from nni.runtime import tuner_command_channel
-=======
 from nni.experiment.config.training_services import RemoteConfig
-from nni.experiment.pipe import Pipe
->>>>>>> 05c7d6e9
 from nni.tools.nnictl.command_utils import kill_command
 
 from ..codegen import model_to_pytorch_script
@@ -478,21 +474,10 @@
                 _logger.warning('Cannot gracefully stop experiment, killing NNI process...')
                 kill_command(self._proc.pid)
 
-<<<<<<< HEAD
-        self.id = None
-        self.port = None
-        self._proc = None
-        self._dispatcher = None
-=======
-        if self._pipe is not None:
-            self._pipe.close()
-
         self.id = cast(str, None)
         self.port = cast(int, None)
         self._proc = None
-        self._pipe = None
         self._dispatcher = cast(RetiariiAdvisor, None)
->>>>>>> 05c7d6e9
         self._dispatcher_thread = None
         _logger.info('Experiment stopped')
 

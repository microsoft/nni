--- conflicted
+++ resolved
@@ -187,8 +187,6 @@
 
         self.url_prefix = None
 
-<<<<<<< HEAD
-=======
         # check for sanity
         if not is_model_wrapped(base_model):
             warnings.warn(colorama.Style.BRIGHT + colorama.Fore.RED +
@@ -196,7 +194,6 @@
                           'but it may cause inconsistent behavior compared to the time when you add it.' + colorama.Style.RESET_ALL,
                           RuntimeWarning)
 
->>>>>>> 6b8efe3e
     def _start_strategy(self):
         base_model_ir, self.applied_mutators = preprocess_model(
             self.base_model, self.trainer, self.applied_mutators,

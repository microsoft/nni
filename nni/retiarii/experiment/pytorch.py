--- conflicted
+++ resolved
@@ -319,14 +319,11 @@
         _logger.info('Stopping experiment, please wait...')
         atexit.unregister(self.stop)
 
-<<<<<<< HEAD
-=======
         # stop strategy first
         if self._dispatcher_thread is not None:
             self._dispatcher.stopping = True
             self._dispatcher_thread.join(timeout=1)
- 
->>>>>>> 6645bd33
+
         if self.id is not None:
             nni.runtime.log.stop_experiment_log(self.id)
         if self._proc is not None:

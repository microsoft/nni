# Copyright (c) Microsoft Corporation.
# Licensed under the MIT license.

import atexit
import logging
import os
import socket
import time
import warnings
from dataclasses import dataclass
from pathlib import Path
from subprocess import Popen
from threading import Thread
from typing import Any, List, Optional, Union, cast

import colorama
import psutil
import torch
import torch.nn as nn
import nni.runtime.log
from nni.common.device import GPUDevice
from nni.experiment import Experiment, launcher, management, rest
from nni.experiment.config import utils
from nni.experiment.config.base import ConfigBase
from nni.experiment.config.training_service import TrainingServiceConfig
from nni.experiment.config.training_services import RemoteConfig
from nni.experiment.pipe import Pipe
from nni.tools.nnictl.command_utils import kill_command

from ..codegen import model_to_pytorch_script
from ..converter import convert_to_graph
from ..converter.graph_gen import GraphConverterWithShape
from ..execution import list_models, set_execution_engine
from ..execution.utils import get_mutation_dict
from ..graph import Evaluator
from ..integration import RetiariiAdvisor
from ..mutator import Mutator
from ..nn.pytorch.mutator import (
    extract_mutation_from_pt_module, process_inline_mutation, process_evaluator_mutations, process_oneshot_mutations
)
from ..oneshot.interface import BaseOneShotTrainer
from ..serializer import is_model_wrapped
from ..strategy import BaseStrategy
from ..strategy.utils import dry_run_for_formatted_search_space

_logger = logging.getLogger(__name__)


__all__ = ['RetiariiExeConfig', 'RetiariiExperiment']


@dataclass(init=False)
class RetiariiExeConfig(ConfigBase):
    experiment_name: Optional[str] = None
    search_space: Any = ''  # TODO: remove
    trial_command: str = '_reserved'
    trial_code_directory: utils.PathLike = '.'
    trial_concurrency: int
    trial_gpu_number: int = 0
    devices: Optional[List[Union[str, GPUDevice]]] = None
    max_experiment_duration: Optional[str] = None
    max_trial_number: Optional[int] = None
    max_concurrency_cgo: Optional[int] = None
    batch_waiting_time: Optional[int] = None
    nni_manager_ip: Optional[str] = None
    debug: bool = False
    log_level: Optional[str] = None
    experiment_working_directory: utils.PathLike = '~/nni-experiments'
    # remove configuration of tuner/assessor/advisor
    training_service: TrainingServiceConfig
    execution_engine: str = 'py'

    # input used in GraphConverterWithShape. Currently support shape tuple only.
    dummy_input: Optional[List[int]] = None

    # input used for benchmark engine.
    benchmark: Optional[str] = None

    def __init__(self, training_service_platform: Optional[str] = None, **kwargs):
        super().__init__(**kwargs)
        if training_service_platform is not None:
            assert 'training_service' not in kwargs
            self.training_service = utils.training_service_config_factory(platform=training_service_platform)
        self.__dict__['trial_command'] = 'python3 -m nni.retiarii.trial_entry py'

    def __setattr__(self, key, value):
        fixed_attrs = {'search_space': '',
                       'trial_command': '_reserved'}
        if key in fixed_attrs and fixed_attrs[key] != value:
            raise AttributeError(f'{key} is not supposed to be set in Retiarii mode by users!')
        # 'trial_code_directory' is handled differently because the path will be converted to absolute path by us
        if key == 'trial_code_directory' and not (str(value) == '.' or os.path.isabs(value)):
            raise AttributeError(f'{key} is not supposed to be set in Retiarii mode by users!')
        if key == 'execution_engine':
            assert value in ['base', 'py', 'cgo', 'benchmark', 'oneshot'], f'The specified execution engine "{value}" is not supported.'
            self.__dict__['trial_command'] = 'python3 -m nni.retiarii.trial_entry ' + value
        self.__dict__[key] = value

    def validate(self, initialized_tuner: bool = False) -> None:
        super().validate()

    @property
    def _canonical_rules(self):
        return _canonical_rules

    @property
    def _validation_rules(self):
        return _validation_rules


_canonical_rules = {
}

_validation_rules = {
    'trial_code_directory': lambda value: (Path(value).is_dir(), f'"{value}" does not exist or is not directory'),
    'trial_concurrency': lambda value: value > 0,
    'trial_gpu_number': lambda value: value >= 0,
    'max_trial_number': lambda value: value > 0,
    'log_level': lambda value: value in ["trace", "debug", "info", "warning", "error", "fatal"],
    'training_service': lambda value: (type(value) is not TrainingServiceConfig, 'cannot be abstract base class')
}


def preprocess_model(base_model, evaluator, applied_mutators, full_ir=True, dummy_input=None, oneshot=False):
    # TODO: this logic might need to be refactored into execution engine
    if oneshot:
        base_model_ir, mutators = process_oneshot_mutations(base_model, evaluator)
    elif full_ir:
        try:
            script_module = torch.jit.script(base_model)
        except Exception as e:
            _logger.error('Your base model cannot be parsed by torch.jit.script, please fix the following error:')
            raise e
        if dummy_input is not None:
            # FIXME: this is a workaround as full tensor is not supported in configs
            dummy_input = torch.randn(*dummy_input)
            converter = GraphConverterWithShape()
            base_model_ir = convert_to_graph(script_module, base_model, converter, dummy_input=dummy_input)
        else:
            base_model_ir = convert_to_graph(script_module, base_model)
        # handle inline mutations
        mutators = process_inline_mutation(base_model_ir)
    else:
        base_model_ir, mutators = extract_mutation_from_pt_module(base_model)
    base_model_ir.evaluator = evaluator

    if mutators is not None and applied_mutators:
        raise RuntimeError('Have not supported mixed usage of LayerChoice/InputChoice and mutators, '
                           'do not use mutators when you use LayerChoice/InputChoice')
    if mutators is not None:
        applied_mutators = mutators

    # Add mutations on evaluators
    applied_mutators += process_evaluator_mutations(evaluator, applied_mutators)

    return base_model_ir, applied_mutators


def debug_mutated_model(base_model, evaluator, applied_mutators):
    """
    Locally run only one trial without launching an experiment for debug purpose, then exit.
    For example, it can be used to quickly check shape mismatch.

    Specifically, it applies mutators (default to choose the first candidate for the choices)
    to generate a new model, then run this model locally.

    The model will be parsed with graph execution engine.

    Parameters
    ----------
    base_model : nni.retiarii.nn.pytorch.nn.Module
        the base model
    evaluator : nni.retiarii.graph.Evaluator
        the training class of the generated models
    applied_mutators : list
        a list of mutators that will be applied on the base model for generating a new model
    """
    base_model_ir, applied_mutators = preprocess_model(base_model, evaluator, applied_mutators)
    from ..strategy import _LocalDebugStrategy
    strategy = _LocalDebugStrategy()
    strategy.run(base_model_ir, applied_mutators)
    _logger.info('local debug completed!')


class RetiariiExperiment(Experiment):
<<<<<<< HEAD
    def __init__(self, base_model: nn.Module, trainer: Union[Evaluator, BaseOneShotTrainer],
                 applied_mutators: List[Mutator] = cast(List[Mutator], None), strategy: BaseStrategy = cast(BaseStrategy, None)):
=======
    """
    The entry for a NAS experiment.
    Users can use this class to start/stop or inspect an experiment, like exporting the results.

    Experiment is a sub-class of :class:`nni.experiment.Experiment`, there are many similarities such as
    configurable training service to distributed running the experiment on remote server.
    But unlike :class:`nni.experiment.Experiment`, RetiariiExperiment doesn't support configure:

    - ``trial_code_directory``, which can only be current working directory.
    - ``search_space``, which is auto-generated in NAS.
    - ``trial_command``, which must be ``python -m nni.retiarii.trial_entry`` to launch the modulized trial code.

    RetiariiExperiment also doesn't have tuner/assessor/advisor, because they are also implemented in strategy.

    Also, unlike :class:`nni.experiment.Experiment` which is bounded to a node server,
    RetiariiExperiment optionally starts a node server to schedule the trials, when the strategy is a multi-trial strategy.
    When the strategy is one-shot, the step of launching node server is omitted, and the experiment is run locally by default.

    Configurations of experiments, such as execution engine, number of GPUs allocated,
    should be put into a :class:`RetiariiExeConfig` and used as an argument of :meth:`RetiariiExperiment.run`.

    Parameters
    ----------
    base_model : nn.Module
        The model defining the search space / base skeleton without mutation.
        It should be wrapped by decorator ``nni.retiarii.model_wrapper``.
    evaluator : nni.retiarii.Evaluator, default = None
        Evaluator for the experiment.
        If you are using a one-shot trainer, it should be placed here, although this usage is deprecated.
    applied_mutators : list of nni.retiarii.Mutator, default = None
        Mutators os mutate the base model. If none, mutators are skipped.
        Note that when ``base_model`` uses inline mutations (e.g., LayerChoice), ``applied_mutators`` must be empty / none.
    strategy : nni.retiarii.strategy.BaseStrategy, default = None
        Exploration strategy. Can be multi-trial or one-shot.
    trainer : BaseOneShotTrainer
        Kept for compatibility purposes.

    Examples
    --------
    Multi-trial NAS:
    >>> base_model = Net()
    >>> search_strategy = strategy.Random()
    >>> model_evaluator = FunctionalEvaluator(evaluate_model)
    >>> exp = RetiariiExperiment(base_model, model_evaluator, [], search_strategy)
    >>> exp_config = RetiariiExeConfig('local')
    >>> exp_config.trial_concurrency = 2
    >>> exp_config.max_trial_number = 20
    >>> exp_config.training_service.use_active_gpu = False
    >>> exp.run(exp_config, 8081)

    One-shot NAS:
    >>> base_model = Net()
    >>> search_strategy = strategy.DARTS()
    >>> evaluator = pl.Classification(train_dataloader=train_loader, val_dataloaders=valid_loader)
    >>> exp = RetiariiExperiment(base_model, evaluator, [], search_strategy)
    >>> exp_config = RetiariiExeConfig()
    >>> exp_config.execution_engine = 'oneshot'  # must be set of one-shot strategy
    >>> exp.run(exp_config)

    Export top models:
    >>> for model_dict in exp.export_top_models(formatter='dict'):
    ...     print(model_dict)
    >>> with nni.retarii.fixed_arch(model_dict):
    ...     final_model = Net()
    """

    def __init__(self, base_model: nn.Module, evaluator: Union[BaseOneShotTrainer, Evaluator] = None,
                 applied_mutators: List[Mutator] = None, strategy: BaseStrategy = None,
                 trainer: BaseOneShotTrainer = None):
        if trainer is not None:
            warnings.warn('Usage of `trainer` in RetiariiExperiment is deprecated and will be removed soon. '
                          'Please consider specifying it as a positional argument, or use `evaluator`.', DeprecationWarning)
            evaluator = trainer

        if evaluator is None:
            raise ValueError('Evaluator should not be none.')

>>>>>>> 8547b21c
        # TODO: The current design of init interface of Retiarii experiment needs to be reviewed.
        self.config: RetiariiExeConfig = cast(RetiariiExeConfig, None)
        self.port: Optional[int] = None

        self.base_model = base_model
        self.evaluator: Evaluator = evaluator
        self.applied_mutators = applied_mutators
        self.strategy = strategy

<<<<<<< HEAD
        self._dispatcher: RetiariiAdvisor = RetiariiAdvisor()
        self._dispatcher_thread: Optional[Thread] = None
        self._proc: Optional[Popen] = None
        self._pipe: Optional[Pipe] = None
=======
        # FIXME: this is only a workaround
        from nni.retiarii.oneshot.pytorch.strategy import OneShotStrategy
        if not isinstance(strategy, OneShotStrategy):
            self._dispatcher = RetiariiAdvisor()
            self._dispatcher_thread: Optional[Thread] = None
            self._proc: Optional[Popen] = None
            self._pipe: Optional[Pipe] = None
>>>>>>> 8547b21c

        self.url_prefix = None

        # check for sanity
        if not is_model_wrapped(base_model):
            warnings.warn(colorama.Style.BRIGHT + colorama.Fore.RED +
                          '`@model_wrapper` is missing for the base model. The experiment might still be able to run, '
                          'but it may cause inconsistent behavior compared to the time when you add it.' + colorama.Style.RESET_ALL,
                          RuntimeWarning)

    def _start_strategy(self):
        base_model_ir, self.applied_mutators = preprocess_model(
            self.base_model, self.evaluator, self.applied_mutators,
            full_ir=self.config.execution_engine not in ['py', 'benchmark'],
            dummy_input=self.config.dummy_input
        )

        _logger.info('Start strategy...')
        search_space = dry_run_for_formatted_search_space(base_model_ir, self.applied_mutators)
        self.update_search_space(search_space)
        self.strategy.run(base_model_ir, self.applied_mutators)
        _logger.info('Strategy exit')
        # TODO: find out a proper way to show no more trial message on WebUI
        # self._dispatcher.mark_experiment_as_ending()

    def start(self, port: int = 8080, debug: bool = False) -> None:
        """
        Start the experiment in background.
        This method will raise exception on failure.
        If it returns, the experiment should have been successfully started.
        Parameters
        ----------
        port
            The port of web UI.
        debug
            Whether to start in debug mode.
        """
        atexit.register(self.stop)

        self.config = self.config.canonical_copy()

        # we will probably need a execution engine factory to make this clean and elegant
        if self.config.execution_engine == 'base':
            from ..execution.base import BaseExecutionEngine
            engine = BaseExecutionEngine()
        elif self.config.execution_engine == 'cgo':
            from ..execution.cgo_engine import CGOExecutionEngine

            assert self.config.training_service.platform == 'remote', \
                "CGO execution engine currently only supports remote training service"
            assert self.config.batch_waiting_time is not None and self.config.max_concurrency_cgo is not None
            devices = self._construct_devices()
            engine = CGOExecutionEngine(devices,
                                        max_concurrency=self.config.max_concurrency_cgo,
                                        batch_waiting_time=self.config.batch_waiting_time)
        elif self.config.execution_engine == 'py':
            from ..execution.python import PurePythonExecutionEngine
            engine = PurePythonExecutionEngine()
        elif self.config.execution_engine == 'benchmark':
            from ..execution.benchmark import BenchmarkExecutionEngine
            assert self.config.benchmark is not None, '"benchmark" must be set when benchmark execution engine is used.'
            engine = BenchmarkExecutionEngine(self.config.benchmark)
        else:
            raise ValueError(f'Unsupported engine type: {self.config.execution_engine}')
        set_execution_engine(engine)

        self.id = management.generate_experiment_id()

        if self.config.experiment_working_directory is not None:
            log_dir = Path(self.config.experiment_working_directory, self.id, 'log')
        else:
            log_dir = Path.home() / f'nni-experiments/{self.id}/log'
        nni.runtime.log.start_experiment_log(self.id, log_dir, debug)

        self._proc, self._pipe = launcher.start_experiment_retiarii(self.id, self.config, port, debug)
        assert self._proc is not None
        assert self._pipe is not None

        self.port = port  # port will be None if start up failed

        # dispatcher must be launched after pipe initialized
        # the logic to launch dispatcher in background should be refactored into dispatcher api
        self._dispatcher = self._create_dispatcher()
        self._dispatcher_thread = Thread(target=self._dispatcher.run)
        self._dispatcher_thread.start()

        ips = [self.config.nni_manager_ip]
        for interfaces in psutil.net_if_addrs().values():
            for interface in interfaces:
                if interface.family == socket.AF_INET:
                    ips.append(interface.address)
        ips = [f'http://{ip}:{port}' for ip in ips if ip]
        msg = 'Web UI URLs: ' + colorama.Fore.CYAN + ' '.join(ips) + colorama.Style.RESET_ALL
        _logger.info(msg)

        exp_status_checker = Thread(target=self._check_exp_status)
        exp_status_checker.start()
        self._start_strategy()
        # TODO: the experiment should be completed, when strategy exits and there is no running job
        _logger.info('Waiting for experiment to become DONE (you can ctrl+c if there is no running trial jobs)...')
        exp_status_checker.join()

    def _construct_devices(self):
        devices = []
        if hasattr(self.config.training_service, 'machine_list'):
            for machine in cast(RemoteConfig, self.config.training_service).machine_list:
                assert machine.gpu_indices is not None, \
                    'gpu_indices must be set in RemoteMachineConfig for CGO execution engine'
                assert isinstance(machine.gpu_indices, list), 'gpu_indices must be a list'
                for gpu_idx in machine.gpu_indices:
                    devices.append(GPUDevice(machine.host, gpu_idx))
        return devices

    def _create_dispatcher(self):
        return self._dispatcher

    def run(self, config: Optional[RetiariiExeConfig] = None, port: int = 8080, debug: bool = False) -> None:
        """
        Run the experiment.
        This function will block until experiment finish or error.
        """
        if isinstance(self.evaluator, BaseOneShotTrainer):
            # TODO: will throw a deprecation warning soon
            # warnings.warn('You are using the old implementation of one-shot algos based on One-shot trainer. '
            #               'We will try to convert this trainer to our new implementation to run the algorithm. '
            #               'In case you want to stick to the old implementation, '
            #               'please consider using ``trainer.fit()`` instead of experiment.', DeprecationWarning)
            self.evaluator.fit()

        if config is None:
            warnings.warn('config = None is deprecate in future. If you are running a one-shot experiment, '
                          'please consider creating a config and set execution engine to `oneshot`.', DeprecationWarning)
            config = RetiariiExeConfig()
            config.execution_engine = 'oneshot'

        if config.execution_engine == 'oneshot':
            base_model_ir, self.applied_mutators = preprocess_model(self.base_model, self.evaluator, self.applied_mutators, oneshot=True)
            self.strategy.run(base_model_ir, self.applied_mutators)
        else:
            assert config is not None, 'You are using classic search mode, config cannot be None!'
            self.config = config
            self.start(port, debug)

    def _check_exp_status(self) -> bool:
        """
        Run the experiment.
        This function will block until experiment finish or error.
        Return `True` when experiment done; or return `False` when experiment failed.
        """
        assert self._proc is not None
        try:
            while True:
                time.sleep(10)
                # this if is to deal with the situation that
                # nnimanager is cleaned up by ctrl+c first
                if self._proc.poll() is None:
                    status = self.get_status()
                else:
                    return False
                if status == 'DONE' or status == 'STOPPED':
                    return True
                if status == 'ERROR':
                    return False
        except KeyboardInterrupt:
            _logger.warning('KeyboardInterrupt detected')
        finally:
            self.stop()
        raise RuntimeError('Check experiment status failed.')

    def stop(self) -> None:
        """
        Stop background experiment.
        """
        _logger.info('Stopping experiment, please wait...')
        atexit.unregister(self.stop)

        # stop strategy first
        if self._dispatcher_thread is not None:
            self._dispatcher.stopping = True
            self._dispatcher_thread.join(timeout=1)

        if self.id is not None:
            nni.runtime.log.stop_experiment_log(self.id)
        if self._proc is not None:
            try:
                # this if is to deal with the situation that
                # nnimanager is cleaned up by ctrl+c first
                if self._proc.poll() is None:
                    rest.delete(self.port, '/experiment')
            except Exception as e:
                _logger.exception(e)
                _logger.warning('Cannot gracefully stop experiment, killing NNI process...')
                kill_command(self._proc.pid)

        if self._pipe is not None:
            self._pipe.close()

        self.id = cast(str, None)
        self.port = cast(int, None)
        self._proc = None
        self._pipe = None
        self._dispatcher = cast(RetiariiAdvisor, None)
        self._dispatcher_thread = None
        _logger.info('Experiment stopped')

    def export_top_models(self, top_k: int = 1, optimize_mode: str = 'maximize', formatter: str = 'dict') -> Any:
        """
        Export several top performing models.

        For one-shot algorithms, only top-1 is supported. For others, ``optimize_mode`` and ``formatter`` are
        available for customization.

        Parameters
        ----------
        top_k : int
            How many models are intended to be exported.
        optimize_mode : str
            ``maximize`` or ``minimize``. Not supported by one-shot algorithms.
            ``optimize_mode`` is likely to be removed and defined in strategy in future.
        formatter : str
            Support ``code`` and ``dict``. Not supported by one-shot algorithms.
            If ``code``, the python code of model will be returned.
            If ``dict``, the mutation history will be returned.
        """
        if formatter == 'code':
            assert self.config.execution_engine != 'py', 'You should use `dict` formatter when using Python execution engine.'
        if isinstance(self.evaluator, BaseOneShotTrainer):
            assert top_k == 1, 'Only support top_k is 1 for now.'
            return self.evaluator.export()
        try:
            # this currently works for one-shot algorithms
            return self.strategy.export_top_models(top_k=top_k)
        except NotImplementedError:
            # when strategy hasn't implemented its own export logic
            all_models = filter(lambda m: m.metric is not None, list_models())
            assert optimize_mode in ['maximize', 'minimize']
            all_models = sorted(all_models, key=lambda m: m.metric, reverse=optimize_mode == 'maximize')
            assert formatter in ['code', 'dict'], 'Export formatter other than "code" and "dict" is not supported yet.'
            if formatter == 'code':
                return [model_to_pytorch_script(model) for model in all_models[:top_k]]
            elif formatter == 'dict':
                return [get_mutation_dict(model) for model in all_models[:top_k]]

    def retrain_model(self, model):
        """
        this function retrains the exported model, and test it to output test accuracy
        """
        raise NotImplementedError<|MERGE_RESOLUTION|>--- conflicted
+++ resolved
@@ -183,10 +183,6 @@
 
 
 class RetiariiExperiment(Experiment):
-<<<<<<< HEAD
-    def __init__(self, base_model: nn.Module, trainer: Union[Evaluator, BaseOneShotTrainer],
-                 applied_mutators: List[Mutator] = cast(List[Mutator], None), strategy: BaseStrategy = cast(BaseStrategy, None)):
-=======
     """
     The entry for a NAS experiment.
     Users can use this class to start/stop or inspect an experiment, like exporting the results.
@@ -227,6 +223,7 @@
     Examples
     --------
     Multi-trial NAS:
+
     >>> base_model = Net()
     >>> search_strategy = strategy.Random()
     >>> model_evaluator = FunctionalEvaluator(evaluate_model)
@@ -238,6 +235,7 @@
     >>> exp.run(exp_config, 8081)
 
     One-shot NAS:
+
     >>> base_model = Net()
     >>> search_strategy = strategy.DARTS()
     >>> evaluator = pl.Classification(train_dataloader=train_loader, val_dataloaders=valid_loader)
@@ -247,14 +245,15 @@
     >>> exp.run(exp_config)
 
     Export top models:
+
     >>> for model_dict in exp.export_top_models(formatter='dict'):
     ...     print(model_dict)
     >>> with nni.retarii.fixed_arch(model_dict):
     ...     final_model = Net()
     """
 
-    def __init__(self, base_model: nn.Module, evaluator: Union[BaseOneShotTrainer, Evaluator] = None,
-                 applied_mutators: List[Mutator] = None, strategy: BaseStrategy = None,
+    def __init__(self, base_model: nn.Module, evaluator: Union[BaseOneShotTrainer, Evaluator] = cast(Evaluator, None),
+                 applied_mutators: List[Mutator] = cast(List[Mutator], None), strategy: BaseStrategy = cast(BaseStrategy, None),
                  trainer: BaseOneShotTrainer = None):
         if trainer is not None:
             warnings.warn('Usage of `trainer` in RetiariiExperiment is deprecated and will be removed soon. '
@@ -264,7 +263,6 @@
         if evaluator is None:
             raise ValueError('Evaluator should not be none.')
 
->>>>>>> 8547b21c
         # TODO: The current design of init interface of Retiarii experiment needs to be reviewed.
         self.config: RetiariiExeConfig = cast(RetiariiExeConfig, None)
         self.port: Optional[int] = None
@@ -274,20 +272,14 @@
         self.applied_mutators = applied_mutators
         self.strategy = strategy
 
-<<<<<<< HEAD
-        self._dispatcher: RetiariiAdvisor = RetiariiAdvisor()
+        from nni.retiarii.oneshot.pytorch.strategy import OneShotStrategy
+        if not isinstance(strategy, OneShotStrategy):
+            self._dispatcher = RetiariiAdvisor()
+        else:
+            self._dispatcher = cast(RetiariiAdvisor, None)
         self._dispatcher_thread: Optional[Thread] = None
         self._proc: Optional[Popen] = None
         self._pipe: Optional[Pipe] = None
-=======
-        # FIXME: this is only a workaround
-        from nni.retiarii.oneshot.pytorch.strategy import OneShotStrategy
-        if not isinstance(strategy, OneShotStrategy):
-            self._dispatcher = RetiariiAdvisor()
-            self._dispatcher_thread: Optional[Thread] = None
-            self._proc: Optional[Popen] = None
-            self._pipe: Optional[Pipe] = None
->>>>>>> 8547b21c
 
         self.url_prefix = None
 

--- conflicted
+++ resolved
@@ -3,439 +3,4 @@
 
 # pylint: disable=wildcard-import,unused-wildcard-import
 
-<<<<<<< HEAD
-import logging
-
-import os
-import time
-import warnings
-from threading import Thread
-from typing import Any, List, Union, cast, Tuple
-
-import colorama
-
-import torch
-import torch.nn as nn
-from nni.common import dump, load
-from nni.experiment import Experiment, RunMode
-from nni.experiment import launcher
-
-from .config import (
-    RetiariiExeConfig, OneshotEngineConfig, BaseEngineConfig,
-    PyEngineConfig, CgoEngineConfig, BenchmarkEngineConfig
-)
-from ..codegen import model_to_pytorch_script
-from ..converter import convert_to_graph
-from ..converter.graph_gen import GraphConverterWithShape
-from ..execution import list_models, set_execution_engine
-from ..execution.utils import get_mutation_dict, init_execution_engine
-from ..graph import Evaluator, Model
-from ..integration import RetiariiAdvisor
-from ..mutator import Mutator
-from ..nn.pytorch.mutator import (
-    extract_mutation_from_pt_module, process_inline_mutation, process_evaluator_mutations, process_oneshot_mutations
-)
-from ..oneshot.interface import BaseOneShotTrainer
-from ..serializer import is_model_wrapped
-from ..strategy import BaseStrategy
-from ..strategy.utils import dry_run_for_formatted_search_space
-
-_logger = logging.getLogger(__name__)
-
-
-__all__ = ['RetiariiExperiment']
-
-
-def preprocess_model(base_model, evaluator, applied_mutators, full_ir=True, dummy_input=None, oneshot=False):
-    # TODO: this logic might need to be refactored into execution engine
-    if oneshot:
-        base_model_ir, mutators = process_oneshot_mutations(base_model, evaluator)
-    elif full_ir:
-        try:
-            script_module = torch.jit.script(base_model)
-        except Exception as e:
-            _logger.error('Your base model cannot be parsed by torch.jit.script, please fix the following error:')
-            raise e
-        if dummy_input is not None:
-            # FIXME: this is a workaround as full tensor is not supported in configs
-            dummy_input = torch.randn(*dummy_input)
-            converter = GraphConverterWithShape()
-            base_model_ir = convert_to_graph(script_module, base_model, converter, dummy_input=dummy_input)
-        else:
-            base_model_ir = convert_to_graph(script_module, base_model)
-        # handle inline mutations
-        mutators = process_inline_mutation(base_model_ir)
-    else:
-        base_model_ir, mutators = extract_mutation_from_pt_module(base_model)
-    base_model_ir.evaluator = evaluator
-
-    if mutators is not None and applied_mutators:
-        raise RuntimeError('Have not supported mixed usage of LayerChoice/InputChoice and mutators, '
-                           'do not use mutators when you use LayerChoice/InputChoice')
-    if mutators is not None:
-        applied_mutators = mutators
-
-    # Add mutations on evaluators
-    applied_mutators += process_evaluator_mutations(evaluator, applied_mutators)
-
-    return base_model_ir, applied_mutators
-
-
-def debug_mutated_model(base_model, evaluator, applied_mutators):
-    """
-    Locally run only one trial without launching an experiment for debug purpose, then exit.
-    For example, it can be used to quickly check shape mismatch.
-
-    Specifically, it applies mutators (default to choose the first candidate for the choices)
-    to generate a new model, then run this model locally.
-
-    The model will be parsed with graph execution engine.
-
-    Parameters
-    ----------
-    base_model : nni.retiarii.nn.pytorch.nn.Module
-        the base model
-    evaluator : nni.retiarii.graph.Evaluator
-        the training class of the generated models
-    applied_mutators : list
-        a list of mutators that will be applied on the base model for generating a new model
-    """
-    base_model_ir, applied_mutators = preprocess_model(base_model, evaluator, applied_mutators)
-    from ..strategy import _LocalDebugStrategy
-    strategy = _LocalDebugStrategy()
-    strategy.run(base_model_ir, applied_mutators)
-    _logger.info('local debug completed!')
-
-
-class RetiariiExperiment(Experiment):
-    """
-    The entry for a NAS experiment.
-    Users can use this class to start/stop or inspect an experiment, like exporting the results.
-
-    Experiment is a sub-class of :class:`nni.experiment.Experiment`, there are many similarities such as
-    configurable training service to distributed running the experiment on remote server.
-    But unlike :class:`nni.experiment.Experiment`, RetiariiExperiment doesn't support configure:
-
-    - ``trial_code_directory``, which can only be current working directory.
-    - ``search_space``, which is auto-generated in NAS.
-    - ``trial_command``, which must be ``python -m nni.retiarii.trial_entry`` to launch the modulized trial code.
-
-    RetiariiExperiment also doesn't have tuner/assessor/advisor, because they are also implemented in strategy.
-
-    Also, unlike :class:`nni.experiment.Experiment` which is bounded to a node server,
-    RetiariiExperiment optionally starts a node server to schedule the trials, when the strategy is a multi-trial strategy.
-    When the strategy is one-shot, the step of launching node server is omitted, and the experiment is run locally by default.
-
-    Configurations of experiments, such as execution engine, number of GPUs allocated,
-    should be put into a :class:`RetiariiExeConfig` and used as an argument of :meth:`RetiariiExperiment.run`.
-
-    Parameters
-    ----------
-    base_model : nn.Module
-        The model defining the search space / base skeleton without mutation.
-        It should be wrapped by decorator ``nni.retiarii.model_wrapper``.
-    evaluator : nni.retiarii.Evaluator, default = None
-        Evaluator for the experiment.
-        If you are using a one-shot trainer, it should be placed here, although this usage is deprecated.
-    applied_mutators : list of nni.retiarii.Mutator, default = None
-        Mutators os mutate the base model. If none, mutators are skipped.
-        Note that when ``base_model`` uses inline mutations (e.g., LayerChoice), ``applied_mutators`` must be empty / none.
-    strategy : nni.retiarii.strategy.BaseStrategy, default = None
-        Exploration strategy. Can be multi-trial or one-shot.
-    trainer : BaseOneShotTrainer
-        Kept for compatibility purposes.
-
-    Examples
-    --------
-    Multi-trial NAS:
-
-    >>> base_model = Net()
-    >>> search_strategy = strategy.Random()
-    >>> model_evaluator = FunctionalEvaluator(evaluate_model)
-    >>> exp = RetiariiExperiment(base_model, model_evaluator, [], search_strategy)
-    >>> exp_config = RetiariiExeConfig('local')
-    >>> exp_config.trial_concurrency = 2
-    >>> exp_config.max_trial_number = 20
-    >>> exp_config.training_service.use_active_gpu = False
-    >>> exp.run(exp_config, 8081)
-
-    One-shot NAS:
-
-    >>> base_model = Net()
-    >>> search_strategy = strategy.DARTS()
-    >>> evaluator = pl.Classification(train_dataloader=train_loader, val_dataloaders=valid_loader)
-    >>> exp = RetiariiExperiment(base_model, evaluator, [], search_strategy)
-    >>> exp_config = RetiariiExeConfig()
-    >>> exp_config.execution_engine = 'oneshot'  # must be set of one-shot strategy
-    >>> exp.run(exp_config)
-
-    Export top models:
-
-    >>> for model_dict in exp.export_top_models(formatter='dict'):
-    ...     print(model_dict)
-    >>> with nni.retarii.fixed_arch(model_dict):
-    ...     final_model = Net()
-    """
-
-    def __init__(self, base_model: nn.Module,
-                 evaluator: Union[BaseOneShotTrainer, Evaluator] = cast(Evaluator, None),
-                 applied_mutators: List[Mutator] = cast(List[Mutator], None),
-                 strategy: BaseStrategy = cast(BaseStrategy, None),
-                 trainer: BaseOneShotTrainer = cast(BaseOneShotTrainer, None)):
-        super().__init__(None)
-        self.config: RetiariiExeConfig = cast(RetiariiExeConfig, None)
-
-        if trainer is not None:
-            warnings.warn('Usage of `trainer` in RetiariiExperiment is deprecated and will be removed soon. '
-                          'Please consider specifying it as a positional argument, or use `evaluator`.', DeprecationWarning)
-            evaluator = trainer
-
-        # base_model is None means the experiment is in resume or view mode
-        if base_model is not None and evaluator is None:
-            raise ValueError('Evaluator should not be none.')
-
-        self.base_model = base_model
-        self.evaluator: Union[Evaluator, BaseOneShotTrainer] = evaluator
-        self.applied_mutators = applied_mutators
-        self.strategy = strategy
-
-        self._dispatcher = None
-        self._dispatcher_thread = None
-
-        # check for sanity
-        if not is_model_wrapped(base_model):
-            warnings.warn(colorama.Style.BRIGHT + colorama.Fore.RED +
-                          '`@model_wrapper` is missing for the base model. The experiment might still be able to run, '
-                          'but it may cause inconsistent behavior compared to the time when you add it.' + colorama.Style.RESET_ALL,
-                          RuntimeWarning)
-
-    def _run_strategy(self, base_model_ir: Model, applied_mutators: List[Mutator]) -> None:
-        _logger.info('Start strategy...')
-        search_space = dry_run_for_formatted_search_space(base_model_ir, applied_mutators)
-        self.update_search_space(search_space)
-        self.strategy.run(base_model_ir, applied_mutators)
-        _logger.info('Strategy exit')
-        # TODO: find out a proper way to show no more trial message on WebUI
-
-    def _create_execution_engine(self, config: RetiariiExeConfig) -> None:
-        engine = init_execution_engine(config, self.port, self.url_prefix)
-        set_execution_engine(engine)
-
-    def _save_experiment_checkpoint(self,
-                                    base_model_ir: Model,
-                                    applied_mutators: List[Mutator],
-                                    strategy: BaseStrategy) -> None:
-        ckp_path = os.path.join(os.path.expanduser(self.config.experiment_working_directory),
-                                self.id, 'checkpoint')
-        with open(os.path.join(ckp_path, 'nas_model'), 'w') as fp:
-            dump(base_model_ir._dump(), fp, pickle_size_limit=int(os.getenv('PICKLE_SIZE_LIMIT', 64 * 1024)))
-        with open(os.path.join(ckp_path, 'applied_mutators'), 'w') as fp:
-            dump(applied_mutators, fp)
-        with open(os.path.join(ckp_path, 'strategy'), 'w') as fp:
-            dump(strategy, fp)
-
-    def _load_experiment_checkpoint(self) -> Tuple[Model, List[Mutator], BaseStrategy]:
-        ckp_path = os.path.join(os.path.expanduser(self.config.experiment_working_directory),
-                                self.id, 'checkpoint')
-        with open(os.path.join(ckp_path, 'nas_model'), 'r') as fp:
-            base_model_ir = load(fp=fp)
-            base_model_ir = Model._load(base_model_ir)
-        with open(os.path.join(ckp_path, 'applied_mutators'), 'r') as fp:
-            applied_mutators = load(fp=fp)
-        with open(os.path.join(ckp_path, 'strategy'), 'r') as fp:
-            strategy = load(fp=fp)
-        return base_model_ir, applied_mutators, strategy
-
-    def start(self, *args, **kwargs) -> None:
-        """
-        By design, the only different between `start` and `run` is that `start` is asynchronous,
-        while `run` waits the experiment to complete. RetiariiExperiment always waits the experiment
-        to complete as strategy runs in foreground.
-        """
-        raise NotImplementedError('RetiariiExperiment is not supposed to provide `start` method')
-
-    def run(self,
-            config: RetiariiExeConfig | None = None,
-            port: int = 8080,
-            debug: bool = False) -> None:
-        """
-        Run the experiment.
-        This function will block until experiment finish or error.
-        """
-        if isinstance(self.evaluator, BaseOneShotTrainer):
-            # TODO: will throw a deprecation warning soon
-            # warnings.warn('You are using the old implementation of one-shot algos based on One-shot trainer. '
-            #               'We will try to convert this trainer to our new implementation to run the algorithm. '
-            #               'In case you want to stick to the old implementation, '
-            #               'please consider using ``trainer.fit()`` instead of experiment.', DeprecationWarning)
-            self.evaluator.fit()
-            return
-
-        if config is None:
-            warnings.warn('config = None is deprecate in future. If you are running a one-shot experiment, '
-                          'please consider creating a config and set execution engine to `oneshot`.', DeprecationWarning)
-            self.config = RetiariiExeConfig()
-            self.config.execution_engine = OneshotEngineConfig()
-        else:
-            self.config = config
-
-        if isinstance(self.config.execution_engine, OneshotEngineConfig) \
-            or (isinstance(self.config.execution_engine, str) and self.config.execution_engine == 'oneshot'):
-            # this is hacky, will be refactored when oneshot can run on training services
-            base_model_ir, self.applied_mutators = preprocess_model(self.base_model, self.evaluator, self.applied_mutators, oneshot=True)
-            self.strategy.run(base_model_ir, self.applied_mutators)
-        else:
-            ws_url = f'ws://localhost:{port}/tuner'
-            canonicalized_config = self._start_impl(port, debug, RunMode.Background, ws_url, ['retiarii'])
-            canonicalized_config = cast(RetiariiExeConfig, canonicalized_config)
-            self._dispatcher = RetiariiAdvisor(ws_url)
-            self._dispatcher_thread = Thread(target=self._dispatcher.run, daemon=True)
-            self._dispatcher_thread.start()
-            # FIXME: engine cannot be created twice
-            self._create_execution_engine(canonicalized_config)
-            try:
-                if self._action == 'create':
-                    base_model_ir, self.applied_mutators = preprocess_model(
-                        self.base_model, self.evaluator, self.applied_mutators,
-                        full_ir=not isinstance(canonicalized_config.execution_engine, (PyEngineConfig, BenchmarkEngineConfig)),
-                        dummy_input=canonicalized_config.execution_engine.dummy_input
-                            if isinstance(canonicalized_config.execution_engine, (BaseEngineConfig, CgoEngineConfig)) else None
-                    )
-                    self._save_experiment_checkpoint(base_model_ir, self.applied_mutators, self.strategy)
-                elif self._action == 'resume':
-                    base_model_ir, self.applied_mutators, self.strategy = self._load_experiment_checkpoint()
-                else:
-                    raise RuntimeError(f'The experiment mode "{self._action}" is not supposed to invoke run() method.')
-
-                self._run_strategy(base_model_ir, self.applied_mutators)
-                # FIXME: move this logic to strategy with a new API provided by execution engine
-                self._wait_completion()
-            except KeyboardInterrupt:
-                _logger.warning('KeyboardInterrupt detected')
-                self.stop()
-            _logger.info('Search process is done, the experiment is still alive, `stop()` can terminate the experiment.')
-
-    def stop(self) -> None:
-        """
-        Stop background experiment.
-        """
-        _logger.info('Stopping experiment, please wait...')
-        self._stop_impl()
-        if self._dispatcher_thread:
-            self._dispatcher_thread.join()
-        self._dispatcher = cast(RetiariiAdvisor, None)
-        self._dispatcher_thread = None
-        _logger.info('Experiment stopped')
-
-    def export_top_models(self, top_k: int = 1, optimize_mode: str = 'maximize', formatter: str = 'dict') -> Any:
-        """
-        Export several top performing models.
-
-        For one-shot algorithms, only top-1 is supported. For others, ``optimize_mode`` and ``formatter`` are
-        available for customization.
-
-        The concrete behavior of export depends on each strategy.
-        See the documentation of each strategy for detailed specifications.
-
-        Parameters
-        ----------
-        top_k : int
-            How many models are intended to be exported.
-        optimize_mode : str
-            ``maximize`` or ``minimize``. Not supported by one-shot algorithms.
-            ``optimize_mode`` is likely to be removed and defined in strategy in future.
-        formatter : str
-            Support ``code`` and ``dict``. Not supported by one-shot algorithms.
-            If ``code``, the python code of model will be returned.
-            If ``dict``, the mutation history will be returned.
-        """
-        # TODO: the base class may also need this method
-        if formatter == 'code':
-            config = self.config.canonical_copy()
-            assert not isinstance(config.execution_engine, PyEngineConfig), \
-                'You should use `dict` formatter when using Python execution engine.'
-        if isinstance(self.evaluator, BaseOneShotTrainer):
-            assert top_k == 1, 'Only support top_k is 1 for now.'
-            return self.evaluator.export()
-        try:
-            # this currently works for one-shot algorithms
-            return self.strategy.export_top_models(top_k=top_k)
-        except NotImplementedError:
-            # when strategy hasn't implemented its own export logic
-            all_models = filter(lambda m: m.metric is not None, list_models())
-            assert optimize_mode in ['maximize', 'minimize']
-            all_models = sorted(all_models, key=lambda m: cast(float, m.metric), reverse=optimize_mode == 'maximize')
-            assert formatter in ['code', 'dict'], 'Export formatter other than "code" and "dict" is not supported yet.'
-            if formatter == 'code':
-                return [model_to_pytorch_script(model) for model in all_models[:top_k]]
-            elif formatter == 'dict':
-                return [get_mutation_dict(model) for model in all_models[:top_k]]
-
-    @staticmethod
-    def view(experiment_id: str, port: int = 8080, non_blocking: bool = False):
-        """
-        View a stopped experiment.
-
-        Parameters
-        ----------
-        experiment_id
-            The stopped experiment id.
-        port
-            The port of web UI.
-        non_blocking
-            If false, run in the foreground. If true, run in the background.
-        """
-        experiment = RetiariiExperiment._view(experiment_id)
-        # view is nothing specific about RetiariiExperiment, directly using the method in base experiment class
-        super(RetiariiExperiment, experiment).start(port=port, debug=False, run_mode=RunMode.Detach)
-        if non_blocking:
-            return experiment
-        else:
-            try:
-                while True:
-                    time.sleep(10)
-            except KeyboardInterrupt:
-                _logger.warning('KeyboardInterrupt detected')
-            finally:
-                experiment.stop()
-
-    @staticmethod
-    def resume(experiment_id: str, port: int = 8080, wait_completion: bool = True, debug: bool = False):
-        """
-        Resume a stopped experiment.
-
-        Parameters
-        ----------
-        experiment_id
-            The stopped experiment id.
-        port
-            The port of web UI.
-        wait_completion
-            If true, run in the foreground. If false, run in the background.
-        debug
-            Whether to start in debug mode.
-        """
-        experiment = RetiariiExperiment._resume(experiment_id)
-        experiment.run(experiment.config, port=port, debug=debug)
-        # always return experiment for user's follow-up operations on the experiment
-        # wait_completion is not necessary as nas experiment is always in foreground
-        return experiment
-
-    @staticmethod
-    def _resume(exp_id, exp_dir=None):
-        exp = RetiariiExperiment(None)
-        exp.id = exp_id
-        exp._action = 'resume'
-        exp.config = launcher.get_stopped_experiment_config(exp_id, exp_dir)
-        return exp
-
-    @staticmethod
-    def _view(exp_id, exp_dir=None):
-        exp = RetiariiExperiment(None)
-        exp.id = exp_id
-        exp._action = 'view'
-        exp.config = launcher.get_stopped_experiment_config(exp_id, exp_dir)
-        return exp
-=======
-from nni.nas.experiment.pytorch import *
->>>>>>> 2e291a12
+from nni.nas.experiment.pytorch import *
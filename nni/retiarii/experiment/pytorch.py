--- conflicted
+++ resolved
@@ -456,27 +456,7 @@
         if self._dispatcher_thread is not None:
             self._dispatcher.stopping = True
             self._dispatcher_thread.join(timeout=1)
-<<<<<<< HEAD
         
-=======
-
-        if self.id is not None:
-            nni.runtime.log.stop_experiment_log(self.id)
-        if self._proc is not None:
-            try:
-                # this if is to deal with the situation that
-                # nnimanager is cleaned up by ctrl+c first
-                if self._proc.poll() is None:
-                    rest.delete(self.port, '/experiment')
-            except Exception as e:
-                _logger.exception(e)
-                _logger.warning('Cannot gracefully stop experiment, killing NNI process...')
-                kill_command(self._proc.pid)
-
-        self.id = cast(str, None)
-        self.port = cast(int, None)
-        self._proc = None
->>>>>>> cbb63c5b
         self._dispatcher = cast(RetiariiAdvisor, None)
         self._dispatcher_thread = None
 

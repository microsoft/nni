--- conflicted
+++ resolved
@@ -71,13 +71,8 @@
         super().__init__(**kwargs)
         if training_service_platform is not None:
             assert 'training_service' not in kwargs
-<<<<<<< HEAD
-            self.training_service = util.training_service_config_factory(platform=training_service_platform)
-        self.__dict__['trial_command'] = 'python3 -m nni.retiarii.trial_entry base'
-=======
             self.training_service = util.training_service_config_factory(platform = training_service_platform)
         self.__dict__['trial_command'] = 'python3 -m nni.retiarii.trial_entry py'
->>>>>>> 08fe2924
 
     def __setattr__(self, key, value):
         fixed_attrs = {'search_space': '',
@@ -120,12 +115,7 @@
     'training_service': lambda value: (type(value) is not TrainingServiceConfig, 'cannot be abstract base class')
 }
 
-<<<<<<< HEAD
-
-def preprocess_model(base_model, trainer, applied_mutators, full_ir=True):
-=======
 def preprocess_model(base_model, trainer, applied_mutators, full_ir=True, dummy_input=None):
->>>>>>> 08fe2924
     # TODO: this logic might need to be refactored into execution engine
     if full_ir:
         try:
@@ -227,16 +217,12 @@
             engine = BaseExecutionEngine()
         elif self.config.execution_engine == 'cgo':
             from ..execution.cgo_engine import CGOExecutionEngine
-<<<<<<< HEAD
             assert self.config.devices is not None, "devices must be set to use CGOExecutionEngine"
             # assert self.config.trial_gpu_number==1, "trial_gpu_number must be 1 to use CGOExecutionEngine"
             assert self.config.batch_waiting_time is not None
-            engine = CGOExecutionEngine(self.config.devices,
+            engine = CGOExecutionEngine(devices,
                                         max_concurrency=self.config.max_concurrency_cgo,
                                         batch_waiting_time=self.config.batch_waiting_time)
-=======
-            engine = CGOExecutionEngine(devices = devices)
->>>>>>> 08fe2924
         elif self.config.execution_engine == 'py':
             from ..execution.python import PurePythonExecutionEngine
             engine = PurePythonExecutionEngine()

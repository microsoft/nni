--- conflicted
+++ resolved
@@ -19,12 +19,6 @@
 import nni.runtime.log
 from nni.experiment import Experiment, RunMode, launcher, management
 from nni.experiment.config.training_services import RemoteConfig
-<<<<<<< HEAD
-from nni.runtime.protocol import connect_websocket
-=======
-from nni.runtime.tuner_command_channel import TunerCommandChannel
-from nni.tools.nnictl.command_utils import kill_command
->>>>>>> 98c1a77f
 
 from .config import (
     RetiariiExeConfig, OneshotEngineConfig, BaseEngineConfig,
@@ -210,21 +204,8 @@
         self.applied_mutators = applied_mutators
         self.strategy = strategy
 
-<<<<<<< HEAD
         self._dispatcher = None
         self._dispatcher_thread = None
-=======
-        from nni.retiarii.oneshot.pytorch.strategy import OneShotStrategy
-        if not isinstance(strategy, OneShotStrategy):
-            # FIXME: Dispatcher should not be created this early.
-            self._dispatcher = RetiariiAdvisor('_placeholder_')
-        else:
-            self._dispatcher = cast(RetiariiAdvisor, None)
-        self._dispatcher_thread: Optional[Thread] = None
-        self._proc: Optional[Popen] = None
-
-        self.url_prefix = None
->>>>>>> 98c1a77f
 
         # check for sanity
         if not is_model_wrapped(base_model):
@@ -243,6 +224,8 @@
 
         _logger.info('Start strategy...')
         search_space = dry_run_for_formatted_search_space(base_model_ir, self.applied_mutators)
+        #import time
+        #time.sleep(10)
         self.update_search_space(search_space)
         self.strategy.run(base_model_ir, self.applied_mutators)
         _logger.info('Strategy exit')
@@ -297,23 +280,17 @@
         self._proc = launcher.start_experiment('create', self.id, config, port, debug,  # type: ignore
                                                RunMode.Background, None, ws_url, ['retiarii'])
         assert self._proc is not None
-<<<<<<< HEAD
-        connect_websocket(ws_url)
         self.port = port  # port will be None if start up failed
 
         self._start_end(port, config.nni_manager_ip)
 
-        self._dispatcher = RetiariiAdvisor()
-=======
-
-        self.port = port  # port will be None if start up failed
-
-        # dispatcher must be launched after pipe initialized
-        # the logic to launch dispatcher in background should be refactored into dispatcher api
-        self._dispatcher = self._create_dispatcher()
-        if self._dispatcher is not None:
-            self._dispatcher._channel = TunerCommandChannel(ws_url)
->>>>>>> 98c1a77f
+        #from nni.experiment import rest
+        #from collections import OrderedDict
+        #import time
+        #time.sleep(10)
+        #rest.put(8090, '/experiment?update_type=SEARCH_SPACE', {'params': {'experimentName': 'mnist_search', 'searchSpace': OrderedDict([('model_1', {'_type': 'choice', '_value': ['0', '1']}), ('model_2', {'_type': 'choice', '_value': [0.25, 0.5, 0.75]}), ('model_3', {'_type': 'choice', '_value': [64, 128, 256]})]), 'trialCommand': 'python3 -m nni.retiarii.trial_entry py', 'trialCodeDirectory': '.', 'trialConcurrency': 2, 'maxTrialNumber': 4, 'useAnnotation': False, 'debug': False, 'logLevel': 'info', 'experimentWorkingDirectory': '/home/quzha/nni-experiments', 'trainingService': {'platform': 'local', 'trialCommand': 'python3 -m nni.retiarii.trial_entry py', 'trialCodeDirectory': '/home/quzha/nni/nni/examples/nas/multi-trial/mnist', 'debug': False, 'useActiveGpu': False, 'maxTrialNumberPerGpu': 1, 'reuseMode': False}, 'executionEngine': {'name': 'py'}}, 'id': 'mn7j1h0g', 'execDuration': 0, 'logDir': '/home/quzha/nni-experiments/mn7j1h0g', 'startTime': 1652616830914, 'nextSequenceId': 0, 'revision': 2})
+
+        self._dispatcher = RetiariiAdvisor(ws_url)
         self._dispatcher_thread = Thread(target=self._dispatcher.run)
         self._dispatcher_thread.start()
         return config

# Copyright (c) Microsoft Corporation.
# Licensed under the MIT license.

<<<<<<< HEAD
import os
import sys
from dataclasses import dataclass, MISSING
from typing import Any, Dict, Union, Optional

from nni.experiment.config import utils, ExperimentConfig

from .engine_config import ExecutionEngineConfig

__all__ = ['RetiariiExeConfig']

# TODO: may move this function to experiment utils in future
def init_execution_engine_config(engine_config: Union[str, dict]) -> ExecutionEngineConfig:
    if isinstance(engine_config, str):
        engine_name = engine_config
    else:
        engine_name = engine_config['name']
    cls = _get_ee_config_class(engine_name)
    if cls is None:
        raise ValueError(f'Invalid execution engine name: {engine_name}')
    engine = cls()
    if isinstance(engine_config, dict):
        for key, value in engine_config.items():
            setattr(engine, key, value)
    return engine

def _get_ee_config_class(engine_name):
    for cls in ExecutionEngineConfig.__subclasses__():
        if cls.name == engine_name:
            return cls
    return None

@dataclass(init=False)
class RetiariiExeConfig(ExperimentConfig):
    # FIXME: refactor this class to inherit from a new common base class with HPO config
    experiment_type: str = 'nas'
    search_space: Any = ''
    trial_code_directory: utils.PathLike = '.'
    trial_command: str = '_reserved'
    # new config field for NAS
    execution_engine: Union[str, ExecutionEngineConfig]

    # Internal: to support customized fields in trial command
    # Useful when customized python / environment variables are needed
    _trial_command_params: Optional[Dict[str, Any]] = None

    def __init__(self, training_service_platform: Union[str, None] = None,
                 execution_engine: Union[str, ExecutionEngineConfig] = 'py',
                 **kwargs):
        super().__init__(training_service_platform, **kwargs)

        if self.execution_engine != MISSING:
            # this branch means kwargs is not {} and self.execution_engine has been assigned in super(),
            # reassign it because super() may instantiate ExecutionEngineConfig by mistake
            self.execution_engine = init_execution_engine_config(kwargs['executionEngine'])
            del kwargs['executionEngine']
        elif isinstance(execution_engine, str):
            self.execution_engine = init_execution_engine_config(execution_engine)
        else:
            self.execution_engine = execution_engine

        self._is_complete_config = False
        if self.search_space != '' and self.trial_code_directory != '.' and self.trial_command != '_reserved':
            # only experiment view and resume have complete config in init, as the config is directly loaded
            self._is_complete_config = True

    def _canonicalize(self, _parents):
        if not self._is_complete_config:
            msg = '{} is not supposed to be set in Retiarii experiment by users, your config is {}.'
            if self.search_space != '':
                raise ValueError(msg.format('search_space', self.search_space))
            # TODO: maybe we should also allow users to specify trial_code_directory
            if str(self.trial_code_directory) != '.' and not os.path.isabs(self.trial_code_directory):
                raise ValueError(msg.format('trial_code_directory', self.trial_code_directory))

            trial_command_tmpl = '{envs} {python} -m nni.retiarii.trial_entry {execution_engine}'
            if self.trial_command != '_reserved' and '-m nni.retiarii.trial_entry' not in self.trial_command:
                raise ValueError(msg.format('trial_command', self.trial_command))

            # this canonicalize is necessary because users may assign new execution engine str
            # after execution engine config is instantiated
            if isinstance(self.execution_engine, str):
                self.execution_engine = init_execution_engine_config(self.execution_engine)

            _trial_command_params = {
                # Default variables
                'envs': '',
                # TODO: maybe use sys.executable rendered in trial side (e.g., trial_runner)
                'python': sys.executable,
                'execution_engine': self.execution_engine.name,

                # This should override the parameters above.
                **(self._trial_command_params or {})
            }

            self.trial_command = trial_command_tmpl.format(**_trial_command_params).strip()

        super()._canonicalize([self])
=======
# pylint: disable=wildcard-import,unused-wildcard-import

from nni.nas.experiment.config.experiment_config import *
>>>>>>> 2e291a12
<|MERGE_RESOLUTION|>--- conflicted
+++ resolved
@@ -1,107 +1,6 @@
 # Copyright (c) Microsoft Corporation.
 # Licensed under the MIT license.
 
-<<<<<<< HEAD
-import os
-import sys
-from dataclasses import dataclass, MISSING
-from typing import Any, Dict, Union, Optional
-
-from nni.experiment.config import utils, ExperimentConfig
-
-from .engine_config import ExecutionEngineConfig
-
-__all__ = ['RetiariiExeConfig']
-
-# TODO: may move this function to experiment utils in future
-def init_execution_engine_config(engine_config: Union[str, dict]) -> ExecutionEngineConfig:
-    if isinstance(engine_config, str):
-        engine_name = engine_config
-    else:
-        engine_name = engine_config['name']
-    cls = _get_ee_config_class(engine_name)
-    if cls is None:
-        raise ValueError(f'Invalid execution engine name: {engine_name}')
-    engine = cls()
-    if isinstance(engine_config, dict):
-        for key, value in engine_config.items():
-            setattr(engine, key, value)
-    return engine
-
-def _get_ee_config_class(engine_name):
-    for cls in ExecutionEngineConfig.__subclasses__():
-        if cls.name == engine_name:
-            return cls
-    return None
-
-@dataclass(init=False)
-class RetiariiExeConfig(ExperimentConfig):
-    # FIXME: refactor this class to inherit from a new common base class with HPO config
-    experiment_type: str = 'nas'
-    search_space: Any = ''
-    trial_code_directory: utils.PathLike = '.'
-    trial_command: str = '_reserved'
-    # new config field for NAS
-    execution_engine: Union[str, ExecutionEngineConfig]
-
-    # Internal: to support customized fields in trial command
-    # Useful when customized python / environment variables are needed
-    _trial_command_params: Optional[Dict[str, Any]] = None
-
-    def __init__(self, training_service_platform: Union[str, None] = None,
-                 execution_engine: Union[str, ExecutionEngineConfig] = 'py',
-                 **kwargs):
-        super().__init__(training_service_platform, **kwargs)
-
-        if self.execution_engine != MISSING:
-            # this branch means kwargs is not {} and self.execution_engine has been assigned in super(),
-            # reassign it because super() may instantiate ExecutionEngineConfig by mistake
-            self.execution_engine = init_execution_engine_config(kwargs['executionEngine'])
-            del kwargs['executionEngine']
-        elif isinstance(execution_engine, str):
-            self.execution_engine = init_execution_engine_config(execution_engine)
-        else:
-            self.execution_engine = execution_engine
-
-        self._is_complete_config = False
-        if self.search_space != '' and self.trial_code_directory != '.' and self.trial_command != '_reserved':
-            # only experiment view and resume have complete config in init, as the config is directly loaded
-            self._is_complete_config = True
-
-    def _canonicalize(self, _parents):
-        if not self._is_complete_config:
-            msg = '{} is not supposed to be set in Retiarii experiment by users, your config is {}.'
-            if self.search_space != '':
-                raise ValueError(msg.format('search_space', self.search_space))
-            # TODO: maybe we should also allow users to specify trial_code_directory
-            if str(self.trial_code_directory) != '.' and not os.path.isabs(self.trial_code_directory):
-                raise ValueError(msg.format('trial_code_directory', self.trial_code_directory))
-
-            trial_command_tmpl = '{envs} {python} -m nni.retiarii.trial_entry {execution_engine}'
-            if self.trial_command != '_reserved' and '-m nni.retiarii.trial_entry' not in self.trial_command:
-                raise ValueError(msg.format('trial_command', self.trial_command))
-
-            # this canonicalize is necessary because users may assign new execution engine str
-            # after execution engine config is instantiated
-            if isinstance(self.execution_engine, str):
-                self.execution_engine = init_execution_engine_config(self.execution_engine)
-
-            _trial_command_params = {
-                # Default variables
-                'envs': '',
-                # TODO: maybe use sys.executable rendered in trial side (e.g., trial_runner)
-                'python': sys.executable,
-                'execution_engine': self.execution_engine.name,
-
-                # This should override the parameters above.
-                **(self._trial_command_params or {})
-            }
-
-            self.trial_command = trial_command_tmpl.format(**_trial_command_params).strip()
-
-        super()._canonicalize([self])
-=======
 # pylint: disable=wildcard-import,unused-wildcard-import
 
-from nni.nas.experiment.config.experiment_config import *
->>>>>>> 2e291a12
+from nni.nas.experiment.config.experiment_config import *
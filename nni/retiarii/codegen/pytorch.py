--- conflicted
+++ resolved
@@ -54,8 +54,6 @@
                 inputs.append('{}[{}]'.format(edge.head.name, edge.head_slot))
     return inputs
 
-<<<<<<< HEAD
-=======
 def _remove_prefix(names, graph_name):
     """
     variables name (full name space) is too long,
@@ -72,7 +70,6 @@
     else:
         return names[len(graph_name):] if names.startswith(graph_name) else names
 
->>>>>>> 80394047
 def graph_to_pytorch_model(graph_name: str, graph: Graph, placement = None) -> str:
     nodes = graph.topo_sort()  # FIXME: topological sort is needed here
 

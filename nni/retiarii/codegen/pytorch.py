--- conflicted
+++ resolved
@@ -140,13 +140,9 @@
             pkg_name = node.operation.get_import_pkg()
             if pkg_name is not None:
                 import_pkgs.add(pkg_name)
-<<<<<<< HEAD
-
-            py_variable_name = _remove_prefix(node.name, graph_name)
+
+            py_variable_name = _format_variable_name(node.name, graph_name)
             node_code = node.operation.to_init_code(py_variable_name)
-=======
-            node_code = node.operation.to_init_code(_format_variable_name(node.name, graph_name))
->>>>>>> b8b7ed0e
             if node_code is not None:
                 if placement and node in placement and len(node_code) > 0:
                     if isinstance(placement[node], GPUDevice):

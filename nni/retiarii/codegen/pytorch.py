--- conflicted
+++ resolved
@@ -4,14 +4,9 @@
 from ..graph import IllegalGraphError, Edge, Graph, Node, Model
 from ..operation import Operation, Cell
 
-<<<<<<< HEAD
 _logger = logging.getLogger(__name__)
 
 
-=======
-# TODO: fix: inputs is a list, how to deal with single element list and single element
-
->>>>>>> 8af73146
 def model_to_pytorch_script(model: Model) -> str:
     graphs = []
     total_pkgs = set()
@@ -22,18 +17,6 @@
     # TODO: set correct PATH for the packages (after launch refactor)
     pkgs_code = '\n'.join(['import {}'.format(pkg) for pkg in total_pkgs])
     return _PyTorchScriptTemplate.format(pkgs_code, '\n\n'.join(graphs)).strip()
-<<<<<<< HEAD
-=======
-
-def _convert_name(name: str) -> str:
-    """
-    Convert the names using separator '.' to valid variable name in code
-    """
-    return name.replace('.', '__')
-
-def _convert_names(names: List[str]) -> List[str]:
-    return [_convert_name(name) for name in names]
->>>>>>> 8af73146
 
 def _sorted_incoming_edges(node: Node) -> List[Edge]:
     edges = [edge for edge in node.graph.edges if edge.tail is node]
@@ -85,15 +68,7 @@
             if node_code is not None:
                 node_codes.append(node_code)
 
-<<<<<<< HEAD
     input_code = graph.input_node.operation.to_forward_code(None, None, None)
-=======
-    if graph.input_names is None:
-        input_code = '*_inputs'
-    else:
-        # TODO: remove _convert_names (after merging input_names and input_node)
-        input_code = ', '.join(_convert_names(graph.input_names))
->>>>>>> 8af73146
 
     edge_codes = []
     sorted_nodes = graph.topo_sort()
@@ -102,7 +77,6 @@
             inputs = _format_inputs(node)
             edge_codes.append(node.operation.to_forward_code(node.name, node.name, inputs))
 
-<<<<<<< HEAD
     output_names = _format_inputs(graph.output_node)
     if not output_names:
         raise RuntimeError('"forward" function should have return value(s): {}, {}, {}'.format(output_names, graph_name, graph.output_node))
@@ -111,17 +85,6 @@
     linebreak = '\n        '
     return import_pkgs, _PyTorchModelTemplate.format(
         graph_name=('Graph' if graph_name == '_graph' else graph_name),
-=======
-    # TODO: refactor graph output_node
-    output_names = _format_inputs(graph.output_node)
-    output_names = _convert_names(output_names)
-    if not output_names:
-        output_names = ['None']
-
-    linebreak = '\n        '
-    return import_pkgs, _PyTorchModelTemplate.format(
-        graph_name=('Graph' if graph_name == '_graph' else _convert_name(graph_name)),
->>>>>>> 8af73146
         inputs=input_code,
         outputs=', '.join(output_names),
         nodes=linebreak.join(node_codes),

# Copyright (c) Microsoft Corporation.
# Licensed under the MIT license.

# pylint: disable=wildcard-import,unused-wildcard-import

<<<<<<< HEAD
from __future__ import annotations

import itertools
from typing import Any, TypeVar, List, cast, Mapping, Sequence, Optional, Iterable

import numpy as np
import torch

from nni.common.hpo_utils import ParameterSpec
from nni.retiarii.nn.pytorch.api import ChoiceOf, ValueChoiceX


Choice = Any

T = TypeVar('T')

__all__ = [
    'dedup_inner_choices',
    'evaluate_value_choice_with_dict',
    'traverse_all_options',
    'weighted_sum',
    'evaluate_constant',
]


def dedup_inner_choices(value_choices: list[ValueChoiceX]) -> dict[str, ParameterSpec]:
    """Find all leaf nodes in ``value_choices``,
    save them into in the format of ``{label: parameter_spec}``.
    """
    result = {}
    for value_choice in value_choices:
        for choice in value_choice.inner_choices():
            param_spec = ParameterSpec(choice.label, 'choice', choice.candidates, (choice.label, ), True, size=len(choice.candidates))
            if choice.label in result:
                if param_spec != result[choice.label]:
                    raise ValueError('Value choice conflict: same label with different candidates: '
                                     f'{param_spec} vs. {result[choice.label]}')
            else:
                result[choice.label] = param_spec
    return result


def evaluate_value_choice_with_dict(value_choice: ChoiceOf[T], chosen: dict[str, Choice]) -> T:
    """To evaluate a composition of value-choice with a dict,
    with format of ``{label: chosen_value}``.
    The implementation is two-pass. We first get a list of values,
    then feed the values into ``value_choice.evaluate``.
    This can be potentially optimized in terms of speed.

    Examples
    --------
    >>> chosen = {"exp_ratio": 3}
    >>> evaluate_value_choice_with_dict(value_choice_in, chosen)
    48
    >>> evaluate_value_choice_with_dict(value_choice_out, chosen)
    96
    """
    choice_inner_values = []
    for choice in value_choice.inner_choices():
        if choice.label not in chosen:
            raise KeyError(f'{value_choice} depends on a value with key {choice.label}, but not found in {chosen}')
        choice_inner_values.append(chosen[choice.label])
    return value_choice.evaluate(choice_inner_values)


def traverse_all_options(
    value_choice: ChoiceOf[T],
    weights: dict[str, list[float]] | dict[str, np.ndarray] | dict[str, torch.Tensor] | None = None
) -> list[tuple[T, float]] | list[T]:
    """Traverse all possible computation outcome of a value choice.
    If ``weights`` is not None, it will also compute the probability of each possible outcome.

    Parameters
    ----------
    value_choice : ValueChoiceX
        The value choice to traverse.
    weights : Optional[dict[str, list[float]]], default = None
        If there's a prior on leaf nodes, and we intend to know the (joint) prior on results,
        weights can be provided. The key is label, value are list of float indicating probability.
        Normally, they should sum up to 1, but we will not check them in this function.

    Returns
    -------
    list[Union[tuple[Any, float], Any]]
        Results will be sorted and duplicates will be eliminated.
        If weights is provided, the return value will be a list of tuple, with option and its weight.
        Otherwise, it will be a list of options.
    """
    # get a dict of {label: list of tuple of choice and weight}
    leafs: dict[str, list[tuple[T, float]]] = {}
    for label, param_spec in dedup_inner_choices([value_choice]).items():
        if weights is not None:
            if label not in weights:
                raise KeyError(f'{value_choice} depends on a weight with key {label}, but not found in {weights}')
            if len(weights[label]) != param_spec.size:
                raise KeyError(f'Expect weights with {label} to be of length {param_spec.size}, but {len(weights[label])} found')
            leafs[label] = list(zip(param_spec.values, cast(List[float], weights[label])))
        else:
            # create a dummy weight of zero, in case that weights are not provided.
            leafs[label] = list(zip(param_spec.values, itertools.repeat(0., param_spec.size)))

    # result is a dict from a option to its weight
    result: dict[T, float | None] = {}
    labels, values = list(leafs.keys()), list(leafs.values())

    if not labels:
        raise ValueError(f'There expects at least one leaf value choice in {value_choice}, but nothing found')

    # get all combinations
    for prod_value in itertools.product(*values):
        # For example,
        # prod_value = ((3, 0.1), ("cat", 0.3), ({"in": 5}, 0.5))
        # the first dim is chosen value, second dim is probability
        # chosen = {"ks": 3, "animal": "cat", "linear_args": {"in": 5}}
        # chosen_weight = np.prod([0.1, 0.3, 0.5])
        chosen = {label: value[0] for label, value in zip(labels, prod_value)}

        eval_res = evaluate_value_choice_with_dict(value_choice, chosen)

        if weights is None:
            result[eval_res] = None
        else:
            # we can't use reduce or inplace product here,
            # because weight can sometimes be tensors
            chosen_weight = prod_value[0][1]
            for value in prod_value[1:]:
                if chosen_weight is None:
                    chosen_weight = value[1]
                else:
                    chosen_weight = chosen_weight * value[1]

            if eval_res in result:
                result[eval_res] = result[eval_res] + chosen_weight
            else:
                result[eval_res] = chosen_weight

    if weights is None:
        return sorted(result.keys())  # type: ignore
    else:
        return sorted(result.items())  # type: ignore


def evaluate_constant(expr: Any) -> Any:
    """Evaluate a value choice expression to a constant. Raise ValueError if it's not a constant."""
    all_options = traverse_all_options(expr)
    if len(all_options) > 1:
        raise ValueError(f'{expr} is not evaluated to a constant. All possible values are: {all_options}')
    res = all_options[0]
    return res


def weighted_sum(items: list[T], weights: Sequence[float | None] = cast(Sequence[Optional[float]], None)) -> T:
    """Return a weighted sum of items.

    Items can be list of tensors, numpy arrays, or nested lists / dicts.

    If ``weights`` is None, this is simply an unweighted sum.
    """

    if weights is None:
        weights = [None] * len(items)

    assert len(items) == len(weights) > 0
    elem = items[0]
    unsupported_msg = 'Unsupported element type in weighted sum: {}. Value is: {}'

    if isinstance(elem, str):
        # Need to check this first. Otherwise it goes into sequence and causes infinite recursion.
        raise TypeError(unsupported_msg.format(type(elem), elem))

    try:
        if isinstance(elem, (torch.Tensor, np.ndarray, float, int, np.number)):
            if weights[0] is None:
                res = elem
            else:
                res = elem * weights[0]
            for it, weight in zip(items[1:], weights[1:]):
                if type(it) != type(elem):
                    raise TypeError(f'Expect type {type(elem)} but found {type(it)}. Can not be summed')

                if weight is None:
                    res = res + it  # type: ignore
                else:
                    res = res + it * weight  # type: ignore
            return cast(T, res)

        if isinstance(elem, Mapping):
            for item in items:
                if not isinstance(item, Mapping):
                    raise TypeError(f'Expect type {type(elem)} but found {type(item)}')
                if set(item) != set(elem):
                    raise KeyError(f'Expect keys {list(elem)} but found {list(item)}')
            return cast(T, {
                key: weighted_sum(cast(List[dict], [cast(Mapping, d)[key] for d in items]), weights) for key in elem
            })
        if isinstance(elem, Sequence):
            for item in items:
                if not isinstance(item, Sequence):
                    raise TypeError(f'Expect type {type(elem)} but found {type(item)}')
                if len(item) != len(elem):
                    raise ValueError(f'Expect length {len(item)} but found {len(elem)}')
            transposed = cast(Iterable[list], zip(*items))  # type: ignore
            return cast(T, [weighted_sum(column, weights) for column in transposed])
    except (TypeError, ValueError, RuntimeError, KeyError):
        raise ValueError(
            'Error when summing items. Value format / shape does not match. See full traceback for details.' +
            ''.join([
                f'\n  {idx}: {_summarize_elem_format(it)}' for idx, it in enumerate(items)
            ])
        )

    # Dealing with all unexpected types.
    raise TypeError(unsupported_msg)


def _summarize_elem_format(elem: Any) -> Any:
    # Get a summary of one elem
    # Helps generate human-readable error messages

    class _repr_object:
        # empty object is only repr
        def __init__(self, representation):
            self.representation = representation

        def __repr__(self):
            return self.representation

    if isinstance(elem, torch.Tensor):
        return _repr_object('torch.Tensor(' + ', '.join(map(str, elem.shape)) + ')')
    if isinstance(elem, np.ndarray):
        return _repr_object('np.array(' + ', '.join(map(str, elem.shape)) + ')')
    if isinstance(elem, Mapping):
        return {key: _summarize_elem_format(value) for key, value in elem.items()}
    if isinstance(elem, Sequence):
        return [_summarize_elem_format(value) for value in elem]

    # fallback to original, for cases like float, int, ...
    return elem
=======
from nni.nas.oneshot.pytorch.supermodule._valuechoice_utils import *
>>>>>>> a0fd0036
<|MERGE_RESOLUTION|>--- conflicted
+++ resolved
@@ -3,245 +3,4 @@
 
 # pylint: disable=wildcard-import,unused-wildcard-import
 
-<<<<<<< HEAD
-from __future__ import annotations
-
-import itertools
-from typing import Any, TypeVar, List, cast, Mapping, Sequence, Optional, Iterable
-
-import numpy as np
-import torch
-
-from nni.common.hpo_utils import ParameterSpec
-from nni.retiarii.nn.pytorch.api import ChoiceOf, ValueChoiceX
-
-
-Choice = Any
-
-T = TypeVar('T')
-
-__all__ = [
-    'dedup_inner_choices',
-    'evaluate_value_choice_with_dict',
-    'traverse_all_options',
-    'weighted_sum',
-    'evaluate_constant',
-]
-
-
-def dedup_inner_choices(value_choices: list[ValueChoiceX]) -> dict[str, ParameterSpec]:
-    """Find all leaf nodes in ``value_choices``,
-    save them into in the format of ``{label: parameter_spec}``.
-    """
-    result = {}
-    for value_choice in value_choices:
-        for choice in value_choice.inner_choices():
-            param_spec = ParameterSpec(choice.label, 'choice', choice.candidates, (choice.label, ), True, size=len(choice.candidates))
-            if choice.label in result:
-                if param_spec != result[choice.label]:
-                    raise ValueError('Value choice conflict: same label with different candidates: '
-                                     f'{param_spec} vs. {result[choice.label]}')
-            else:
-                result[choice.label] = param_spec
-    return result
-
-
-def evaluate_value_choice_with_dict(value_choice: ChoiceOf[T], chosen: dict[str, Choice]) -> T:
-    """To evaluate a composition of value-choice with a dict,
-    with format of ``{label: chosen_value}``.
-    The implementation is two-pass. We first get a list of values,
-    then feed the values into ``value_choice.evaluate``.
-    This can be potentially optimized in terms of speed.
-
-    Examples
-    --------
-    >>> chosen = {"exp_ratio": 3}
-    >>> evaluate_value_choice_with_dict(value_choice_in, chosen)
-    48
-    >>> evaluate_value_choice_with_dict(value_choice_out, chosen)
-    96
-    """
-    choice_inner_values = []
-    for choice in value_choice.inner_choices():
-        if choice.label not in chosen:
-            raise KeyError(f'{value_choice} depends on a value with key {choice.label}, but not found in {chosen}')
-        choice_inner_values.append(chosen[choice.label])
-    return value_choice.evaluate(choice_inner_values)
-
-
-def traverse_all_options(
-    value_choice: ChoiceOf[T],
-    weights: dict[str, list[float]] | dict[str, np.ndarray] | dict[str, torch.Tensor] | None = None
-) -> list[tuple[T, float]] | list[T]:
-    """Traverse all possible computation outcome of a value choice.
-    If ``weights`` is not None, it will also compute the probability of each possible outcome.
-
-    Parameters
-    ----------
-    value_choice : ValueChoiceX
-        The value choice to traverse.
-    weights : Optional[dict[str, list[float]]], default = None
-        If there's a prior on leaf nodes, and we intend to know the (joint) prior on results,
-        weights can be provided. The key is label, value are list of float indicating probability.
-        Normally, they should sum up to 1, but we will not check them in this function.
-
-    Returns
-    -------
-    list[Union[tuple[Any, float], Any]]
-        Results will be sorted and duplicates will be eliminated.
-        If weights is provided, the return value will be a list of tuple, with option and its weight.
-        Otherwise, it will be a list of options.
-    """
-    # get a dict of {label: list of tuple of choice and weight}
-    leafs: dict[str, list[tuple[T, float]]] = {}
-    for label, param_spec in dedup_inner_choices([value_choice]).items():
-        if weights is not None:
-            if label not in weights:
-                raise KeyError(f'{value_choice} depends on a weight with key {label}, but not found in {weights}')
-            if len(weights[label]) != param_spec.size:
-                raise KeyError(f'Expect weights with {label} to be of length {param_spec.size}, but {len(weights[label])} found')
-            leafs[label] = list(zip(param_spec.values, cast(List[float], weights[label])))
-        else:
-            # create a dummy weight of zero, in case that weights are not provided.
-            leafs[label] = list(zip(param_spec.values, itertools.repeat(0., param_spec.size)))
-
-    # result is a dict from a option to its weight
-    result: dict[T, float | None] = {}
-    labels, values = list(leafs.keys()), list(leafs.values())
-
-    if not labels:
-        raise ValueError(f'There expects at least one leaf value choice in {value_choice}, but nothing found')
-
-    # get all combinations
-    for prod_value in itertools.product(*values):
-        # For example,
-        # prod_value = ((3, 0.1), ("cat", 0.3), ({"in": 5}, 0.5))
-        # the first dim is chosen value, second dim is probability
-        # chosen = {"ks": 3, "animal": "cat", "linear_args": {"in": 5}}
-        # chosen_weight = np.prod([0.1, 0.3, 0.5])
-        chosen = {label: value[0] for label, value in zip(labels, prod_value)}
-
-        eval_res = evaluate_value_choice_with_dict(value_choice, chosen)
-
-        if weights is None:
-            result[eval_res] = None
-        else:
-            # we can't use reduce or inplace product here,
-            # because weight can sometimes be tensors
-            chosen_weight = prod_value[0][1]
-            for value in prod_value[1:]:
-                if chosen_weight is None:
-                    chosen_weight = value[1]
-                else:
-                    chosen_weight = chosen_weight * value[1]
-
-            if eval_res in result:
-                result[eval_res] = result[eval_res] + chosen_weight
-            else:
-                result[eval_res] = chosen_weight
-
-    if weights is None:
-        return sorted(result.keys())  # type: ignore
-    else:
-        return sorted(result.items())  # type: ignore
-
-
-def evaluate_constant(expr: Any) -> Any:
-    """Evaluate a value choice expression to a constant. Raise ValueError if it's not a constant."""
-    all_options = traverse_all_options(expr)
-    if len(all_options) > 1:
-        raise ValueError(f'{expr} is not evaluated to a constant. All possible values are: {all_options}')
-    res = all_options[0]
-    return res
-
-
-def weighted_sum(items: list[T], weights: Sequence[float | None] = cast(Sequence[Optional[float]], None)) -> T:
-    """Return a weighted sum of items.
-
-    Items can be list of tensors, numpy arrays, or nested lists / dicts.
-
-    If ``weights`` is None, this is simply an unweighted sum.
-    """
-
-    if weights is None:
-        weights = [None] * len(items)
-
-    assert len(items) == len(weights) > 0
-    elem = items[0]
-    unsupported_msg = 'Unsupported element type in weighted sum: {}. Value is: {}'
-
-    if isinstance(elem, str):
-        # Need to check this first. Otherwise it goes into sequence and causes infinite recursion.
-        raise TypeError(unsupported_msg.format(type(elem), elem))
-
-    try:
-        if isinstance(elem, (torch.Tensor, np.ndarray, float, int, np.number)):
-            if weights[0] is None:
-                res = elem
-            else:
-                res = elem * weights[0]
-            for it, weight in zip(items[1:], weights[1:]):
-                if type(it) != type(elem):
-                    raise TypeError(f'Expect type {type(elem)} but found {type(it)}. Can not be summed')
-
-                if weight is None:
-                    res = res + it  # type: ignore
-                else:
-                    res = res + it * weight  # type: ignore
-            return cast(T, res)
-
-        if isinstance(elem, Mapping):
-            for item in items:
-                if not isinstance(item, Mapping):
-                    raise TypeError(f'Expect type {type(elem)} but found {type(item)}')
-                if set(item) != set(elem):
-                    raise KeyError(f'Expect keys {list(elem)} but found {list(item)}')
-            return cast(T, {
-                key: weighted_sum(cast(List[dict], [cast(Mapping, d)[key] for d in items]), weights) for key in elem
-            })
-        if isinstance(elem, Sequence):
-            for item in items:
-                if not isinstance(item, Sequence):
-                    raise TypeError(f'Expect type {type(elem)} but found {type(item)}')
-                if len(item) != len(elem):
-                    raise ValueError(f'Expect length {len(item)} but found {len(elem)}')
-            transposed = cast(Iterable[list], zip(*items))  # type: ignore
-            return cast(T, [weighted_sum(column, weights) for column in transposed])
-    except (TypeError, ValueError, RuntimeError, KeyError):
-        raise ValueError(
-            'Error when summing items. Value format / shape does not match. See full traceback for details.' +
-            ''.join([
-                f'\n  {idx}: {_summarize_elem_format(it)}' for idx, it in enumerate(items)
-            ])
-        )
-
-    # Dealing with all unexpected types.
-    raise TypeError(unsupported_msg)
-
-
-def _summarize_elem_format(elem: Any) -> Any:
-    # Get a summary of one elem
-    # Helps generate human-readable error messages
-
-    class _repr_object:
-        # empty object is only repr
-        def __init__(self, representation):
-            self.representation = representation
-
-        def __repr__(self):
-            return self.representation
-
-    if isinstance(elem, torch.Tensor):
-        return _repr_object('torch.Tensor(' + ', '.join(map(str, elem.shape)) + ')')
-    if isinstance(elem, np.ndarray):
-        return _repr_object('np.array(' + ', '.join(map(str, elem.shape)) + ')')
-    if isinstance(elem, Mapping):
-        return {key: _summarize_elem_format(value) for key, value in elem.items()}
-    if isinstance(elem, Sequence):
-        return [_summarize_elem_format(value) for value in elem]
-
-    # fallback to original, for cases like float, int, ...
-    return elem
-=======
-from nni.nas.oneshot.pytorch.supermodule._valuechoice_utils import *
->>>>>>> a0fd0036
+from nni.nas.oneshot.pytorch.supermodule._valuechoice_utils import *
--- conflicted
+++ resolved
@@ -3,215 +3,4 @@
 
 # pylint: disable=wildcard-import,unused-wildcard-import
 
-<<<<<<< HEAD
-- No support for multiple arguments in forward.
-- No support for mixed-operation (value choice).
-- The code contains duplicates. Needs refactor.
-"""
-
-from __future__ import annotations
-
-from typing import cast, Any
-
-import torch
-import torch.nn as nn
-
-from .differentiable import DifferentiableMixedLayer, DifferentiableMixedInput
-
-__all__ = ['ProxylessMixedLayer', 'ProxylessMixedInput']
-
-
-def _detach_tensor(tensor: Any) -> Any:
-    """Recursively detach all the tensors."""
-    if isinstance(tensor, (list, tuple)):
-        return tuple(_detach_tensor(t) for t in tensor)
-    elif isinstance(tensor, dict):
-        return {k: _detach_tensor(v) for k, v in tensor.items()}
-    elif isinstance(tensor, torch.Tensor):
-        return tensor.detach()
-    else:
-        return tensor
-
-
-def _iter_tensors(tensor: Any) -> Any:
-    """Recursively iterate over all the tensors.
-
-    This is kept for complex outputs (like dicts / lists).
-    However, complex outputs are not supported by PyTorch backward hooks yet.
-    """
-    if isinstance(tensor, torch.Tensor):
-        yield tensor
-    elif isinstance(tensor, (list, tuple)):
-        for t in tensor:
-            yield from _iter_tensors(t)
-    elif isinstance(tensor, dict):
-        for t in tensor.values():
-            yield from _iter_tensors(t)
-
-
-def _pack_as_tuple(tensor: Any) -> Any:
-    """Return a tuple of tensor with only one element if tensor it's not a tuple."""
-    if not isinstance(tensor, tuple):
-        return (tensor,)
-    return tensor
-
-
-def element_product_sum(tensor1: tuple[torch.Tensor, ...], tensor2: tuple[torch.Tensor, ...]) -> torch.Tensor:
-    """Compute the sum of all the element-wise product."""
-    assert len(tensor1) == len(tensor2), 'The number of tensors must be the same.'
-    # Skip zero gradients
-    ret = [torch.sum(t1 * t2) for t1, t2 in zip(tensor1, tensor2) if t1 is not None and t2 is not None]
-    if not ret:
-        return torch.tensor(0)
-    if len(ret) == 1:
-        return ret[0]
-    return sum(ret)
-
-
-class ProxylessContext:
-
-    def __init__(self, arch_alpha: torch.Tensor, softmax: nn.Module) -> None:
-        self.arch_alpha = arch_alpha
-        self.softmax = softmax
-
-        # When a layer is called multiple times, the inputs and outputs are saved in order.
-        # In backward propagation, we assume that they are used in the reversed order.
-        self.layer_input: list[Any] = []
-        self.layer_output: list[Any] = []
-        self.layer_sample_idx: list[int] = []
-
-    def clear_context(self) -> None:
-        self.layer_input = []
-        self.layer_output = []
-        self.layer_sample_idx = []
-
-    def save_forward_context(self, layer_input: Any, layer_output: Any, layer_sample_idx: int):
-        self.layer_input.append(_detach_tensor(layer_input))
-        self.layer_output.append(_detach_tensor(layer_output))
-        self.layer_sample_idx.append(layer_sample_idx)
-
-    def backward_hook(self, module: nn.Module, grad_input: torch.Tensor, grad_output: torch.Tensor) -> None:
-        # binary_grads is the gradient of binary gates.
-        # Binary gates is a one-hot tensor where 1 is on the sampled index, and others are 0.
-        # By chain rule, it's gradient is grad_output times the layer_output (of the corresponding path).
-
-        binary_grads = torch.zeros_like(self.arch_alpha)
-
-        # Retrieve the layer input/output in reverse order.
-        if not self.layer_input:
-            raise ValueError('Unexpected backward call. The saved context is empty.')
-        layer_input = self.layer_input.pop()
-        layer_output = self.layer_output.pop()
-        layer_sample_idx = self.layer_sample_idx.pop()
-
-        with torch.no_grad():
-            # Compute binary grads.
-            for k in range(len(binary_grads)):
-                if k != layer_sample_idx:
-                    args, kwargs = layer_input
-                    out_k = module.forward_path(k, *args, **kwargs)
-                else:
-                    out_k = layer_output
-
-                # In case out_k is a single tensor
-                out_k = _pack_as_tuple(out_k)
-
-                # FIXME: One limitation here is that out_k can't be complex objects like dict.
-                # I think it's also a limitation of backward hook.
-                binary_grads[k] = element_product_sum(out_k, grad_output)
-
-            # Compute the gradient of the arch_alpha, based on binary_grads.
-            if self.arch_alpha.grad is None:
-                self.arch_alpha.grad = torch.zeros_like(self.arch_alpha)
-            probs = self.softmax(self.arch_alpha)
-            for i in range(len(self.arch_alpha)):
-                for j in range(len(self.arch_alpha)):
-                    # Arch alpha's gradients are accumulated for all backwards through this layer.
-                    self.arch_alpha.grad[i] += binary_grads[j] * probs[j] * (int(i == j) - probs[i])
-
-
-class ProxylessMixedLayer(DifferentiableMixedLayer):
-    """Proxyless version of differentiable mixed layer.
-    It resamples a single-path every time, rather than go through the softmax.
-    """
-
-    _arch_parameter_names = ['_arch_alpha']
-
-    def __init__(self, paths: list[tuple[str, nn.Module]], alpha: torch.Tensor, softmax: nn.Module, label: str):
-        super().__init__(paths, alpha, softmax, label)
-        # Binary gates should be created here, but it's not because it's never used in the forward pass.
-        # self._binary_gates = nn.Parameter(torch.zeros(len(paths)))
-
-        # like sampling-based methods, it has a ``_sampled``.
-        self._sampled: str | None = None
-        self._sample_idx: int | None = None
-
-        # arch_alpha could be shared by multiple layers,
-        # but binary_gates is owned by the current layer.
-        self.ctx = ProxylessContext(alpha, softmax)
-        self.register_full_backward_hook(self.ctx.backward_hook)
-
-    def forward(self, *args, **kwargs):
-        """Forward pass of one single path."""
-        output = self.forward_path(self._sample_idx, *args, **kwargs)
-        self.ctx.save_forward_context((args, kwargs), output, self._sample_idx)
-        return output
-
-    def forward_path(self, index, *args, **kwargs):
-        return getattr(self, self.op_names[index])(*args, **kwargs)
-
-    def resample(self, memo):
-        """Sample one path based on alpha if label is not found in memo."""
-        if self.label in memo:
-            self._sampled = memo[self.label]
-            self._sample_idx = self.op_names.index(self._sampled)
-        else:
-            probs = self._softmax(self._arch_alpha)
-            self._sample_idx = int(torch.multinomial(probs, 1)[0].item())
-            self._sampled = self.op_names[self._sample_idx]
-
-        self.ctx.clear_context()
-
-        return {self.label: self._sampled}
-
-
-class ProxylessMixedInput(DifferentiableMixedInput):
-    """Proxyless version of differentiable input choice.
-    See :class:`ProxylessMixedLayer` for implementation details.
-    """
-
-    _arch_parameter_names = ['_arch_alpha', '_binary_gates']
-
-    def __init__(self, n_candidates: int, n_chosen: int | None, alpha: torch.Tensor, softmax: nn.Module, label: str):
-        super().__init__(n_candidates, n_chosen, alpha, softmax, label)
-
-        # We only support choosing a particular one here.
-        # Nevertheless, we rank the score and export the tops in export.
-        self._sampled: int | None = None
-        self.ctx = ProxylessContext(alpha, softmax)
-        self.register_full_backward_hook(self.ctx.backward_hook)
-
-    def forward(self, inputs):
-        """Choose one single input."""
-        output = self.forward_path(self._sampled, inputs)
-        self.ctx.save_forward_context(((inputs,), {}), output, self._sampled)
-        return output
-
-    def forward_path(self, index, inputs):
-        return inputs[index]
-
-    def resample(self, memo):
-        """Sample one path based on alpha if label is not found in memo."""
-        if self.label in memo:
-            self._sampled = memo[self.label]
-        else:
-            probs = self._softmax(self._arch_alpha)
-            sample = torch.multinomial(probs, 1)[0].item()
-            self._sampled = int(sample)
-
-        self.ctx.clear_context()
-
-        return {self.label: self._sampled}
-=======
-from nni.nas.oneshot.pytorch.supermodule.proxyless import *
->>>>>>> a0fd0036
+from nni.nas.oneshot.pytorch.supermodule.proxyless import *
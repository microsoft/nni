--- conflicted
+++ resolved
@@ -3,608 +3,4 @@
 
 # pylint: disable=wildcard-import,unused-wildcard-import
 
-<<<<<<< HEAD
-import functools
-import logging
-import warnings
-
-from typing import Any, Dict, Sequence, List, Tuple, cast
-
-import torch
-import torch.nn as nn
-import torch.nn.functional as F
-
-from nni.common.hpo_utils import ParameterSpec
-from nni.retiarii.nn.pytorch import LayerChoice, InputChoice, ChoiceOf, Repeat
-from nni.retiarii.nn.pytorch.api import ValueChoiceX
-from nni.retiarii.nn.pytorch.cell import preprocess_cell_inputs
-
-from .base import BaseSuperNetModule
-from .operation import MixedOperation, MixedOperationSamplingPolicy
-from .sampling import PathSamplingCell
-from ._valuechoice_utils import traverse_all_options, dedup_inner_choices, weighted_sum
-
-_logger = logging.getLogger(__name__)
-
-__all__ = [
-    'DifferentiableMixedLayer', 'DifferentiableMixedInput',
-    'DifferentiableMixedRepeat', 'DifferentiableMixedCell',
-    'MixedOpDifferentiablePolicy',
-]
-
-
-class GumbelSoftmax(nn.Softmax):
-    """Wrapper of ``F.gumbel_softmax``. dim = -1 by default."""
-
-    dim: int
-
-    def __init__(self, dim: int = -1) -> None:
-        super().__init__(dim)
-        self.tau = 1
-        self.hard = False
-
-    def forward(self, inputs: torch.Tensor) -> torch.Tensor:
-        return F.gumbel_softmax(inputs, tau=self.tau, hard=self.hard, dim=self.dim)
-
-
-class DifferentiableMixedLayer(BaseSuperNetModule):
-    """
-    Mixed layer, in which fprop is decided by a weighted sum of several layers.
-    Proposed in `DARTS: Differentiable Architecture Search <https://arxiv.org/abs/1806.09055>`__.
-
-    The weight ``alpha`` is usually learnable, and optimized on validation dataset.
-
-    Differentiable sampling layer requires all operators returning the same shape for one input,
-    as all outputs will be weighted summed to get the final output.
-
-    Parameters
-    ----------
-    paths : list[tuple[str, nn.Module]]
-        Layers to choose from. Each is a tuple of name, and its module.
-    alpha : Tensor
-        Tensor that stores the "learnable" weights.
-    softmax : nn.Module
-        Customizable softmax function. Usually ``nn.Softmax(-1)``.
-    label : str
-        Name of the choice.
-
-    Attributes
-    ----------
-    op_names : str
-        Operator names.
-    label : str
-        Name of the choice.
-    """
-
-    _arch_parameter_names: list[str] = ['_arch_alpha']
-
-    def __init__(self,
-                 paths: list[tuple[str, nn.Module]],
-                 alpha: torch.Tensor,
-                 softmax: nn.Module,
-                 label: str):
-        super().__init__()
-        self.op_names = []
-        if len(alpha) != len(paths):
-            raise ValueError(f'The size of alpha ({len(alpha)}) must match number of candidates ({len(paths)}).')
-        for name, module in paths:
-            self.add_module(name, module)
-            self.op_names.append(name)
-        assert self.op_names, 'There has to be at least one op to choose from.'
-        self.label = label
-        self._arch_alpha = alpha
-        self._softmax = softmax
-
-    def resample(self, memo):
-        """Do nothing. Differentiable layer doesn't need resample."""
-        return {}
-
-    def export(self, memo):
-        """Choose the operator with the maximum logit."""
-        if self.label in memo:
-            return {}  # nothing new to export
-        return {self.label: self.op_names[int(torch.argmax(self._arch_alpha).item())]}
-
-    def export_probs(self, memo):
-        if any(k.startswith(self.label + '/') for k in memo):
-            return {}  # nothing new
-        weights = self._softmax(self._arch_alpha).cpu().tolist()
-        ret = {f'{self.label}/{name}': value for name, value in zip(self.op_names, weights)}
-        return ret
-
-    def search_space_spec(self):
-        return {self.label: ParameterSpec(self.label, 'choice', self.op_names, (self.label, ),
-                                          True, size=len(self.op_names))}
-
-    @classmethod
-    def mutate(cls, module, name, memo, mutate_kwargs):
-        if isinstance(module, LayerChoice):
-            size = len(module)
-            if module.label in memo:
-                alpha = memo[module.label]
-                if len(alpha) != size:
-                    raise ValueError(f'Architecture parameter size of same label {module.label} conflict: {len(alpha)} vs. {size}')
-            else:
-                alpha = nn.Parameter(torch.randn(size) * 1E-3)  # the numbers in the parameter can be reinitialized later
-                memo[module.label] = alpha
-
-            softmax = mutate_kwargs.get('softmax', nn.Softmax(-1))
-            return cls(list(module.named_children()), alpha, softmax, module.label)
-
-    def reduction(self, items: list[Any], weights: list[float]) -> Any:
-        """Override this for customized reduction."""
-        # Use weighted_sum to handle complex cases where sequential output is not a single tensor
-        return weighted_sum(items, weights)
-
-    def forward(self, *args, **kwargs):
-        """The forward of mixed layer accepts same arguments as its sub-layer."""
-        all_op_results = [getattr(self, op)(*args, **kwargs) for op in self.op_names]
-        return self.reduction(all_op_results, self._softmax(self._arch_alpha))
-
-    def parameters(self, *args, **kwargs):
-        """Parameters excluding architecture parameters."""
-        for _, p in self.named_parameters(*args, **kwargs):
-            yield p
-
-    def named_parameters(self, *args, **kwargs):
-        """Named parameters excluding architecture parameters."""
-        arch = kwargs.pop('arch', False)
-        for name, p in super().named_parameters(*args, **kwargs):
-            if any(name == par_name for par_name in self._arch_parameter_names):
-                if arch:
-                    yield name, p
-            else:
-                if not arch:
-                    yield name, p
-
-
-class DifferentiableMixedInput(BaseSuperNetModule):
-    """
-    Mixed input. Forward returns a weighted sum of candidates.
-    Implementation is very similar to :class:`DifferentiableMixedLayer`.
-
-    Parameters
-    ----------
-    n_candidates : int
-        Expect number of input candidates.
-    n_chosen : int
-        Expect numebr of inputs finally chosen.
-    alpha : Tensor
-        Tensor that stores the "learnable" weights.
-    softmax : nn.Module
-        Customizable softmax function. Usually ``nn.Softmax(-1)``.
-    label : str
-        Name of the choice.
-
-    Attributes
-    ----------
-    label : str
-        Name of the choice.
-    """
-
-    _arch_parameter_names: list[str] = ['_arch_alpha']
-
-    def __init__(self,
-                 n_candidates: int,
-                 n_chosen: int | None,
-                 alpha: torch.Tensor,
-                 softmax: nn.Module,
-                 label: str):
-        super().__init__()
-        self.n_candidates = n_candidates
-        if len(alpha) != n_candidates:
-            raise ValueError(f'The size of alpha ({len(alpha)}) must match number of candidates ({n_candidates}).')
-        if n_chosen is None:
-            warnings.warn('Differentiable architecture search does not support choosing multiple inputs. Assuming one.',
-                          RuntimeWarning)
-            self.n_chosen = 1
-        self.n_chosen = n_chosen
-        self.label = label
-        self._softmax = softmax
-
-        self._arch_alpha = alpha
-
-    def resample(self, memo):
-        """Do nothing. Differentiable layer doesn't need resample."""
-        return {}
-
-    def export(self, memo):
-        """Choose the operator with the top ``n_chosen`` logits."""
-        if self.label in memo:
-            return {}  # nothing new to export
-        chosen = sorted(torch.argsort(-self._arch_alpha).cpu().numpy().tolist()[:self.n_chosen])
-        if len(chosen) == 1:
-            chosen = chosen[0]
-        return {self.label: chosen}
-
-    def export_probs(self, memo):
-        if any(k.startswith(self.label + '/') for k in memo):
-            return {}  # nothing new
-        weights = self._softmax(self._arch_alpha).cpu().tolist()
-        ret = {f'{self.label}/{index}': value for index, value in enumerate(weights)}
-        return ret
-
-    def search_space_spec(self):
-        return {
-            self.label: ParameterSpec(self.label, 'choice', list(range(self.n_candidates)),
-                                      (self.label, ), True, size=self.n_candidates, chosen_size=self.n_chosen)
-        }
-
-    @classmethod
-    def mutate(cls, module, name, memo, mutate_kwargs):
-        if isinstance(module, InputChoice):
-            if module.reduction not in ['sum', 'mean']:
-                raise ValueError('Only input choice of sum/mean reduction is supported.')
-            size = module.n_candidates
-            if module.label in memo:
-                alpha = memo[module.label]
-                if len(alpha) != size:
-                    raise ValueError(f'Architecture parameter size of same label {module.label} conflict: {len(alpha)} vs. {size}')
-            else:
-                alpha = nn.Parameter(torch.randn(size) * 1E-3)  # the numbers in the parameter can be reinitialized later
-                memo[module.label] = alpha
-
-            softmax = mutate_kwargs.get('softmax', nn.Softmax(-1))
-            return cls(module.n_candidates, module.n_chosen, alpha, softmax, module.label)
-
-    def reduction(self, items: list[Any], weights: list[float]) -> Any:
-        """Override this for customized reduction."""
-        # Use weighted_sum to handle complex cases where sequential output is not a single tensor
-        return weighted_sum(items, weights)
-
-    def forward(self, inputs):
-        """Forward takes a list of input candidates."""
-        return self.reduction(inputs, self._softmax(self._arch_alpha))
-
-    def parameters(self, *args, **kwargs):
-        """Parameters excluding architecture parameters."""
-        for _, p in self.named_parameters(*args, **kwargs):
-            yield p
-
-    def named_parameters(self, *args, **kwargs):
-        """Named parameters excluding architecture parameters."""
-        arch = kwargs.pop('arch', False)
-        for name, p in super().named_parameters(*args, **kwargs):
-            if any(name == par_name for par_name in self._arch_parameter_names):
-                if arch:
-                    yield name, p
-            else:
-                if not arch:
-                    yield name, p
-
-
-class MixedOpDifferentiablePolicy(MixedOperationSamplingPolicy):
-    """Implementes the differentiable sampling in mixed operation.
-
-    One mixed operation can have multiple value choices in its arguments.
-    Thus the ``_arch_alpha`` here is a parameter dict, and ``named_parameters``
-    filters out multiple parameters with ``_arch_alpha`` as its prefix.
-
-    When this class is asked for ``forward_argument``, it returns a distribution,
-    i.e., a dict from int to float based on its weights.
-
-    All the parameters (``_arch_alpha``, ``parameters()``, ``_softmax``) are
-    saved as attributes of ``operation``, rather than ``self``,
-    because this class itself is not a ``nn.Module``, and saved parameters here
-    won't be optimized.
-    """
-
-    _arch_parameter_names: list[str] = ['_arch_alpha']
-
-    def __init__(self, operation: MixedOperation, memo: dict[str, Any], mutate_kwargs: dict[str, Any]) -> None:
-        # Sampling arguments. This should have the same keys with `operation.mutable_arguments`
-        operation._arch_alpha = nn.ParameterDict()
-        for name, spec in operation.search_space_spec().items():
-            if name in memo:
-                alpha = memo[name]
-                if len(alpha) != spec.size:
-                    raise ValueError(f'Architecture parameter size of same label {name} conflict: {len(alpha)} vs. {spec.size}')
-            else:
-                alpha = nn.Parameter(torch.randn(spec.size) * 1E-3)
-                memo[name] = alpha
-            operation._arch_alpha[name] = alpha
-
-        operation.parameters = functools.partial(self.parameters, module=operation)                # bind self
-        operation.named_parameters = functools.partial(self.named_parameters, module=operation)
-
-        operation._softmax = mutate_kwargs.get('softmax', nn.Softmax(-1))
-
-    @staticmethod
-    def parameters(module, *args, **kwargs):
-        for _, p in module.named_parameters(*args, **kwargs):
-            yield p
-
-    @staticmethod
-    def named_parameters(module, *args, **kwargs):
-        arch = kwargs.pop('arch', False)
-        for name, p in super(module.__class__, module).named_parameters(*args, **kwargs):  # pylint: disable=bad-super-call
-            if any(name.startswith(par_name) for par_name in MixedOpDifferentiablePolicy._arch_parameter_names):
-                if arch:
-                    yield name, p
-            else:
-                if not arch:
-                    yield name, p
-
-    def resample(self, operation: MixedOperation, memo: dict[str, Any]) -> dict[str, Any]:
-        """Differentiable. Do nothing in resample."""
-        return {}
-
-    def export(self, operation: MixedOperation, memo: dict[str, Any]) -> dict[str, Any]:
-        """Export is argmax for each leaf value choice."""
-        result = {}
-        for name, spec in operation.search_space_spec().items():
-            if name in memo:
-                continue
-            chosen_index = int(torch.argmax(cast(dict, operation._arch_alpha)[name]).item())
-            result[name] = spec.values[chosen_index]
-        return result
-
-    def export_probs(self, operation: MixedOperation, memo: dict[str, Any]):
-        """Export the weight for every leaf value choice."""
-        ret = {}
-        for name, spec in operation.search_space_spec().items():
-            if any(k.startswith(name + '/') for k in memo):
-                continue
-            weights = operation._softmax(operation._arch_alpha[name]).cpu().tolist()
-            ret.update({f'{name}/{value}': weight for value, weight in zip(spec.values, weights)})
-        return ret
-
-    def forward_argument(self, operation: MixedOperation, name: str) -> dict[Any, float] | Any:
-        if name in operation.mutable_arguments:
-            weights: dict[str, torch.Tensor] = {
-                label: cast(nn.Module, operation._softmax)(alpha) for label, alpha in cast(dict, operation._arch_alpha).items()
-            }
-            return dict(traverse_all_options(operation.mutable_arguments[name], weights=weights))
-        return operation.init_arguments[name]
-
-
-class DifferentiableMixedRepeat(BaseSuperNetModule):
-    """
-    Implementaion of Repeat in a differentiable supernet.
-    Result is a weighted sum of possible prefixes, sliced by possible depths.
-
-    If the output is not a single tensor, it will be summed at every independant dimension.
-    See :func:`weighted_sum` for details.
-    """
-
-    _arch_parameter_names: list[str] = ['_arch_alpha']
-
-    def __init__(self,
-                 blocks: list[nn.Module],
-                 depth: ChoiceOf[int],
-                 softmax: nn.Module,
-                 memo: dict[str, Any]):
-        super().__init__()
-        self.blocks = blocks
-        self.depth = depth
-        self._softmax = softmax
-        self._space_spec: dict[str, ParameterSpec] = dedup_inner_choices([depth])
-        self._arch_alpha = nn.ParameterDict()
-
-        for name, spec in self._space_spec.items():
-            if name in memo:
-                alpha = memo[name]
-                if len(alpha) != spec.size:
-                    raise ValueError(f'Architecture parameter size of same label {name} conflict: {len(alpha)} vs. {spec.size}')
-            else:
-                alpha = nn.Parameter(torch.randn(spec.size) * 1E-3)
-                memo[name] = alpha
-            self._arch_alpha[name] = alpha
-
-    def resample(self, memo):
-        """Do nothing."""
-        return {}
-
-    def export(self, memo):
-        """Choose argmax for each leaf value choice."""
-        result = {}
-        for name, spec in self._space_spec.items():
-            if name in memo:
-                continue
-            chosen_index = int(torch.argmax(self._arch_alpha[name]).item())
-            result[name] = spec.values[chosen_index]
-        return result
-
-    def export_probs(self, memo):
-        """Export the weight for every leaf value choice."""
-        ret = {}
-        for name, spec in self.search_space_spec().items():
-            if any(k.startswith(name + '/') for k in memo):
-                continue
-            weights = self._softmax(self._arch_alpha[name]).cpu().tolist()
-            ret.update({f'{name}/{value}': weight for value, weight in zip(spec.values, weights)})
-        return ret
-
-    def search_space_spec(self):
-        return self._space_spec
-
-    @classmethod
-    def mutate(cls, module, name, memo, mutate_kwargs):
-        if isinstance(module, Repeat) and isinstance(module.depth_choice, ValueChoiceX):
-            # Only interesting when depth is mutable
-            softmax = mutate_kwargs.get('softmax', nn.Softmax(-1))
-            return cls(cast(List[nn.Module], module.blocks), module.depth_choice, softmax, memo)
-
-    def parameters(self, *args, **kwargs):
-        for _, p in self.named_parameters(*args, **kwargs):
-            yield p
-
-    def named_parameters(self, *args, **kwargs):
-        arch = kwargs.pop('arch', False)
-        for name, p in super().named_parameters(*args, **kwargs):
-            if any(name.startswith(par_name) for par_name in MixedOpDifferentiablePolicy._arch_parameter_names):
-                if arch:
-                    yield name, p
-            else:
-                if not arch:
-                    yield name, p
-
-    def reduction(self, items: list[Any], weights: list[float], depths: list[int]) -> Any:
-        """Override this for customized reduction."""
-        # Use weighted_sum to handle complex cases where sequential output is not a single tensor
-        return weighted_sum(items, weights)
-
-    def forward(self, x):
-        weights: dict[str, torch.Tensor] = {
-            label: self._softmax(alpha) for label, alpha in self._arch_alpha.items()
-        }
-        depth_weights = dict(cast(List[Tuple[int, float]], traverse_all_options(self.depth, weights=weights)))
-
-        res: list[torch.Tensor] = []
-        weight_list: list[float] = []
-        depths: list[int] = []
-        for i, block in enumerate(self.blocks, start=1):  # start=1 because depths are 1, 2, 3, 4...
-            x = block(x)
-            if i in depth_weights:
-                weight_list.append(depth_weights[i])
-                res.append(x)
-                depths.append(i)
-
-        return self.reduction(res, weight_list, depths)
-
-
-class DifferentiableMixedCell(PathSamplingCell):
-    """Implementation of Cell under differentiable context.
-
-    Similar to PathSamplingCell, this cell only handles cells of specific kinds (e.g., with loose end).
-
-    An architecture parameter is created on each edge of the full-connected graph.
-    """
-
-    # TODO: It inherits :class:`PathSamplingCell` to reduce some duplicated code.
-    # Possibly need another refactor here.
-
-    def __init__(
-        self, op_factory, num_nodes, num_ops_per_node,
-        num_predecessors, preprocessor, postprocessor, concat_dim,
-        memo, mutate_kwargs, label
-    ):
-        super().__init__(
-            op_factory, num_nodes, num_ops_per_node,
-            num_predecessors, preprocessor, postprocessor,
-            concat_dim, memo, mutate_kwargs, label
-        )
-        self._arch_alpha = nn.ParameterDict()
-        for i in range(self.num_predecessors, self.num_nodes + self.num_predecessors):
-            for j in range(i):
-                edge_label = f'{label}/{i}_{j}'
-                op = cast(List[Dict[str, nn.Module]], self.ops[i - self.num_predecessors])[j]
-                if edge_label in memo:
-                    alpha = memo[edge_label]
-                    if len(alpha) != len(op) + 1:
-                        if len(alpha) != len(op):
-                            raise ValueError(
-                                f'Architecture parameter size of same label {edge_label} conflict: '
-                                f'{len(alpha)} vs. {len(op)}'
-                            )
-                        warnings.warn(
-                            f'Architecture parameter size {len(alpha)} is not same as expected: {len(op) + 1}. '
-                            'This is likely due to the label being shared by a LayerChoice inside the cell and outside.',
-                            UserWarning
-                        )
-                else:
-                    # +1 to emulate the input choice.
-                    alpha = nn.Parameter(torch.randn(len(op) + 1) * 1E-3)
-                    memo[edge_label] = alpha
-                self._arch_alpha[edge_label] = alpha
-
-        self._softmax = mutate_kwargs.get('softmax', nn.Softmax(-1))
-
-    def resample(self, memo):
-        """Differentiable doesn't need to resample."""
-        return {}
-
-    def export_probs(self, memo):
-        """When export probability, we follow the structure in arch alpha."""
-        ret = {}
-        for name, parameter in self._arch_alpha.items():
-            if any(k.startswith(name + '/') for k in memo):
-                continue
-            weights = self._softmax(parameter).cpu().tolist()
-            ret.update({f'{name}/{value}': weight for value, weight in zip(self.op_names, weights)})
-        return ret
-
-    def export(self, memo):
-        """Tricky export.
-
-        Reference: https://github.com/quark0/darts/blob/f276dd346a09ae3160f8e3aca5c7b193fda1da37/cnn/model_search.py#L135
-        """
-        exported = {}
-        for i in range(self.num_predecessors, self.num_nodes + self.num_predecessors):
-            # If label already exists, no need to re-export.
-            if all(f'{self.label}/op_{i}_{k}' in memo and f'{self.label}/input_{i}_{k}' in memo for k in range(self.num_ops_per_node)):
-                continue
-
-            # Tuple of (weight, input_index, op_name)
-            all_weights: list[tuple[float, int, str]] = []
-            for j in range(i):
-                for k, name in enumerate(self.op_names):
-                    # The last appended weight is automatically skipped in export.
-                    all_weights.append((
-                        float(self._arch_alpha[f'{self.label}/{i}_{j}'][k].item()),
-                        j, name,
-                    ))
-
-            all_weights.sort(reverse=True)
-            # We first prefer inputs from different input_index.
-            # If we have got no other choices, we start to accept duplicates.
-            # Therefore we gather first occurrences of distinct input_index to the front.
-            first_occurrence_index: list[int] = [
-                all_weights.index(                                      # The index of
-                    next(filter(lambda t: t[1] == j, all_weights))      # First occurence of j
-                )
-                for j in range(i)                                       # For j < i
-            ]
-            first_occurrence_index.sort()                               # Keep them ordered too.
-
-            all_weights = [all_weights[k] for k in first_occurrence_index] + \
-                [w for j, w in enumerate(all_weights) if j not in first_occurrence_index]
-
-            _logger.info('Sorted weights in differentiable cell export (%s cell, node %d): %s', self.label, i, all_weights)
-
-            for k in range(self.num_ops_per_node):
-                # all_weights could be too short in case ``num_ops_per_node`` is too large.
-                _, j, op_name = all_weights[k % len(all_weights)]
-                exported[f'{self.label}/op_{i}_{k}'] = op_name
-                exported[f'{self.label}/input_{i}_{k}'] = j
-
-        return exported
-
-    def forward(self, *inputs: list[torch.Tensor] | torch.Tensor) -> tuple[torch.Tensor, ...] | torch.Tensor:
-        processed_inputs: list[torch.Tensor] = preprocess_cell_inputs(self.num_predecessors, *inputs)
-        states: list[torch.Tensor] = self.preprocessor(processed_inputs)
-        for i, ops in enumerate(cast(Sequence[Sequence[Dict[str, nn.Module]]], self.ops), start=self.num_predecessors):
-            current_state = []
-
-            for j in range(i):  # for every previous tensors
-                op_results = torch.stack([op(states[j]) for op in ops[j].values()])
-                alpha_shape = [-1] + [1] * (len(op_results.size()) - 1)  # (-1, 1, 1, 1, 1, ...)
-                op_weights = self._softmax(self._arch_alpha[f'{self.label}/{i}_{j}'])
-                if len(op_weights) == len(op_results) + 1:
-                    # concatenate with a zero operation, indicating this path is not chosen at all.
-                    op_results = torch.cat((op_results, torch.zeros_like(op_results[:1])), 0)
-                edge_sum = torch.sum(op_results * self._softmax(self._arch_alpha[f'{self.label}/{i}_{j}']).view(*alpha_shape), 0)
-                current_state.append(edge_sum)
-
-            states.append(sum(current_state))  # type: ignore
-
-        # Always merge all
-        this_cell = torch.cat(states[self.num_predecessors:], self.concat_dim)
-        return self.postprocessor(this_cell, processed_inputs)
-
-    def parameters(self, *args, **kwargs):
-        for _, p in self.named_parameters(*args, **kwargs):
-            yield p
-
-    def named_parameters(self, *args, **kwargs):
-        arch = kwargs.pop('arch', False)
-        for name, p in super().named_parameters(*args, **kwargs):
-            if any(name.startswith(par_name) for par_name in MixedOpDifferentiablePolicy._arch_parameter_names):
-                if arch:
-                    yield name, p
-            else:
-                if not arch:
-                    yield name, p
-=======
-from nni.nas.oneshot.pytorch.supermodule.differentiable import *
->>>>>>> a0fd0036
+from nni.nas.oneshot.pytorch.supermodule.differentiable import *
--- conflicted
+++ resolved
@@ -3,108 +3,4 @@
 
 # pylint: disable=wildcard-import,unused-wildcard-import
 
-<<<<<<< HEAD
-from typing import Any
-
-import torch.nn as nn
-
-from nni.common.hpo_utils import ParameterSpec
-
-__all__ = ['BaseSuperNetModule']
-
-
-class BaseSuperNetModule(nn.Module):
-    """
-    Mutated module in super-net.
-    Usually, the feed-forward of the module itself is undefined.
-    It has to be resampled with ``resample()`` so that a specific path is selected.
-    (Sometimes, this is not required. For example, differentiable super-net.)
-
-    A super-net module usually corresponds to one sample. But two exceptions:
-
-    * A module can have multiple parameter spec. For example, a convolution-2d can sample kernel size, channels at the same time.
-    * Multiple modules can share one parameter spec. For example, multiple layer choices with the same label.
-
-    For value choice compositions, the parameter spec are bounded to the underlying (original) value choices,
-    rather than their compositions.
-    """
-
-    def resample(self, memo: dict[str, Any]) -> dict[str, Any]:
-        """
-        Resample the super-net module.
-
-        Parameters
-        ----------
-        memo : dict[str, Any]
-            Used to ensure the consistency of samples with the same label.
-
-        Returns
-        -------
-        dict
-            Sampled result. If nothing new is sampled, it should return an empty dict.
-        """
-        raise NotImplementedError()
-
-    def export(self, memo: dict[str, Any]) -> dict[str, Any]:
-        """
-        Export the final architecture within this module.
-        It should have the same keys as ``search_space_spec()``.
-
-        Parameters
-        ----------
-        memo : dict[str, Any]
-            Use memo to avoid the same label gets exported multiple times.
-        """
-        raise NotImplementedError()
-
-    def export_probs(self, memo: dict[str, Any]) -> dict[str, Any]:
-        """
-        Export the probability / logits of every choice got chosen.
-
-        Parameters
-        ----------
-        memo : dict[str, Any]
-            Use memo to avoid the same label gets exported multiple times.
-        """
-        raise NotImplementedError()
-
-    def search_space_spec(self) -> dict[str, ParameterSpec]:
-        """
-        Space specification (sample points).
-        Mapping from spec name to ParameterSpec. The names in choices should be in the same format of export.
-
-        For example: ::
-
-            {"layer1": ParameterSpec(values=["conv", "pool"])}
-        """
-        raise NotImplementedError()
-
-    @classmethod
-    def mutate(cls, module: nn.Module, name: str, memo: dict[str, Any], mutate_kwargs: dict[str, Any]) -> \
-            'BaseSuperNetModule' | bool | tuple['BaseSuperNetModule', bool]:
-        """This is a mutation hook that creates a :class:`BaseSuperNetModule`.
-        The method should be implemented in each specific super-net module,
-        because they usually have specific rules about what kind of modules to operate on.
-
-        Parameters
-        ----------
-        module : nn.Module
-            The module to be mutated (replaced).
-        name : str
-            Name of this module. With full prefix. For example, ``module1.block1.conv``.
-        memo : dict
-            Memo to enable sharing parameters among mutated modules. It should be read and written by
-            mutate functions themselves.
-        mutate_kwargs : dict
-            Algo-related hyper-parameters, and some auxiliary information.
-
-        Returns
-        -------
-        Union[BaseSuperNetModule, bool, tuple[BaseSuperNetModule, bool]]
-            The mutation result, along with an optional boolean flag indicating whether to suppress follow-up mutation hooks.
-            See :class:`BaseOneShotLightningModule <nni.retiarii.oneshot.pytorch.base_lightning.BaseOneShotLightningModule>` for details.
-        """
-        raise NotImplementedError()
-=======
-from nni.nas.oneshot.pytorch.supermodule.base import *
->>>>>>> a0fd0036
+from nni.nas.oneshot.pytorch.supermodule.base import *
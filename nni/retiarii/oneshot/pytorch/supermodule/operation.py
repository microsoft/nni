# Copyright (c) Microsoft Corporation.
# Licensed under the MIT license.

# pylint: disable=wildcard-import,unused-wildcard-import

<<<<<<< HEAD
from __future__ import annotations

import inspect
import itertools
import warnings
from typing import Any, Type, TypeVar, cast, Union, Tuple, List

import torch
import torch.nn as nn
import torch.nn.functional as F
from torch import Tensor

import nni.retiarii.nn.pytorch as retiarii_nn
from nni.common.hpo_utils import ParameterSpec
from nni.common.serializer import is_traceable
from nni.retiarii.nn.pytorch.api import ValueChoiceX

from .base import BaseSuperNetModule
from ._valuechoice_utils import traverse_all_options, dedup_inner_choices, evaluate_constant
from ._operation_utils import Slicable as _S, MaybeWeighted as _W, int_or_int_dict, scalar_or_scalar_dict

T = TypeVar('T')

__all__ = [
    'MixedOperationSamplingPolicy',
    'MixedOperation',
    'MixedLinear',
    'MixedConv2d',
    'MixedBatchNorm2d',
    'MixedLayerNorm',
    'MixedMultiHeadAttention',
    'NATIVE_MIXED_OPERATIONS',
]

_diff_not_compatible_error = 'To be compatible with differentiable one-shot strategy, {} in {} must not be ValueChoice.'


class MixedOperationSamplingPolicy:
    """
    Algo-related part for mixed Operation.

    :class:`MixedOperation` delegates its resample and export to this policy (or its subclass),
    so that one Operation can be easily combined with different kinds of sampling.

    One SamplingStrategy corresponds to one mixed operation.
    """

    def __init__(self, operation: 'MixedOperation', memo: dict[str, Any], mutate_kwargs: dict[str, Any]) -> None:
        """At init, the sampling policy can prepare basic parameters,
        and store them in operation if they need back propagation.

        This init is called in :meth:`BaseSuperNetModule.mutate`, after the mixed operation is created.
        So similar to :meth:`BaseSuperNetModule.mutate`,
        memo should also be managed (read and written) by the policy itself.
        """
        pass

    def resample(self, operation: 'MixedOperation', memo: dict[str, Any]) -> dict[str, Any]:
        """The handler of :meth:`MixedOperation.resample`."""
        raise NotImplementedError()

    def export(self, operation: 'MixedOperation', memo: dict[str, Any]) -> dict[str, Any]:
        """The handler of :meth:`MixedOperation.export`."""
        raise NotImplementedError()

    def export_probs(self, operation: 'MixedOperation', memo: dict[str, Any]) -> dict[str, Any]:
        """The handler of :meth:`MixedOperation.export_probs`."""
        raise NotImplementedError()

    def forward_argument(self, operation: 'MixedOperation', name: str) -> Any:
        """Computing the argument with ``name`` used in operation's forward.
        Usually a value, or a distribution of value.
        """
        raise NotImplementedError()


class MixedOperation(BaseSuperNetModule):
    """This is the base class for all mixed operations.
    It's what you should inherit to support a new operation with ValueChoice.

    It contains commonly used utilities that will ease the effort to write customized mixed oeprations,
    i.e., operations with ValueChoice in its arguments.
    To customize, please write your own mixed operation, and add the hook into ``mutation_hooks`` parameter when using the strategy.

    By design, for a mixed operation to work in a specific algorithm,
    at least two classes are needed.

    1. One class needs to inherit this class, to control operation-related behavior,
       such as how to initialize the operation such that the sampled operation can be its sub-operation.
    2. The other one needs to inherit :class:`MixedOperationSamplingPolicy`,
       which controls algo-related behavior, such as sampling.

    The two classes are linked with ``sampling_policy`` attribute in :class:`MixedOperation`,
    whose type is set via ``mixed_op_sampling`` in ``mutate_kwargs`` when
    :meth:`MixedOperation.mutate` is called.

    With this design, one mixed-operation (e.g., MixedConv2d) can work in multiple algorithms
    (e.g., both DARTS and ENAS), saving the engineering effort to rewrite all operations for
    each specific algo.

    This class should also define a ``bound_type``, to control the matching type in mutate,
    an ``argument_list``, to control which arguments can be dynamically used in ``forward``.
    This list will also be used in mutate for sanity check.
    """

    bound_type: Type[nn.Module]                 # defined in subclass
    argument_list: list[str]                    # defined in subclass

    sampling_policy: MixedOperationSamplingPolicy

    def super_init_argument(self, name: str, value_choice: ValueChoiceX) -> Any:
        """Get the initialization argument when constructing super-kernel, i.e., calling ``super().__init__()``.
        This is often related to specific operator, rather than algo.

        For example::

            def super_init_argument(self, name, value_choice):
                return max(value_choice.candidates)
        """
        raise NotImplementedError()

    def __post_init__(self) -> None:
        """Can be used to validate, or to do extra processing after calling ``__init__``."""
        pass

    def forward_with_args(self, *args, **kwargs):
        """To control real fprop. The accepted arguments are ``argument_list``,
        appended by forward arguments in the ``bound_type``."""
        raise NotImplementedError()

    def __init__(self, module_kwargs: dict[str, Any]) -> None:
        # Concerned arguments
        self.mutable_arguments: dict[str, ValueChoiceX] = {}
        # Useful when retrieving arguments without ValueChoice
        self.init_arguments: dict[str, Any] = {**module_kwargs}
        self._fill_missing_init_arguments()

        # get init default
        super_init_kwargs = {}

        for key, value in module_kwargs.items():
            if isinstance(value, ValueChoiceX):
                if key not in self.argument_list:
                    raise TypeError(f'Unsupported value choice on argument of {self.bound_type}: {key}')
                super_init_kwargs[key] = self.super_init_argument(key, value)
                self.mutable_arguments[key] = value
            else:
                super_init_kwargs[key] = value

        # get all inner leaf value choices
        self._space_spec: dict[str, ParameterSpec] = dedup_inner_choices(list(self.mutable_arguments.values()))

        super().__init__(**super_init_kwargs)

        self.__post_init__()

    def resample(self, memo):
        """Delegates to :meth:`MixedOperationSamplingPolicy.resample`."""
        return self.sampling_policy.resample(self, memo)

    def export_probs(self, memo):
        """Delegates to :meth:`MixedOperationSamplingPolicy.export_probs`."""
        return self.sampling_policy.export_probs(self, memo)

    def export(self, memo):
        """Delegates to :meth:`MixedOperationSamplingPolicy.export`."""
        return self.sampling_policy.export(self, memo)

    def search_space_spec(self):
        return self._space_spec

    @classmethod
    def mutate(cls, module, name, memo, mutate_kwargs):
        """Find value choice in module's arguments and replace the whole module"""
        has_valuechoice = False
        if isinstance(module, cls.bound_type) and is_traceable(module):
            for arg in itertools.chain(cast(list, module.trace_args), cast(dict, module.trace_kwargs).values()):
                if isinstance(arg, ValueChoiceX):
                    has_valuechoice = True

        if has_valuechoice:
            if module.trace_args:
                raise ValueError('ValueChoice on class arguments cannot appear together with ``trace_args``. '
                                 'Please enable ``kw_only`` on nni.trace.')

            # save type and kwargs
            mixed_op = cls(cast(dict, module.trace_kwargs))

            if 'mixed_op_sampling' not in mutate_kwargs:
                raise ValueError("Need a sampling policy for mixed op, but it's not found in `mutate_kwargs`.")
            policy_cls: Type[MixedOperationSamplingPolicy] = mutate_kwargs['mixed_op_sampling']
            # initialize policy class
            # this is put in mutate because we need to access memo
            mixed_op.sampling_policy = policy_cls(mixed_op, memo, mutate_kwargs)

            return mixed_op

    def forward_argument(self, name: str) -> Any:
        """Get the argument used in forward.
        This if often related to algo. We redirect this to sampling policy.
        """
        return self.sampling_policy.forward_argument(self, name)

    def forward(self, *args, **kwargs):
        """First get sampled arguments, then forward with the sampled arguments (by calling ``forward_with_args``)."""
        sampled_args = [self.forward_argument(name) for name in self.argument_list]
        return self.forward_with_args(*sampled_args, *args, **kwargs)

    def _fill_missing_init_arguments(self) -> None:
        """Set the unspecified init arguments in ``self.init_arguments``.
        For example, in the case of Conv2d, when user didn't specify argument ``stride``,
        this method adds ``stride = 1`` in ``self.init_arguments``.

        This is implemented by inspecting the init signature of ``bound_type``.
        Arguments in complex cases like ``__new__`` or in super-class is not supported.
        """

        def unwrap(cls):
            if not hasattr(cls, '__wrapped__'):
                return cls
            return unwrap(cls.__wrapped__)

        for param in inspect.signature(unwrap(self.bound_type).__init__).parameters.values():
            if param.default is not param.empty and param.name not in self.init_arguments:
                self.init_arguments[param.name] = param.default


class MixedLinear(MixedOperation, nn.Linear):
    """Mixed linear operation.

    Supported arguments are:

    - ``in_features``
    - ``out_features``

    Prefix of weight and bias will be sliced.
    """

    bound_type = retiarii_nn.Linear
    argument_list = ['in_features', 'out_features']

    def super_init_argument(self, name: str, value_choice: ValueChoiceX):
        return max(traverse_all_options(value_choice))

    def forward_with_args(self,
                          in_features: int_or_int_dict,
                          out_features: int_or_int_dict,
                          inputs: torch.Tensor) -> torch.Tensor:

        in_features_ = _W(in_features)
        out_features_ = _W(out_features)

        weight = _S(self.weight)[:out_features_]
        weight = _S(weight)[:, :in_features_]
        if self.bias is None:
            bias = self.bias
        else:
            bias = _S(self.bias)[:out_features_]

        return F.linear(inputs, weight, bias)


_int_or_tuple = Union[int, Tuple[int, int]]


class MixedConv2d(MixedOperation, nn.Conv2d):
    """Mixed conv2d op.

    Supported arguments are:

    - ``in_channels``
    - ``out_channels``
    - ``groups``
    - ``stride`` (only supported in path sampling)
    - ``kernel_size``
    - ``padding``
    - ``dilation`` (only supported in path sampling)

    ``padding`` will be the "max" padding in differentiable mode.

    Mutable ``groups`` is NOT supported in most cases of differentiable mode.
    However, we do support one special case when the group number is proportional to ``in_channels`` and ``out_channels``.
    This is often the case of depth-wise convolutions.

    For channels, prefix will be sliced.
    For kernels, we take the small kernel from the center and round it to floor (left top). For example ::

        max_kernel = 5*5, sampled_kernel = 3*3, then we take [1: 4]
        max_kernel = 5*5, sampled_kernel = 2*2, then we take [1: 3]
        □ □ □ □ □   □ □ □ □ □
        □ ■ ■ ■ □   □ ■ ■ □ □
        □ ■ ■ ■ □   □ ■ ■ □ □
        □ ■ ■ ■ □   □ □ □ □ □
        □ □ □ □ □   □ □ □ □ □
    """

    bound_type = retiarii_nn.Conv2d
    argument_list = [
        'in_channels', 'out_channels', 'kernel_size', 'stride', 'padding', 'dilation', 'groups'
    ]

    @staticmethod
    def _to_tuple(value: scalar_or_scalar_dict[Any]) -> tuple[Any, Any]:
        if not isinstance(value, tuple):
            return (value, value)
        return value

    def super_init_argument(self, name: str, value_choice: ValueChoiceX):
        if name not in ['in_channels', 'out_channels', 'groups', 'stride', 'kernel_size', 'padding', 'dilation']:
            raise NotImplementedError(f'Unsupported value choice on argument: {name}')

        if name == ['kernel_size', 'padding']:
            all_sizes = set(traverse_all_options(value_choice))
            if any(isinstance(sz, tuple) for sz in all_sizes):
                # maximum kernel should be calculated on every dimension
                return (
                    max(self._to_tuple(sz)[0] for sz in all_sizes),
                    max(self._to_tuple(sz)[1] for sz in all_sizes)
                )
            else:
                return max(all_sizes)

        elif name == 'groups':
            if 'in_channels' in self.mutable_arguments:
                # If the ratio is constant, we don't need to try the maximum groups.
                try:
                    constant = evaluate_constant(self.mutable_arguments['in_channels'] / value_choice)
                    return max(cast(List[float], traverse_all_options(value_choice))) // int(constant)
                except ValueError:
                    warnings.warn(
                        'Both input channels and groups are ValueChoice in a convolution, and their relative ratio is not a constant. '
                        'This can be problematic for most one-shot algorithms. Please check whether this is your intention.',
                        RuntimeWarning
                    )

            # minimum groups, maximum kernel
            return min(traverse_all_options(value_choice))

        else:
            return max(traverse_all_options(value_choice))

    def forward_with_args(self,
                          in_channels: int_or_int_dict,
                          out_channels: int_or_int_dict,
                          kernel_size: scalar_or_scalar_dict[_int_or_tuple],
                          stride: _int_or_tuple,
                          padding: scalar_or_scalar_dict[_int_or_tuple],
                          dilation: int,
                          groups: int_or_int_dict,
                          inputs: torch.Tensor) -> torch.Tensor:

        if any(isinstance(arg, dict) for arg in [stride, dilation]):
            raise ValueError(_diff_not_compatible_error.format('stride, dilation', 'Conv2d'))

        in_channels_ = _W(in_channels)
        out_channels_ = _W(out_channels)

        # slice prefix
        # For groups > 1, we use groups to slice input weights
        weight = _S(self.weight)[:out_channels_]

        if not isinstance(groups, dict):
            weight = _S(weight)[:, :in_channels_ // groups]
        else:
            assert 'groups' in self.mutable_arguments
            err_message = 'For differentiable one-shot strategy, when groups is a ValueChoice, ' \
                'in_channels and out_channels should also be a ValueChoice. ' \
                'Also, the ratios of in_channels divided by groups, and out_channels divided by groups ' \
                'should be constants.'
            if 'in_channels' not in self.mutable_arguments or 'out_channels' not in self.mutable_arguments:
                raise ValueError(err_message)
            try:
                in_channels_per_group = evaluate_constant(self.mutable_arguments['in_channels'] / self.mutable_arguments['groups'])
            except ValueError:
                raise ValueError(err_message)
            if in_channels_per_group != int(in_channels_per_group):
                raise ValueError(f'Input channels per group is found to be a non-integer: {in_channels_per_group}')
            if inputs.size(1) % in_channels_per_group != 0:
                raise RuntimeError(
                    f'Input channels must be divisible by in_channels_per_group, but the input shape is {inputs.size()}, '
                    f'while in_channels_per_group = {in_channels_per_group}'
                )

            # Compute sliced weights and groups (as an integer)
            weight = _S(weight)[:, :int(in_channels_per_group)]
            groups = inputs.size(1) // int(in_channels_per_group)

        # slice center
        if isinstance(kernel_size, dict):
            # If kernel size is a dict, ignore choices in padding.
            if isinstance(self.padding, str):
                raise ValueError(f'Use "{self.padding}" in padding is not supported.')
            padding = self.padding  # max padding, must be a tuple

        kernel_a, kernel_b = self._to_tuple(kernel_size)
        kernel_a_, kernel_b_ = _W(kernel_a), _W(kernel_b)
        max_kernel_a, max_kernel_b = self.kernel_size  # self.kernel_size must be a tuple
        kernel_a_left, kernel_b_top = (max_kernel_a - kernel_a_) // 2, (max_kernel_b - kernel_b_) // 2
        weight = _S(weight)[:, :, kernel_a_left:kernel_a_left + kernel_a_, kernel_b_top:kernel_b_top + kernel_b_]

        bias = _S(self.bias)[:out_channels_] if self.bias is not None else None

        # The rest parameters only need to be converted to tuple
        stride_ = self._to_tuple(stride)
        dilation_ = self._to_tuple(dilation)

        if self.padding_mode != 'zeros':
            return F.conv2d(F.pad(inputs, self._reversed_padding_repeated_twice, mode=self.padding_mode),
                            weight, bias, stride_, (0, 0), dilation_, groups)
        return F.conv2d(inputs, weight, bias, stride_, cast('int | tuple', padding), dilation_, groups)


class MixedBatchNorm2d(MixedOperation, nn.BatchNorm2d):
    """
    Mixed BatchNorm2d operation.

    Supported arguments are:

    - ``num_features``
    - ``eps`` (only supported in path sampling)
    - ``momentum`` (only supported in path sampling)

    For path-sampling, prefix of ``weight``, ``bias``, ``running_mean`` and ``running_var``
    are sliced. For weighted cases, the maximum ``num_features`` is used directly.

    Momentum is required to be float.
    PyTorch BatchNorm supports a case where momentum can be none, which is not supported here.
    """

    bound_type = retiarii_nn.BatchNorm2d
    argument_list = ['num_features', 'eps', 'momentum']

    def super_init_argument(self, name: str, value_choice: ValueChoiceX):
        return max(traverse_all_options(value_choice))

    def forward_with_args(self,
                          num_features: int_or_int_dict,
                          eps: float,
                          momentum: float,
                          inputs: torch.Tensor) -> torch.Tensor:

        if any(isinstance(arg, dict) for arg in [eps, momentum]):
            raise ValueError(_diff_not_compatible_error.format('eps and momentum', 'BatchNorm2d'))

        if isinstance(num_features, dict):
            num_features = self.num_features

        weight, bias = self.weight, self.bias
        running_mean, running_var = self.running_mean, self.running_var

        if num_features < self.num_features:
            weight = weight[:num_features]
            bias = bias[:num_features]
            if running_mean is not None:
                running_mean = running_mean[:num_features]
            if running_var is not None:
                running_var = running_var[:num_features]

        if self.training:
            bn_training = True
        else:
            bn_training = (running_mean is None) and (running_var is None)

        return F.batch_norm(
            inputs,
            # If buffers are not to be tracked, ensure that they won't be updated
            running_mean if not self.training or self.track_running_stats else None,
            running_var if not self.training or self.track_running_stats else None,
            weight,
            bias,
            bn_training,
            momentum,  # originally exponential_average_factor in pytorch code
            eps,
        )

class MixedLayerNorm(MixedOperation, nn.LayerNorm):
    """
    Mixed LayerNorm operation.

    Supported arguments are:

    - ``normalized_shape``
    - ``eps`` (only supported in path sampling)

    For path-sampling, prefix of ``weight`` and ``bias`` are sliced.
    For weighted cases, the maximum ``normalized_shape`` is used directly.

    eps is required to be float.
    """

    bound_type = retiarii_nn.LayerNorm
    argument_list = ['normalized_shape', 'eps']

    @staticmethod
    def _to_tuple(value: scalar_or_scalar_dict[Any]) -> tuple[Any, Any]:
        if not isinstance(value, tuple):
            return (value, value)
        return value

    def super_init_argument(self, name: str, value_choice: ValueChoiceX):
        if name not in ['normalized_shape']:
            raise NotImplementedError(f'Unsupported value choice on argument: {name}')
        all_sizes = set(traverse_all_options(value_choice))
        if any(isinstance(sz, (tuple, list)) for sz in all_sizes):
            # transpose
            all_sizes = list(zip(*all_sizes))
            # maximum dim should be calculated on every dimension
            return (max(self._to_tuple(sz)) for sz in all_sizes)
        else:
            return max(all_sizes)

    def forward_with_args(self,
                          normalized_shape,
                          eps: float,
                          inputs: torch.Tensor) -> torch.Tensor:

        if any(isinstance(arg, dict) for arg in [eps]):
            raise ValueError(_diff_not_compatible_error.format('eps', 'LayerNorm'))

        if isinstance(normalized_shape, dict):
            normalized_shape = self.normalized_shape

        # make it as tuple
        if isinstance(normalized_shape, int):
            normalized_shape = (normalized_shape, )
        if isinstance(self.normalized_shape, int):
            normalized_shape = (self.normalized_shape, )

        # slice all the normalized shape
        indices = [slice(0, min(i, j)) for i, j in zip(normalized_shape, self.normalized_shape)]

        # remove _S(*)
        weight = self.weight[indices] if self.weight is not None else None
        bias = self.bias[indices] if self.bias is not None else None

        return F.layer_norm(
            inputs,
            normalized_shape,
            weight,
            bias,
            eps
        )


class MixedMultiHeadAttention(MixedOperation, nn.MultiheadAttention):
    """
    Mixed multi-head attention.

    Supported arguments are:

    - ``embed_dim``
    - ``num_heads`` (only supported in path sampling)
    - ``kdim``
    - ``vdim``
    - ``dropout`` (only supported in path sampling)

    At init, it constructs the largest possible Q, K, V dimension.
    At forward, it slices the prefix to weight matrices according to the sampled value.
    For ``in_proj_bias`` and ``in_proj_weight``, three parts will be sliced and concatenated together:
    ``[0, embed_dim)``, ``[max_embed_dim, max_embed_dim + embed_dim)``,
    ``[max_embed_dim * 2, max_embed_dim * 2 + embed_dim)``.

    Warnings
    ----------
    All candidates of ``embed_dim`` should be divisible by all candidates of ``num_heads``.
    """

    bound_type = retiarii_nn.MultiheadAttention
    argument_list = ['embed_dim', 'num_heads', 'kdim', 'vdim', 'dropout']

    def __post_init__(self):
        # sometimes super-class believes qkv have the same embed_dim.
        # but actually they do not, because we can have dynamic (mutable) kdim/vdim.

        _qkv_same_embed_dim = True

        for dimension in ['kdim', 'vdim']:
            if self.init_arguments[dimension] is None:
                # must follow embed_dim is this case
                continue

            if getattr(self, dimension) == self.embed_dim and \
                    (dimension in self.mutable_arguments or 'embed_dim' in self.mutable_arguments):
                _qkv_same_embed_dim = False

        if self._qkv_same_embed_dim and not _qkv_same_embed_dim:
            self._qkv_same_embed_dim = _qkv_same_embed_dim

            # adding back missing parameters
            # factory_kwargs could be empty for legacy pytorch versions
            factory_kwargs = {}
            if 'device' in self.init_arguments:
                factory_kwargs['device'] = self.init_arguments['device']
            if 'dtype' in self.init_arguments:
                factory_kwargs['dtype'] = self.init_arguments['dtype']
            self.q_proj_weight = nn.Parameter(torch.empty((self.embed_dim, self.embed_dim), **factory_kwargs))
            self.k_proj_weight = nn.Parameter(torch.empty((self.embed_dim, self.kdim), **factory_kwargs))
            self.v_proj_weight = nn.Parameter(torch.empty((self.embed_dim, self.vdim), **factory_kwargs))
            self.register_parameter('in_proj_weight', None)

            # reset parameters
            nn.init.xavier_uniform_(self.q_proj_weight)
            nn.init.xavier_uniform_(self.k_proj_weight)
            nn.init.xavier_uniform_(self.v_proj_weight)

    def super_init_argument(self, name: str, value_choice: ValueChoiceX):
        return max(traverse_all_options(value_choice))

    def _to_proj_slice(self, embed_dim: _W) -> list[slice]:
        # slice three parts, corresponding to q, k, v respectively
        return [
            slice(embed_dim),
            slice(self.embed_dim, self.embed_dim + embed_dim),
            slice(self.embed_dim * 2, self.embed_dim * 2 + embed_dim)
        ]

    def forward_with_args(
        self,
        embed_dim: int_or_int_dict, num_heads: int,
        kdim: int_or_int_dict | None, vdim: int_or_int_dict | None,
        dropout: float,
        query: torch.Tensor, key: torch.Tensor, value: torch.Tensor,
        key_padding_mask: torch.Tensor | None = None,
        need_weights: bool = True, attn_mask: torch.Tensor | None = None
    ) -> tuple[torch.Tensor, torch.Tensor | None]:

        if any(isinstance(arg, dict) for arg in [num_heads, dropout]):
            raise ValueError(_diff_not_compatible_error.format('num_heads and dropout', 'MultiHeadAttention'))

        # by default, kdim, vdim can be none
        if kdim is None:
            kdim = embed_dim
        if vdim is None:
            vdim = embed_dim

        qkv_same_embed_dim = kdim == embed_dim and vdim == embed_dim

        if getattr(self, 'batch_first', False):
            # for backward compatibility: v1.7 doesn't have batch_first
            query, key, value = [x.transpose(1, 0) for x in (query, key, value)]

        if isinstance(embed_dim, dict):
            used_embed_dim = self.embed_dim
        else:
            used_embed_dim = embed_dim

        embed_dim_ = _W(embed_dim)

        # in projection weights & biases has q, k, v weights concatenated together
        in_proj_bias: Tensor | None = None
        in_proj_weight: Tensor | None = None
        if self.in_proj_bias is not None:
            in_proj_bias = _S(cast(Tensor, self.in_proj_bias))[self._to_proj_slice(embed_dim_)]
        if self.in_proj_weight is not None:
            in_proj_weight = _S(cast(Tensor, self.in_proj_weight))[self._to_proj_slice(embed_dim_), :embed_dim_]

        bias_k = _S(cast(Tensor, self.bias_k))[:, :, :embed_dim_] if self.bias_k is not None else None
        bias_v = _S(cast(Tensor, self.bias_v))[:, :, :embed_dim_] if self.bias_v is not None else None
        out_proj_weight = _S(cast(Tensor, self.out_proj.weight))[:embed_dim_, :embed_dim_]
        out_proj_bias = _S(cast(Tensor, self.out_proj.bias))[:embed_dim_] if self.out_proj.bias is not None else None

        if not qkv_same_embed_dim:
            q_proj = _S(cast(Tensor, self.q_proj_weight))[:embed_dim_, :embed_dim_]
            k_proj = _S(cast(Tensor, self.k_proj_weight))[:embed_dim_]
            k_proj = _S(k_proj)[:, :_W(kdim)]
            v_proj = _S(cast(Tensor, self.v_proj_weight))[:embed_dim_]
            v_proj = _S(v_proj)[:, :_W(vdim)]

            # The rest part is basically same as pytorch
            attn_output, attn_output_weights = F.multi_head_attention_forward(
                query, key, value, used_embed_dim, num_heads,
                cast(Tensor, in_proj_weight), cast(Tensor, in_proj_bias),
                bias_k, bias_v, self.add_zero_attn,
                dropout, out_proj_weight, cast(Tensor, out_proj_bias),
                training=self.training,
                key_padding_mask=key_padding_mask, need_weights=need_weights,
                attn_mask=attn_mask, use_separate_proj_weight=True,
                q_proj_weight=q_proj, k_proj_weight=k_proj, v_proj_weight=v_proj)
        else:
            # Cast tensor here because of a bug in pytorch stub
            attn_output, attn_output_weights = F.multi_head_attention_forward(
                query, key, value, used_embed_dim, num_heads,
                cast(Tensor, in_proj_weight), cast(Tensor, in_proj_bias),
                bias_k, bias_v, self.add_zero_attn,
                dropout, out_proj_weight, cast(Tensor, out_proj_bias),
                training=self.training,
                key_padding_mask=key_padding_mask, need_weights=need_weights,
                attn_mask=attn_mask)

        if getattr(self, 'batch_first', False):  # backward compatibility
            return attn_output.transpose(1, 0), attn_output_weights
        else:
            return attn_output, attn_output_weights


NATIVE_MIXED_OPERATIONS: list[Type[MixedOperation]] = [
    MixedLinear,
    MixedConv2d,
    MixedBatchNorm2d,
    MixedLayerNorm,
    MixedMultiHeadAttention,
]

# For the supported operations to be properly rendered in documentation
NATIVE_SUPPORTED_OP_NAMES: list[str] = [op.bound_type.__name__ for op in NATIVE_MIXED_OPERATIONS]
=======
from nni.nas.oneshot.pytorch.supermodule.operation import *
>>>>>>> a0fd0036
<|MERGE_RESOLUTION|>--- conflicted
+++ resolved
@@ -3,712 +3,4 @@
 
 # pylint: disable=wildcard-import,unused-wildcard-import
 
-<<<<<<< HEAD
-from __future__ import annotations
-
-import inspect
-import itertools
-import warnings
-from typing import Any, Type, TypeVar, cast, Union, Tuple, List
-
-import torch
-import torch.nn as nn
-import torch.nn.functional as F
-from torch import Tensor
-
-import nni.retiarii.nn.pytorch as retiarii_nn
-from nni.common.hpo_utils import ParameterSpec
-from nni.common.serializer import is_traceable
-from nni.retiarii.nn.pytorch.api import ValueChoiceX
-
-from .base import BaseSuperNetModule
-from ._valuechoice_utils import traverse_all_options, dedup_inner_choices, evaluate_constant
-from ._operation_utils import Slicable as _S, MaybeWeighted as _W, int_or_int_dict, scalar_or_scalar_dict
-
-T = TypeVar('T')
-
-__all__ = [
-    'MixedOperationSamplingPolicy',
-    'MixedOperation',
-    'MixedLinear',
-    'MixedConv2d',
-    'MixedBatchNorm2d',
-    'MixedLayerNorm',
-    'MixedMultiHeadAttention',
-    'NATIVE_MIXED_OPERATIONS',
-]
-
-_diff_not_compatible_error = 'To be compatible with differentiable one-shot strategy, {} in {} must not be ValueChoice.'
-
-
-class MixedOperationSamplingPolicy:
-    """
-    Algo-related part for mixed Operation.
-
-    :class:`MixedOperation` delegates its resample and export to this policy (or its subclass),
-    so that one Operation can be easily combined with different kinds of sampling.
-
-    One SamplingStrategy corresponds to one mixed operation.
-    """
-
-    def __init__(self, operation: 'MixedOperation', memo: dict[str, Any], mutate_kwargs: dict[str, Any]) -> None:
-        """At init, the sampling policy can prepare basic parameters,
-        and store them in operation if they need back propagation.
-
-        This init is called in :meth:`BaseSuperNetModule.mutate`, after the mixed operation is created.
-        So similar to :meth:`BaseSuperNetModule.mutate`,
-        memo should also be managed (read and written) by the policy itself.
-        """
-        pass
-
-    def resample(self, operation: 'MixedOperation', memo: dict[str, Any]) -> dict[str, Any]:
-        """The handler of :meth:`MixedOperation.resample`."""
-        raise NotImplementedError()
-
-    def export(self, operation: 'MixedOperation', memo: dict[str, Any]) -> dict[str, Any]:
-        """The handler of :meth:`MixedOperation.export`."""
-        raise NotImplementedError()
-
-    def export_probs(self, operation: 'MixedOperation', memo: dict[str, Any]) -> dict[str, Any]:
-        """The handler of :meth:`MixedOperation.export_probs`."""
-        raise NotImplementedError()
-
-    def forward_argument(self, operation: 'MixedOperation', name: str) -> Any:
-        """Computing the argument with ``name`` used in operation's forward.
-        Usually a value, or a distribution of value.
-        """
-        raise NotImplementedError()
-
-
-class MixedOperation(BaseSuperNetModule):
-    """This is the base class for all mixed operations.
-    It's what you should inherit to support a new operation with ValueChoice.
-
-    It contains commonly used utilities that will ease the effort to write customized mixed oeprations,
-    i.e., operations with ValueChoice in its arguments.
-    To customize, please write your own mixed operation, and add the hook into ``mutation_hooks`` parameter when using the strategy.
-
-    By design, for a mixed operation to work in a specific algorithm,
-    at least two classes are needed.
-
-    1. One class needs to inherit this class, to control operation-related behavior,
-       such as how to initialize the operation such that the sampled operation can be its sub-operation.
-    2. The other one needs to inherit :class:`MixedOperationSamplingPolicy`,
-       which controls algo-related behavior, such as sampling.
-
-    The two classes are linked with ``sampling_policy`` attribute in :class:`MixedOperation`,
-    whose type is set via ``mixed_op_sampling`` in ``mutate_kwargs`` when
-    :meth:`MixedOperation.mutate` is called.
-
-    With this design, one mixed-operation (e.g., MixedConv2d) can work in multiple algorithms
-    (e.g., both DARTS and ENAS), saving the engineering effort to rewrite all operations for
-    each specific algo.
-
-    This class should also define a ``bound_type``, to control the matching type in mutate,
-    an ``argument_list``, to control which arguments can be dynamically used in ``forward``.
-    This list will also be used in mutate for sanity check.
-    """
-
-    bound_type: Type[nn.Module]                 # defined in subclass
-    argument_list: list[str]                    # defined in subclass
-
-    sampling_policy: MixedOperationSamplingPolicy
-
-    def super_init_argument(self, name: str, value_choice: ValueChoiceX) -> Any:
-        """Get the initialization argument when constructing super-kernel, i.e., calling ``super().__init__()``.
-        This is often related to specific operator, rather than algo.
-
-        For example::
-
-            def super_init_argument(self, name, value_choice):
-                return max(value_choice.candidates)
-        """
-        raise NotImplementedError()
-
-    def __post_init__(self) -> None:
-        """Can be used to validate, or to do extra processing after calling ``__init__``."""
-        pass
-
-    def forward_with_args(self, *args, **kwargs):
-        """To control real fprop. The accepted arguments are ``argument_list``,
-        appended by forward arguments in the ``bound_type``."""
-        raise NotImplementedError()
-
-    def __init__(self, module_kwargs: dict[str, Any]) -> None:
-        # Concerned arguments
-        self.mutable_arguments: dict[str, ValueChoiceX] = {}
-        # Useful when retrieving arguments without ValueChoice
-        self.init_arguments: dict[str, Any] = {**module_kwargs}
-        self._fill_missing_init_arguments()
-
-        # get init default
-        super_init_kwargs = {}
-
-        for key, value in module_kwargs.items():
-            if isinstance(value, ValueChoiceX):
-                if key not in self.argument_list:
-                    raise TypeError(f'Unsupported value choice on argument of {self.bound_type}: {key}')
-                super_init_kwargs[key] = self.super_init_argument(key, value)
-                self.mutable_arguments[key] = value
-            else:
-                super_init_kwargs[key] = value
-
-        # get all inner leaf value choices
-        self._space_spec: dict[str, ParameterSpec] = dedup_inner_choices(list(self.mutable_arguments.values()))
-
-        super().__init__(**super_init_kwargs)
-
-        self.__post_init__()
-
-    def resample(self, memo):
-        """Delegates to :meth:`MixedOperationSamplingPolicy.resample`."""
-        return self.sampling_policy.resample(self, memo)
-
-    def export_probs(self, memo):
-        """Delegates to :meth:`MixedOperationSamplingPolicy.export_probs`."""
-        return self.sampling_policy.export_probs(self, memo)
-
-    def export(self, memo):
-        """Delegates to :meth:`MixedOperationSamplingPolicy.export`."""
-        return self.sampling_policy.export(self, memo)
-
-    def search_space_spec(self):
-        return self._space_spec
-
-    @classmethod
-    def mutate(cls, module, name, memo, mutate_kwargs):
-        """Find value choice in module's arguments and replace the whole module"""
-        has_valuechoice = False
-        if isinstance(module, cls.bound_type) and is_traceable(module):
-            for arg in itertools.chain(cast(list, module.trace_args), cast(dict, module.trace_kwargs).values()):
-                if isinstance(arg, ValueChoiceX):
-                    has_valuechoice = True
-
-        if has_valuechoice:
-            if module.trace_args:
-                raise ValueError('ValueChoice on class arguments cannot appear together with ``trace_args``. '
-                                 'Please enable ``kw_only`` on nni.trace.')
-
-            # save type and kwargs
-            mixed_op = cls(cast(dict, module.trace_kwargs))
-
-            if 'mixed_op_sampling' not in mutate_kwargs:
-                raise ValueError("Need a sampling policy for mixed op, but it's not found in `mutate_kwargs`.")
-            policy_cls: Type[MixedOperationSamplingPolicy] = mutate_kwargs['mixed_op_sampling']
-            # initialize policy class
-            # this is put in mutate because we need to access memo
-            mixed_op.sampling_policy = policy_cls(mixed_op, memo, mutate_kwargs)
-
-            return mixed_op
-
-    def forward_argument(self, name: str) -> Any:
-        """Get the argument used in forward.
-        This if often related to algo. We redirect this to sampling policy.
-        """
-        return self.sampling_policy.forward_argument(self, name)
-
-    def forward(self, *args, **kwargs):
-        """First get sampled arguments, then forward with the sampled arguments (by calling ``forward_with_args``)."""
-        sampled_args = [self.forward_argument(name) for name in self.argument_list]
-        return self.forward_with_args(*sampled_args, *args, **kwargs)
-
-    def _fill_missing_init_arguments(self) -> None:
-        """Set the unspecified init arguments in ``self.init_arguments``.
-        For example, in the case of Conv2d, when user didn't specify argument ``stride``,
-        this method adds ``stride = 1`` in ``self.init_arguments``.
-
-        This is implemented by inspecting the init signature of ``bound_type``.
-        Arguments in complex cases like ``__new__`` or in super-class is not supported.
-        """
-
-        def unwrap(cls):
-            if not hasattr(cls, '__wrapped__'):
-                return cls
-            return unwrap(cls.__wrapped__)
-
-        for param in inspect.signature(unwrap(self.bound_type).__init__).parameters.values():
-            if param.default is not param.empty and param.name not in self.init_arguments:
-                self.init_arguments[param.name] = param.default
-
-
-class MixedLinear(MixedOperation, nn.Linear):
-    """Mixed linear operation.
-
-    Supported arguments are:
-
-    - ``in_features``
-    - ``out_features``
-
-    Prefix of weight and bias will be sliced.
-    """
-
-    bound_type = retiarii_nn.Linear
-    argument_list = ['in_features', 'out_features']
-
-    def super_init_argument(self, name: str, value_choice: ValueChoiceX):
-        return max(traverse_all_options(value_choice))
-
-    def forward_with_args(self,
-                          in_features: int_or_int_dict,
-                          out_features: int_or_int_dict,
-                          inputs: torch.Tensor) -> torch.Tensor:
-
-        in_features_ = _W(in_features)
-        out_features_ = _W(out_features)
-
-        weight = _S(self.weight)[:out_features_]
-        weight = _S(weight)[:, :in_features_]
-        if self.bias is None:
-            bias = self.bias
-        else:
-            bias = _S(self.bias)[:out_features_]
-
-        return F.linear(inputs, weight, bias)
-
-
-_int_or_tuple = Union[int, Tuple[int, int]]
-
-
-class MixedConv2d(MixedOperation, nn.Conv2d):
-    """Mixed conv2d op.
-
-    Supported arguments are:
-
-    - ``in_channels``
-    - ``out_channels``
-    - ``groups``
-    - ``stride`` (only supported in path sampling)
-    - ``kernel_size``
-    - ``padding``
-    - ``dilation`` (only supported in path sampling)
-
-    ``padding`` will be the "max" padding in differentiable mode.
-
-    Mutable ``groups`` is NOT supported in most cases of differentiable mode.
-    However, we do support one special case when the group number is proportional to ``in_channels`` and ``out_channels``.
-    This is often the case of depth-wise convolutions.
-
-    For channels, prefix will be sliced.
-    For kernels, we take the small kernel from the center and round it to floor (left top). For example ::
-
-        max_kernel = 5*5, sampled_kernel = 3*3, then we take [1: 4]
-        max_kernel = 5*5, sampled_kernel = 2*2, then we take [1: 3]
-        □ □ □ □ □   □ □ □ □ □
-        □ ■ ■ ■ □   □ ■ ■ □ □
-        □ ■ ■ ■ □   □ ■ ■ □ □
-        □ ■ ■ ■ □   □ □ □ □ □
-        □ □ □ □ □   □ □ □ □ □
-    """
-
-    bound_type = retiarii_nn.Conv2d
-    argument_list = [
-        'in_channels', 'out_channels', 'kernel_size', 'stride', 'padding', 'dilation', 'groups'
-    ]
-
-    @staticmethod
-    def _to_tuple(value: scalar_or_scalar_dict[Any]) -> tuple[Any, Any]:
-        if not isinstance(value, tuple):
-            return (value, value)
-        return value
-
-    def super_init_argument(self, name: str, value_choice: ValueChoiceX):
-        if name not in ['in_channels', 'out_channels', 'groups', 'stride', 'kernel_size', 'padding', 'dilation']:
-            raise NotImplementedError(f'Unsupported value choice on argument: {name}')
-
-        if name == ['kernel_size', 'padding']:
-            all_sizes = set(traverse_all_options(value_choice))
-            if any(isinstance(sz, tuple) for sz in all_sizes):
-                # maximum kernel should be calculated on every dimension
-                return (
-                    max(self._to_tuple(sz)[0] for sz in all_sizes),
-                    max(self._to_tuple(sz)[1] for sz in all_sizes)
-                )
-            else:
-                return max(all_sizes)
-
-        elif name == 'groups':
-            if 'in_channels' in self.mutable_arguments:
-                # If the ratio is constant, we don't need to try the maximum groups.
-                try:
-                    constant = evaluate_constant(self.mutable_arguments['in_channels'] / value_choice)
-                    return max(cast(List[float], traverse_all_options(value_choice))) // int(constant)
-                except ValueError:
-                    warnings.warn(
-                        'Both input channels and groups are ValueChoice in a convolution, and their relative ratio is not a constant. '
-                        'This can be problematic for most one-shot algorithms. Please check whether this is your intention.',
-                        RuntimeWarning
-                    )
-
-            # minimum groups, maximum kernel
-            return min(traverse_all_options(value_choice))
-
-        else:
-            return max(traverse_all_options(value_choice))
-
-    def forward_with_args(self,
-                          in_channels: int_or_int_dict,
-                          out_channels: int_or_int_dict,
-                          kernel_size: scalar_or_scalar_dict[_int_or_tuple],
-                          stride: _int_or_tuple,
-                          padding: scalar_or_scalar_dict[_int_or_tuple],
-                          dilation: int,
-                          groups: int_or_int_dict,
-                          inputs: torch.Tensor) -> torch.Tensor:
-
-        if any(isinstance(arg, dict) for arg in [stride, dilation]):
-            raise ValueError(_diff_not_compatible_error.format('stride, dilation', 'Conv2d'))
-
-        in_channels_ = _W(in_channels)
-        out_channels_ = _W(out_channels)
-
-        # slice prefix
-        # For groups > 1, we use groups to slice input weights
-        weight = _S(self.weight)[:out_channels_]
-
-        if not isinstance(groups, dict):
-            weight = _S(weight)[:, :in_channels_ // groups]
-        else:
-            assert 'groups' in self.mutable_arguments
-            err_message = 'For differentiable one-shot strategy, when groups is a ValueChoice, ' \
-                'in_channels and out_channels should also be a ValueChoice. ' \
-                'Also, the ratios of in_channels divided by groups, and out_channels divided by groups ' \
-                'should be constants.'
-            if 'in_channels' not in self.mutable_arguments or 'out_channels' not in self.mutable_arguments:
-                raise ValueError(err_message)
-            try:
-                in_channels_per_group = evaluate_constant(self.mutable_arguments['in_channels'] / self.mutable_arguments['groups'])
-            except ValueError:
-                raise ValueError(err_message)
-            if in_channels_per_group != int(in_channels_per_group):
-                raise ValueError(f'Input channels per group is found to be a non-integer: {in_channels_per_group}')
-            if inputs.size(1) % in_channels_per_group != 0:
-                raise RuntimeError(
-                    f'Input channels must be divisible by in_channels_per_group, but the input shape is {inputs.size()}, '
-                    f'while in_channels_per_group = {in_channels_per_group}'
-                )
-
-            # Compute sliced weights and groups (as an integer)
-            weight = _S(weight)[:, :int(in_channels_per_group)]
-            groups = inputs.size(1) // int(in_channels_per_group)
-
-        # slice center
-        if isinstance(kernel_size, dict):
-            # If kernel size is a dict, ignore choices in padding.
-            if isinstance(self.padding, str):
-                raise ValueError(f'Use "{self.padding}" in padding is not supported.')
-            padding = self.padding  # max padding, must be a tuple
-
-        kernel_a, kernel_b = self._to_tuple(kernel_size)
-        kernel_a_, kernel_b_ = _W(kernel_a), _W(kernel_b)
-        max_kernel_a, max_kernel_b = self.kernel_size  # self.kernel_size must be a tuple
-        kernel_a_left, kernel_b_top = (max_kernel_a - kernel_a_) // 2, (max_kernel_b - kernel_b_) // 2
-        weight = _S(weight)[:, :, kernel_a_left:kernel_a_left + kernel_a_, kernel_b_top:kernel_b_top + kernel_b_]
-
-        bias = _S(self.bias)[:out_channels_] if self.bias is not None else None
-
-        # The rest parameters only need to be converted to tuple
-        stride_ = self._to_tuple(stride)
-        dilation_ = self._to_tuple(dilation)
-
-        if self.padding_mode != 'zeros':
-            return F.conv2d(F.pad(inputs, self._reversed_padding_repeated_twice, mode=self.padding_mode),
-                            weight, bias, stride_, (0, 0), dilation_, groups)
-        return F.conv2d(inputs, weight, bias, stride_, cast('int | tuple', padding), dilation_, groups)
-
-
-class MixedBatchNorm2d(MixedOperation, nn.BatchNorm2d):
-    """
-    Mixed BatchNorm2d operation.
-
-    Supported arguments are:
-
-    - ``num_features``
-    - ``eps`` (only supported in path sampling)
-    - ``momentum`` (only supported in path sampling)
-
-    For path-sampling, prefix of ``weight``, ``bias``, ``running_mean`` and ``running_var``
-    are sliced. For weighted cases, the maximum ``num_features`` is used directly.
-
-    Momentum is required to be float.
-    PyTorch BatchNorm supports a case where momentum can be none, which is not supported here.
-    """
-
-    bound_type = retiarii_nn.BatchNorm2d
-    argument_list = ['num_features', 'eps', 'momentum']
-
-    def super_init_argument(self, name: str, value_choice: ValueChoiceX):
-        return max(traverse_all_options(value_choice))
-
-    def forward_with_args(self,
-                          num_features: int_or_int_dict,
-                          eps: float,
-                          momentum: float,
-                          inputs: torch.Tensor) -> torch.Tensor:
-
-        if any(isinstance(arg, dict) for arg in [eps, momentum]):
-            raise ValueError(_diff_not_compatible_error.format('eps and momentum', 'BatchNorm2d'))
-
-        if isinstance(num_features, dict):
-            num_features = self.num_features
-
-        weight, bias = self.weight, self.bias
-        running_mean, running_var = self.running_mean, self.running_var
-
-        if num_features < self.num_features:
-            weight = weight[:num_features]
-            bias = bias[:num_features]
-            if running_mean is not None:
-                running_mean = running_mean[:num_features]
-            if running_var is not None:
-                running_var = running_var[:num_features]
-
-        if self.training:
-            bn_training = True
-        else:
-            bn_training = (running_mean is None) and (running_var is None)
-
-        return F.batch_norm(
-            inputs,
-            # If buffers are not to be tracked, ensure that they won't be updated
-            running_mean if not self.training or self.track_running_stats else None,
-            running_var if not self.training or self.track_running_stats else None,
-            weight,
-            bias,
-            bn_training,
-            momentum,  # originally exponential_average_factor in pytorch code
-            eps,
-        )
-
-class MixedLayerNorm(MixedOperation, nn.LayerNorm):
-    """
-    Mixed LayerNorm operation.
-
-    Supported arguments are:
-
-    - ``normalized_shape``
-    - ``eps`` (only supported in path sampling)
-
-    For path-sampling, prefix of ``weight`` and ``bias`` are sliced.
-    For weighted cases, the maximum ``normalized_shape`` is used directly.
-
-    eps is required to be float.
-    """
-
-    bound_type = retiarii_nn.LayerNorm
-    argument_list = ['normalized_shape', 'eps']
-
-    @staticmethod
-    def _to_tuple(value: scalar_or_scalar_dict[Any]) -> tuple[Any, Any]:
-        if not isinstance(value, tuple):
-            return (value, value)
-        return value
-
-    def super_init_argument(self, name: str, value_choice: ValueChoiceX):
-        if name not in ['normalized_shape']:
-            raise NotImplementedError(f'Unsupported value choice on argument: {name}')
-        all_sizes = set(traverse_all_options(value_choice))
-        if any(isinstance(sz, (tuple, list)) for sz in all_sizes):
-            # transpose
-            all_sizes = list(zip(*all_sizes))
-            # maximum dim should be calculated on every dimension
-            return (max(self._to_tuple(sz)) for sz in all_sizes)
-        else:
-            return max(all_sizes)
-
-    def forward_with_args(self,
-                          normalized_shape,
-                          eps: float,
-                          inputs: torch.Tensor) -> torch.Tensor:
-
-        if any(isinstance(arg, dict) for arg in [eps]):
-            raise ValueError(_diff_not_compatible_error.format('eps', 'LayerNorm'))
-
-        if isinstance(normalized_shape, dict):
-            normalized_shape = self.normalized_shape
-
-        # make it as tuple
-        if isinstance(normalized_shape, int):
-            normalized_shape = (normalized_shape, )
-        if isinstance(self.normalized_shape, int):
-            normalized_shape = (self.normalized_shape, )
-
-        # slice all the normalized shape
-        indices = [slice(0, min(i, j)) for i, j in zip(normalized_shape, self.normalized_shape)]
-
-        # remove _S(*)
-        weight = self.weight[indices] if self.weight is not None else None
-        bias = self.bias[indices] if self.bias is not None else None
-
-        return F.layer_norm(
-            inputs,
-            normalized_shape,
-            weight,
-            bias,
-            eps
-        )
-
-
-class MixedMultiHeadAttention(MixedOperation, nn.MultiheadAttention):
-    """
-    Mixed multi-head attention.
-
-    Supported arguments are:
-
-    - ``embed_dim``
-    - ``num_heads`` (only supported in path sampling)
-    - ``kdim``
-    - ``vdim``
-    - ``dropout`` (only supported in path sampling)
-
-    At init, it constructs the largest possible Q, K, V dimension.
-    At forward, it slices the prefix to weight matrices according to the sampled value.
-    For ``in_proj_bias`` and ``in_proj_weight``, three parts will be sliced and concatenated together:
-    ``[0, embed_dim)``, ``[max_embed_dim, max_embed_dim + embed_dim)``,
-    ``[max_embed_dim * 2, max_embed_dim * 2 + embed_dim)``.
-
-    Warnings
-    ----------
-    All candidates of ``embed_dim`` should be divisible by all candidates of ``num_heads``.
-    """
-
-    bound_type = retiarii_nn.MultiheadAttention
-    argument_list = ['embed_dim', 'num_heads', 'kdim', 'vdim', 'dropout']
-
-    def __post_init__(self):
-        # sometimes super-class believes qkv have the same embed_dim.
-        # but actually they do not, because we can have dynamic (mutable) kdim/vdim.
-
-        _qkv_same_embed_dim = True
-
-        for dimension in ['kdim', 'vdim']:
-            if self.init_arguments[dimension] is None:
-                # must follow embed_dim is this case
-                continue
-
-            if getattr(self, dimension) == self.embed_dim and \
-                    (dimension in self.mutable_arguments or 'embed_dim' in self.mutable_arguments):
-                _qkv_same_embed_dim = False
-
-        if self._qkv_same_embed_dim and not _qkv_same_embed_dim:
-            self._qkv_same_embed_dim = _qkv_same_embed_dim
-
-            # adding back missing parameters
-            # factory_kwargs could be empty for legacy pytorch versions
-            factory_kwargs = {}
-            if 'device' in self.init_arguments:
-                factory_kwargs['device'] = self.init_arguments['device']
-            if 'dtype' in self.init_arguments:
-                factory_kwargs['dtype'] = self.init_arguments['dtype']
-            self.q_proj_weight = nn.Parameter(torch.empty((self.embed_dim, self.embed_dim), **factory_kwargs))
-            self.k_proj_weight = nn.Parameter(torch.empty((self.embed_dim, self.kdim), **factory_kwargs))
-            self.v_proj_weight = nn.Parameter(torch.empty((self.embed_dim, self.vdim), **factory_kwargs))
-            self.register_parameter('in_proj_weight', None)
-
-            # reset parameters
-            nn.init.xavier_uniform_(self.q_proj_weight)
-            nn.init.xavier_uniform_(self.k_proj_weight)
-            nn.init.xavier_uniform_(self.v_proj_weight)
-
-    def super_init_argument(self, name: str, value_choice: ValueChoiceX):
-        return max(traverse_all_options(value_choice))
-
-    def _to_proj_slice(self, embed_dim: _W) -> list[slice]:
-        # slice three parts, corresponding to q, k, v respectively
-        return [
-            slice(embed_dim),
-            slice(self.embed_dim, self.embed_dim + embed_dim),
-            slice(self.embed_dim * 2, self.embed_dim * 2 + embed_dim)
-        ]
-
-    def forward_with_args(
-        self,
-        embed_dim: int_or_int_dict, num_heads: int,
-        kdim: int_or_int_dict | None, vdim: int_or_int_dict | None,
-        dropout: float,
-        query: torch.Tensor, key: torch.Tensor, value: torch.Tensor,
-        key_padding_mask: torch.Tensor | None = None,
-        need_weights: bool = True, attn_mask: torch.Tensor | None = None
-    ) -> tuple[torch.Tensor, torch.Tensor | None]:
-
-        if any(isinstance(arg, dict) for arg in [num_heads, dropout]):
-            raise ValueError(_diff_not_compatible_error.format('num_heads and dropout', 'MultiHeadAttention'))
-
-        # by default, kdim, vdim can be none
-        if kdim is None:
-            kdim = embed_dim
-        if vdim is None:
-            vdim = embed_dim
-
-        qkv_same_embed_dim = kdim == embed_dim and vdim == embed_dim
-
-        if getattr(self, 'batch_first', False):
-            # for backward compatibility: v1.7 doesn't have batch_first
-            query, key, value = [x.transpose(1, 0) for x in (query, key, value)]
-
-        if isinstance(embed_dim, dict):
-            used_embed_dim = self.embed_dim
-        else:
-            used_embed_dim = embed_dim
-
-        embed_dim_ = _W(embed_dim)
-
-        # in projection weights & biases has q, k, v weights concatenated together
-        in_proj_bias: Tensor | None = None
-        in_proj_weight: Tensor | None = None
-        if self.in_proj_bias is not None:
-            in_proj_bias = _S(cast(Tensor, self.in_proj_bias))[self._to_proj_slice(embed_dim_)]
-        if self.in_proj_weight is not None:
-            in_proj_weight = _S(cast(Tensor, self.in_proj_weight))[self._to_proj_slice(embed_dim_), :embed_dim_]
-
-        bias_k = _S(cast(Tensor, self.bias_k))[:, :, :embed_dim_] if self.bias_k is not None else None
-        bias_v = _S(cast(Tensor, self.bias_v))[:, :, :embed_dim_] if self.bias_v is not None else None
-        out_proj_weight = _S(cast(Tensor, self.out_proj.weight))[:embed_dim_, :embed_dim_]
-        out_proj_bias = _S(cast(Tensor, self.out_proj.bias))[:embed_dim_] if self.out_proj.bias is not None else None
-
-        if not qkv_same_embed_dim:
-            q_proj = _S(cast(Tensor, self.q_proj_weight))[:embed_dim_, :embed_dim_]
-            k_proj = _S(cast(Tensor, self.k_proj_weight))[:embed_dim_]
-            k_proj = _S(k_proj)[:, :_W(kdim)]
-            v_proj = _S(cast(Tensor, self.v_proj_weight))[:embed_dim_]
-            v_proj = _S(v_proj)[:, :_W(vdim)]
-
-            # The rest part is basically same as pytorch
-            attn_output, attn_output_weights = F.multi_head_attention_forward(
-                query, key, value, used_embed_dim, num_heads,
-                cast(Tensor, in_proj_weight), cast(Tensor, in_proj_bias),
-                bias_k, bias_v, self.add_zero_attn,
-                dropout, out_proj_weight, cast(Tensor, out_proj_bias),
-                training=self.training,
-                key_padding_mask=key_padding_mask, need_weights=need_weights,
-                attn_mask=attn_mask, use_separate_proj_weight=True,
-                q_proj_weight=q_proj, k_proj_weight=k_proj, v_proj_weight=v_proj)
-        else:
-            # Cast tensor here because of a bug in pytorch stub
-            attn_output, attn_output_weights = F.multi_head_attention_forward(
-                query, key, value, used_embed_dim, num_heads,
-                cast(Tensor, in_proj_weight), cast(Tensor, in_proj_bias),
-                bias_k, bias_v, self.add_zero_attn,
-                dropout, out_proj_weight, cast(Tensor, out_proj_bias),
-                training=self.training,
-                key_padding_mask=key_padding_mask, need_weights=need_weights,
-                attn_mask=attn_mask)
-
-        if getattr(self, 'batch_first', False):  # backward compatibility
-            return attn_output.transpose(1, 0), attn_output_weights
-        else:
-            return attn_output, attn_output_weights
-
-
-NATIVE_MIXED_OPERATIONS: list[Type[MixedOperation]] = [
-    MixedLinear,
-    MixedConv2d,
-    MixedBatchNorm2d,
-    MixedLayerNorm,
-    MixedMultiHeadAttention,
-]
-
-# For the supported operations to be properly rendered in documentation
-NATIVE_SUPPORTED_OP_NAMES: list[str] = [op.bound_type.__name__ for op in NATIVE_MIXED_OPERATIONS]
-=======
-from nni.nas.oneshot.pytorch.supermodule.operation import *
->>>>>>> a0fd0036
+from nni.nas.oneshot.pytorch.supermodule.operation import *
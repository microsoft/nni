--- conflicted
+++ resolved
@@ -3,276 +3,4 @@
 
 # pylint: disable=wildcard-import,unused-wildcard-import
 
-<<<<<<< HEAD
-from __future__ import annotations
-
-import pytorch_lightning as pl
-import torch
-import torch.optim as optim
-
-from .base_lightning import BaseOneShotLightningModule, MANUAL_OPTIMIZATION_NOTE, MutationHook, no_default_hook
-from .supermodule.differentiable import (
-    DifferentiableMixedLayer, DifferentiableMixedInput,
-    MixedOpDifferentiablePolicy, GumbelSoftmax,
-    DifferentiableMixedCell, DifferentiableMixedRepeat
-)
-from .supermodule.proxyless import ProxylessMixedInput, ProxylessMixedLayer
-from .supermodule.operation import NATIVE_MIXED_OPERATIONS, NATIVE_SUPPORTED_OP_NAMES
-
-
-class DartsLightningModule(BaseOneShotLightningModule):
-    _darts_note = """
-    Continuous relaxation of the architecture representation, allowing efficient search of the architecture using gradient descent.
-    `Reference <https://arxiv.org/abs/1806.09055>`__.
-
-    DARTS algorithm is one of the most fundamental one-shot algorithm.
-    DARTS repeats iterations, where each iteration consists of 2 training phases.
-    The phase 1 is architecture step, in which model parameters are frozen and the architecture parameters are trained.
-    The phase 2 is model step, in which architecture parameters are frozen and model parameters are trained.
-    In both phases, ``training_step`` of the Lightning evaluator will be used.
-
-    The current implementation corresponds to DARTS (1st order) in paper.
-    Second order (unrolled 2nd-order derivatives) is not supported yet.
-
-    .. versionadded:: 2.8
-
-       Supports searching for ValueChoices on operations, with the technique described in
-       `FBNetV2: Differentiable Neural Architecture Search for Spatial and Channel Dimensions <https://arxiv.org/abs/2004.05565>`__.
-       One difference is that, in DARTS, we are using Softmax instead of GumbelSoftmax.
-
-    The supported mutation primitives of DARTS are:
-
-    * :class:`nni.retiarii.nn.pytorch.LayerChoice`.
-    * :class:`nni.retiarii.nn.pytorch.InputChoice`.
-    * :class:`nni.retiarii.nn.pytorch.ValueChoice` (only when used in {supported_ops}).
-    * :class:`nni.retiarii.nn.pytorch.Repeat`.
-    * :class:`nni.retiarii.nn.pytorch.Cell`.
-    * :class:`nni.retiarii.nn.pytorch.NasBench201Cell`.
-
-    {{module_notes}}
-
-    {optimization_note}
-
-    Parameters
-    ----------
-    {{module_params}}
-    {base_params}
-    arc_learning_rate : float
-        Learning rate for architecture optimizer. Default: 3.0e-4
-    gradient_clip_val : float
-        Clip gradients before optimizing models at each step. Default: None
-    """.format(
-        base_params=BaseOneShotLightningModule._mutation_hooks_note,
-        supported_ops=', '.join(NATIVE_SUPPORTED_OP_NAMES),
-        optimization_note=MANUAL_OPTIMIZATION_NOTE
-    )
-
-    __doc__ = _darts_note.format(
-        module_notes='The DARTS Module should be trained with :class:`pytorch_lightning.trainer.supporters.CombinedLoader`.',
-        module_params=BaseOneShotLightningModule._inner_module_note,
-    )
-
-    def default_mutation_hooks(self) -> list[MutationHook]:
-        """Replace modules with differentiable versions"""
-        hooks = [
-            DifferentiableMixedLayer.mutate,
-            DifferentiableMixedInput.mutate,
-            DifferentiableMixedCell.mutate,
-            DifferentiableMixedRepeat.mutate,
-        ]
-        hooks += [operation.mutate for operation in NATIVE_MIXED_OPERATIONS]
-        hooks.append(no_default_hook)
-        return hooks
-
-    def mutate_kwargs(self):
-        """Use differentiable strategy for mixed operations."""
-        return {
-            'mixed_op_sampling': MixedOpDifferentiablePolicy
-        }
-
-    def __init__(self, inner_module: pl.LightningModule,
-                 mutation_hooks: list[MutationHook] | None = None,
-                 arc_learning_rate: float = 3.0E-4,
-                 gradient_clip_val: float | None = None):
-        self.arc_learning_rate = arc_learning_rate
-        self.gradient_clip_val = gradient_clip_val
-        super().__init__(inner_module, mutation_hooks=mutation_hooks)
-
-    def training_step(self, batch, batch_idx):
-        # grad manually
-        arc_optim = self.architecture_optimizers()
-        if not isinstance(arc_optim, optim.Optimizer):
-            raise TypeError(f'Expect arc_optim to be a single Optimizer, but found: {arc_optim}')
-
-        # DARTS strategy makes sure that ``train`` and ``val`` must be in the batch
-        trn_batch = batch['train']
-        val_batch = batch['val']
-
-        # phase 1: architecture step
-        # The _resample hook is kept for some darts-based NAS methods like proxyless.
-        # See code of those methods for details.
-        self.resample()
-        arc_optim.zero_grad()
-        arc_step_loss = self.model.training_step(val_batch, 2 * batch_idx)
-        if isinstance(arc_step_loss, dict):
-            arc_step_loss = arc_step_loss['loss']
-        self.manual_backward(arc_step_loss)
-        arc_optim.step()
-
-        # phase 2: model step
-        self.resample()
-        loss_and_metrics = self.model.training_step(trn_batch, 2 * batch_idx + 1)
-        w_step_loss = loss_and_metrics['loss'] if isinstance(loss_and_metrics, dict) else loss_and_metrics
-        self.advance_optimizers(w_step_loss, batch_idx, self.gradient_clip_val)
-
-        # Update learning rates
-        self.advance_lr_schedulers(batch_idx)
-
-        self.log_dict({'prob/' + k: v for k, v in self.export_probs().items()})
-
-        return loss_and_metrics
-
-    def configure_architecture_optimizers(self):
-        # The alpha in DartsXXXChoices are the architecture parameters of DARTS. They share one optimizer.
-        ctrl_params = []
-        for m in self.nas_modules:
-            ctrl_params += list(m.parameters(arch=True))  # type: ignore
-        # Follow the hyper-parameters used in https://github.com/quark0/darts/blob/f276dd346a09ae3160f8e3aca5c7b193fda1da37/cnn/architect.py#L17
-        params = list(set(ctrl_params))
-        if not params:
-            raise ValueError('No architecture parameters found. Nothing to search.')
-        ctrl_optim = torch.optim.Adam(params, 3.e-4, betas=(0.5, 0.999), weight_decay=1.0E-3)
-        return ctrl_optim
-
-
-class ProxylessLightningModule(DartsLightningModule):
-    _proxyless_note = """
-    A low-memory-consuming optimized version of differentiable architecture search. See `reference <https://arxiv.org/abs/1812.00332>`__.
-
-    This is a DARTS-based method that resamples the architecture to reduce memory consumption.
-    Essentially, it samples one path on forward,
-    and implements its own backward to update the architecture parameters based on only one path.
-
-    The supported mutation primitives of Proxyless are:
-
-    * :class:`nni.retiarii.nn.pytorch.LayerChoice`.
-    * :class:`nni.retiarii.nn.pytorch.InputChoice`.
-
-    {{module_notes}}
-
-    {optimization_note}
-
-    Parameters
-    ----------
-    {{module_params}}
-    {base_params}
-    arc_learning_rate : float
-        Learning rate for architecture optimizer. Default: 3.0e-4
-    gradient_clip_val : float
-        Clip gradients before optimizing models at each step. Default: None
-    """.format(
-        base_params=BaseOneShotLightningModule._mutation_hooks_note,
-        optimization_note=MANUAL_OPTIMIZATION_NOTE
-    )
-
-    __doc__ = _proxyless_note.format(
-        module_notes='This module should be trained with :class:`pytorch_lightning.trainer.supporters.CombinedLoader`.',
-        module_params=BaseOneShotLightningModule._inner_module_note,
-    )
-
-    def default_mutation_hooks(self) -> list[MutationHook]:
-        """Replace modules with gumbel-differentiable versions"""
-        hooks = [
-            ProxylessMixedLayer.mutate,
-            ProxylessMixedInput.mutate,
-            no_default_hook,
-        ]
-        # FIXME: no support for mixed operation currently
-        return hooks
-
-
-class GumbelDartsLightningModule(DartsLightningModule):
-    _gumbel_darts_note = """
-    Choose the best block by using Gumbel Softmax random sampling and differentiable training.
-    See `FBNet <https://arxiv.org/abs/1812.03443>`__ and `SNAS <https://arxiv.org/abs/1812.09926>`__.
-
-    This is a DARTS-based method that uses gumbel-softmax to simulate one-hot distribution.
-    Essentially, it tries to mimick the behavior of sampling one path on forward by gradually
-    cool down the temperature, aiming to bridge the gap between differentiable architecture weights and
-    discretization of architectures.
-
-    .. versionadded:: 2.8
-    
-       Supports searching for ValueChoices on operations, with the technique described in
-       `FBNetV2: Differentiable Neural Architecture Search for Spatial and Channel Dimensions <https://arxiv.org/abs/2004.05565>`__.
-
-    The supported mutation primitives of GumbelDARTS are:
-
-    * :class:`nni.retiarii.nn.pytorch.LayerChoice`.
-    * :class:`nni.retiarii.nn.pytorch.InputChoice`.
-    * :class:`nni.retiarii.nn.pytorch.ValueChoice` (only when used in {supported_ops}).
-    * :class:`nni.retiarii.nn.pytorch.Repeat`.
-    * :class:`nni.retiarii.nn.pytorch.Cell`.
-    * :class:`nni.retiarii.nn.pytorch.NasBench201Cell`.
-
-    {{module_notes}}
-
-    {optimization_note}
-
-    Parameters
-    ----------
-    {{module_params}}
-    {base_params}
-    gumbel_temperature : float
-        The initial temperature used in gumbel-softmax.
-    use_temp_anneal : bool
-        If true, a linear annealing will be applied to ``gumbel_temperature``.
-        Otherwise, run at a fixed temperature. See `SNAS <https://arxiv.org/abs/1812.09926>`__ for details.
-        Default is false.
-    min_temp : float
-        The minimal temperature for annealing. No need to set this if you set ``use_temp_anneal`` False.
-    arc_learning_rate : float
-        Learning rate for architecture optimizer. Default: 3.0e-4
-    gradient_clip_val : float
-        Clip gradients before optimizing models at each step. Default: None
-    """.format(
-        base_params=BaseOneShotLightningModule._mutation_hooks_note,
-        supported_ops=', '.join(NATIVE_SUPPORTED_OP_NAMES),
-        optimization_note=MANUAL_OPTIMIZATION_NOTE
-    )
-
-    def mutate_kwargs(self):
-        """Use gumbel softmax."""
-        return {
-            'mixed_op_sampling': MixedOpDifferentiablePolicy,
-            'softmax': GumbelSoftmax(),
-        }
-
-    def __init__(self, inner_module,
-                 mutation_hooks: list[MutationHook] | None = None,
-                 arc_learning_rate: float = 3.0e-4,
-                 gradient_clip_val: float | None = None,
-                 gumbel_temperature: float = 1.,
-                 use_temp_anneal: bool = False,
-                 min_temp: float = .33):
-        super().__init__(inner_module, mutation_hooks, arc_learning_rate=arc_learning_rate, gradient_clip_val=gradient_clip_val)
-        self.temp = gumbel_temperature
-        self.init_temp = gumbel_temperature
-        self.use_temp_anneal = use_temp_anneal
-        self.min_temp = min_temp
-
-    def on_train_epoch_start(self):
-        if self.use_temp_anneal:
-            self.temp = (1 - self.trainer.current_epoch / self.trainer.max_epochs) * (self.init_temp - self.min_temp) + self.min_temp
-            self.temp = max(self.temp, self.min_temp)
-
-        self.log('gumbel_temperature', self.temp)
-
-        for module in self.nas_modules:
-            if hasattr(module, '_softmax') and isinstance(module, GumbelSoftmax):
-                module._softmax.tau = self.temp  # type: ignore
-
-        return self.model.on_train_epoch_start()
-=======
-from nni.nas.oneshot.pytorch.differentiable import *
->>>>>>> a0fd0036
+from nni.nas.oneshot.pytorch.differentiable import *
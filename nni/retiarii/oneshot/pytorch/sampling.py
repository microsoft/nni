# Copyright (c) Microsoft Corporation.
# Licensed under the MIT license.

# pylint: disable=wildcard-import,unused-wildcard-import

<<<<<<< HEAD
from __future__ import annotations
import warnings
from typing import Any, cast

import pytorch_lightning as pl
import torch
import torch.nn as nn
import torch.optim as optim

from .base_lightning import MANUAL_OPTIMIZATION_NOTE, BaseOneShotLightningModule, MutationHook, no_default_hook
from .supermodule.operation import NATIVE_MIXED_OPERATIONS, NATIVE_SUPPORTED_OP_NAMES
from .supermodule.sampling import (
    PathSamplingInput, PathSamplingLayer, MixedOpPathSamplingPolicy,
    PathSamplingCell, PathSamplingRepeat
)
from .enas import ReinforceController, ReinforceField


class RandomSamplingLightningModule(BaseOneShotLightningModule):
    _random_note = """
    Train a super-net with uniform path sampling. See `reference <https://arxiv.org/abs/1904.00420>`__.

    In each epoch, model parameters are trained after a uniformly random sampling of each choice.
    Notably, the exporting result is **also a random sample** of the search space.

    The supported mutation primitives of RandomOneShot are:

    * :class:`nni.retiarii.nn.pytorch.LayerChoice`.
    * :class:`nni.retiarii.nn.pytorch.InputChoice`.
    * :class:`nni.retiarii.nn.pytorch.ValueChoice` (only when used in {supported_ops}).
    * :class:`nni.retiarii.nn.pytorch.Repeat`.
    * :class:`nni.retiarii.nn.pytorch.Cell`.
    * :class:`nni.retiarii.nn.pytorch.NasBench201Cell`.

    This strategy assumes inner evaluator has set
    `automatic optimization <https://pytorch-lightning.readthedocs.io/en/stable/common/optimization.html>`__ to true.

    Parameters
    ----------
    {{module_params}}
    {base_params}
    """.format(
        base_params=BaseOneShotLightningModule._mutation_hooks_note,
        supported_ops=', '.join(NATIVE_SUPPORTED_OP_NAMES)
    )

    __doc__ = _random_note.format(
        module_params=BaseOneShotLightningModule._inner_module_note,
    )

    # turn on automatic optimization because nothing interesting is going on here.
    @property
    def automatic_optimization(self) -> bool:
        return True

    def default_mutation_hooks(self) -> list[MutationHook]:
        """Replace modules with differentiable versions"""
        hooks = [
            PathSamplingLayer.mutate,
            PathSamplingInput.mutate,
            PathSamplingRepeat.mutate,
            PathSamplingCell.mutate,
        ]
        hooks += [operation.mutate for operation in NATIVE_MIXED_OPERATIONS]
        hooks.append(no_default_hook)
        return hooks

    def mutate_kwargs(self):
        """Use path sampling strategy for mixed-operations."""
        return {
            'mixed_op_sampling': MixedOpPathSamplingPolicy
        }

    def training_step(self, *args, **kwargs):
        self.resample()
        return self.model.training_step(*args, **kwargs)

    def export(self) -> dict[str, Any]:
        """
        Export of Random one-shot. It will return an arbitrary architecture.
        """
        warnings.warn(
            'Direct export from RandomOneShot returns an arbitrary architecture. '
            'Sampling the best architecture from this trained supernet is another search process. '
            'Users need to do another search based on the checkpoint of the one-shot strategy.',
            UserWarning
        )
        return super().export()


class EnasLightningModule(RandomSamplingLightningModule):
    _enas_note = """
    RL controller learns to generate the best network on a super-net. See `ENAS paper <https://arxiv.org/abs/1802.03268>`__.

    There are 2 steps in an epoch.

    - Firstly, training model parameters.
    - Secondly, training ENAS RL agent. The agent will produce a sample of model architecture to get the best reward.

    .. note::

       ENAS requires the evaluator to report metrics via ``self.log`` in its ``validation_step``.
       See explanation of ``reward_metric_name`` for details.

    The supported mutation primitives of ENAS are:

    * :class:`nni.retiarii.nn.pytorch.LayerChoice`.
    * :class:`nni.retiarii.nn.pytorch.InputChoice`.
    * :class:`nni.retiarii.nn.pytorch.ValueChoice` (only when used in {supported_ops}).
    * :class:`nni.retiarii.nn.pytorch.Repeat`.
    * :class:`nni.retiarii.nn.pytorch.Cell`.
    * :class:`nni.retiarii.nn.pytorch.NasBench201Cell`.

    {{module_notes}}

    {optimization_note}

    Parameters
    ----------
    {{module_params}}
    {base_params}
    ctrl_kwargs : dict
        Optional kwargs that will be passed to :class:`~nni.retiarii.oneshot.pytorch.enas.ReinforceController`.
    entropy_weight : float
        Weight of sample entropy loss in RL.
    skip_weight : float
        Weight of skip penalty loss. See :class:`~nni.retiarii.oneshot.pytorch.enas.ReinforceController` for details.
    baseline_decay : float
        Decay factor of reward baseline, which is used to normalize the reward in RL.
        At each step, the new reward baseline will be equal to ``baseline_decay * baseline_old + reward * (1 - baseline_decay)``.
    ctrl_steps_aggregate : int
        Number of steps for which the gradients will be accumulated,
        before updating the weights of RL controller.
    ctrl_grad_clip : float
        Gradient clipping value of controller.
    log_prob_every_n_step : int
        Log the probability of choices every N steps. Useful for visualization and debugging.
    reward_metric_name : str or None
        The name of the metric which is treated as reward.
        This will be not effective when there's only one metric returned from evaluator.
        If there are multiple, by default, it will find the metric with key name ``default``.
        If reward_metric_name is specified, it will find reward_metric_name.
        Otherwise it raises an exception indicating multiple metrics are found.
    """.format(
        base_params=BaseOneShotLightningModule._mutation_hooks_note,
        supported_ops=', '.join(NATIVE_SUPPORTED_OP_NAMES),
        optimization_note=MANUAL_OPTIMIZATION_NOTE
    )

    __doc__ = _enas_note.format(
        module_notes='``ENASModule`` should be trained with :class:`nni.retiarii.oneshot.pytorch.dataloader.ConcatLoader`.',
        module_params=BaseOneShotLightningModule._inner_module_note,
    )

    @property
    def automatic_optimization(self) -> bool:
        return False

    def __init__(self,
                 inner_module: pl.LightningModule,
                 *,
                 ctrl_kwargs: dict[str, Any] | None = None,
                 entropy_weight: float = 1e-4,
                 skip_weight: float = .8,
                 baseline_decay: float = .999,
                 ctrl_steps_aggregate: float = 20,
                 ctrl_grad_clip: float = 0,
                 log_prob_every_n_step: int = 10,
                 reward_metric_name: str | None = None,
                 mutation_hooks: list[MutationHook] | None = None):
        super().__init__(inner_module, mutation_hooks)

        # convert parameter spec to legacy ReinforceField
        # this part will be refactored
        self.nas_fields: list[ReinforceField] = []
        for name, param_spec in self.search_space_spec().items():
            if param_spec.chosen_size not in (1, None):
                raise ValueError('ENAS does not support n_chosen to be values other than 1 or None.')
            self.nas_fields.append(ReinforceField(name, param_spec.size, param_spec.chosen_size == 1))
        self.controller = ReinforceController(self.nas_fields, **(ctrl_kwargs or {}))

        self.entropy_weight = entropy_weight
        self.skip_weight = skip_weight
        self.baseline_decay = baseline_decay
        self.baseline = 0.
        self.ctrl_steps_aggregate = ctrl_steps_aggregate
        self.ctrl_grad_clip = ctrl_grad_clip
        self.log_prob_every_n_step = log_prob_every_n_step
        self.reward_metric_name = reward_metric_name

    def configure_architecture_optimizers(self):
        return optim.Adam(self.controller.parameters(), lr=3.5e-4)

    def training_step(self, batch_packed, batch_idx):
        # The received batch is a tuple of (data, "train" | "val")
        batch, mode = batch_packed

        if mode == 'train':
            # train model params
            with torch.no_grad():
                self.resample()
            step_output = self.model.training_step(batch, batch_idx)
            w_step_loss = step_output['loss'] if isinstance(step_output, dict) else step_output
            self.advance_optimizers(w_step_loss, batch_idx)

        else:
            # train ENAS agent

            # Run a sample to retrieve the reward
            self.resample()
            step_output = self.model.validation_step(batch, batch_idx)

            # use the default metric of self.model as reward function
            if len(self.trainer.callback_metrics) == 1:
                _, metric = next(iter(self.trainer.callback_metrics.items()))
            else:
                metric_name = self.reward_metric_name or 'default'
                if metric_name not in self.trainer.callback_metrics:
                    raise KeyError(f'Model reported metrics should contain a ``{metric_name}`` key but '
                                   f'found multiple (or zero) metrics without default: {list(self.trainer.callback_metrics.keys())}. '
                                   f'Please try to set ``reward_metric_name`` to be one of the keys listed above. '
                                   f'If it is not working use self.log to report metrics with the specified key ``{metric_name}`` '
                                   'in validation_step, and remember to set on_step=True.')
                metric = self.trainer.callback_metrics[metric_name]
            reward: float = metric.item()

            # Compute the loss and run back propagation
            if self.entropy_weight:
                reward = reward + self.entropy_weight * self.controller.sample_entropy.item()  # type: ignore
            self.baseline = self.baseline * self.baseline_decay + reward * (1 - self.baseline_decay)
            rnn_step_loss = self.controller.sample_log_prob * (reward - self.baseline)
            if self.skip_weight:
                rnn_step_loss = rnn_step_loss + self.skip_weight * self.controller.sample_skip_penalty

            rnn_step_loss = rnn_step_loss / self.ctrl_steps_aggregate
            self.manual_backward(rnn_step_loss)

            if (batch_idx + 1) % self.ctrl_steps_aggregate == 0:
                if self.ctrl_grad_clip > 0:
                    nn.utils.clip_grad_norm_(self.controller.parameters(), self.ctrl_grad_clip)

                # Update the controller and zero out its gradients
                arc_opt = cast(optim.Optimizer, self.architecture_optimizers())
                arc_opt.step()
                arc_opt.zero_grad()

        self.advance_lr_schedulers(batch_idx)

        if (batch_idx + 1) % self.log_prob_every_n_step == 0:
            with torch.no_grad():
                self.log_dict({'prob/' + k: v for k, v in self.export_probs().items()})

        return step_output

    def on_train_epoch_start(self):
        # Always zero out the gradients of ENAS controller at the beginning of epochs.
        arc_opt = self.architecture_optimizers()
        if not isinstance(arc_opt, optim.Optimizer):
            raise TypeError(f'Expect arc_opt to be a single Optimizer, but found: {arc_opt}')
        arc_opt.zero_grad()

        return self.model.on_train_epoch_start()

    def resample(self):
        """Resample the architecture with ENAS controller."""
        sample = self.controller.resample()
        result = self._interpret_controller_sampling_result(sample)
        for module in self.nas_modules:
            module.resample(memo=result)
        return result

    def export_probs(self):
        """Export the probability from ENAS controller directly."""
        sample = self.controller.resample(prob=True)
        result = self._interpret_controller_probability_result(sample)
        for module in self.nas_modules:
            module.resample(memo=result)
        return result

    def export(self):
        """Run one more inference of ENAS controller."""
        self.controller.eval()
        with torch.no_grad():
            return self._interpret_controller_sampling_result(self.controller.resample())

    def _interpret_controller_sampling_result(self, sample: dict[str, int]) -> dict[str, Any]:
        """Convert ``{label: index}`` to ``{label: name}``"""
        space_spec = self.search_space_spec()
        for key in list(sample.keys()):
            sample[key] = space_spec[key].values[sample[key]]
        return sample

    def _interpret_controller_probability_result(self, sample: dict[str, list[float]]) -> dict[str, Any]:
        """Convert ``{label: [prob1, prob2, prob3]} to ``{label/choice: prob}``"""
        space_spec = self.search_space_spec()
        result = {}
        for key in list(sample.keys()):
            if len(space_spec[key].values) != len(sample[key]):
                raise ValueError(f'Expect {space_spec[key].values} to be of the same length as {sample[key]}')
            for value, weight in zip(space_spec[key].values, sample[key]):
                result[f'{key}/{value}'] = weight
        return result
=======
from nni.nas.oneshot.pytorch.sampling import *
>>>>>>> a0fd0036
<|MERGE_RESOLUTION|>--- conflicted
+++ resolved
@@ -3,309 +3,4 @@
 
 # pylint: disable=wildcard-import,unused-wildcard-import
 
-<<<<<<< HEAD
-from __future__ import annotations
-import warnings
-from typing import Any, cast
-
-import pytorch_lightning as pl
-import torch
-import torch.nn as nn
-import torch.optim as optim
-
-from .base_lightning import MANUAL_OPTIMIZATION_NOTE, BaseOneShotLightningModule, MutationHook, no_default_hook
-from .supermodule.operation import NATIVE_MIXED_OPERATIONS, NATIVE_SUPPORTED_OP_NAMES
-from .supermodule.sampling import (
-    PathSamplingInput, PathSamplingLayer, MixedOpPathSamplingPolicy,
-    PathSamplingCell, PathSamplingRepeat
-)
-from .enas import ReinforceController, ReinforceField
-
-
-class RandomSamplingLightningModule(BaseOneShotLightningModule):
-    _random_note = """
-    Train a super-net with uniform path sampling. See `reference <https://arxiv.org/abs/1904.00420>`__.
-
-    In each epoch, model parameters are trained after a uniformly random sampling of each choice.
-    Notably, the exporting result is **also a random sample** of the search space.
-
-    The supported mutation primitives of RandomOneShot are:
-
-    * :class:`nni.retiarii.nn.pytorch.LayerChoice`.
-    * :class:`nni.retiarii.nn.pytorch.InputChoice`.
-    * :class:`nni.retiarii.nn.pytorch.ValueChoice` (only when used in {supported_ops}).
-    * :class:`nni.retiarii.nn.pytorch.Repeat`.
-    * :class:`nni.retiarii.nn.pytorch.Cell`.
-    * :class:`nni.retiarii.nn.pytorch.NasBench201Cell`.
-
-    This strategy assumes inner evaluator has set
-    `automatic optimization <https://pytorch-lightning.readthedocs.io/en/stable/common/optimization.html>`__ to true.
-
-    Parameters
-    ----------
-    {{module_params}}
-    {base_params}
-    """.format(
-        base_params=BaseOneShotLightningModule._mutation_hooks_note,
-        supported_ops=', '.join(NATIVE_SUPPORTED_OP_NAMES)
-    )
-
-    __doc__ = _random_note.format(
-        module_params=BaseOneShotLightningModule._inner_module_note,
-    )
-
-    # turn on automatic optimization because nothing interesting is going on here.
-    @property
-    def automatic_optimization(self) -> bool:
-        return True
-
-    def default_mutation_hooks(self) -> list[MutationHook]:
-        """Replace modules with differentiable versions"""
-        hooks = [
-            PathSamplingLayer.mutate,
-            PathSamplingInput.mutate,
-            PathSamplingRepeat.mutate,
-            PathSamplingCell.mutate,
-        ]
-        hooks += [operation.mutate for operation in NATIVE_MIXED_OPERATIONS]
-        hooks.append(no_default_hook)
-        return hooks
-
-    def mutate_kwargs(self):
-        """Use path sampling strategy for mixed-operations."""
-        return {
-            'mixed_op_sampling': MixedOpPathSamplingPolicy
-        }
-
-    def training_step(self, *args, **kwargs):
-        self.resample()
-        return self.model.training_step(*args, **kwargs)
-
-    def export(self) -> dict[str, Any]:
-        """
-        Export of Random one-shot. It will return an arbitrary architecture.
-        """
-        warnings.warn(
-            'Direct export from RandomOneShot returns an arbitrary architecture. '
-            'Sampling the best architecture from this trained supernet is another search process. '
-            'Users need to do another search based on the checkpoint of the one-shot strategy.',
-            UserWarning
-        )
-        return super().export()
-
-
-class EnasLightningModule(RandomSamplingLightningModule):
-    _enas_note = """
-    RL controller learns to generate the best network on a super-net. See `ENAS paper <https://arxiv.org/abs/1802.03268>`__.
-
-    There are 2 steps in an epoch.
-
-    - Firstly, training model parameters.
-    - Secondly, training ENAS RL agent. The agent will produce a sample of model architecture to get the best reward.
-
-    .. note::
-
-       ENAS requires the evaluator to report metrics via ``self.log`` in its ``validation_step``.
-       See explanation of ``reward_metric_name`` for details.
-
-    The supported mutation primitives of ENAS are:
-
-    * :class:`nni.retiarii.nn.pytorch.LayerChoice`.
-    * :class:`nni.retiarii.nn.pytorch.InputChoice`.
-    * :class:`nni.retiarii.nn.pytorch.ValueChoice` (only when used in {supported_ops}).
-    * :class:`nni.retiarii.nn.pytorch.Repeat`.
-    * :class:`nni.retiarii.nn.pytorch.Cell`.
-    * :class:`nni.retiarii.nn.pytorch.NasBench201Cell`.
-
-    {{module_notes}}
-
-    {optimization_note}
-
-    Parameters
-    ----------
-    {{module_params}}
-    {base_params}
-    ctrl_kwargs : dict
-        Optional kwargs that will be passed to :class:`~nni.retiarii.oneshot.pytorch.enas.ReinforceController`.
-    entropy_weight : float
-        Weight of sample entropy loss in RL.
-    skip_weight : float
-        Weight of skip penalty loss. See :class:`~nni.retiarii.oneshot.pytorch.enas.ReinforceController` for details.
-    baseline_decay : float
-        Decay factor of reward baseline, which is used to normalize the reward in RL.
-        At each step, the new reward baseline will be equal to ``baseline_decay * baseline_old + reward * (1 - baseline_decay)``.
-    ctrl_steps_aggregate : int
-        Number of steps for which the gradients will be accumulated,
-        before updating the weights of RL controller.
-    ctrl_grad_clip : float
-        Gradient clipping value of controller.
-    log_prob_every_n_step : int
-        Log the probability of choices every N steps. Useful for visualization and debugging.
-    reward_metric_name : str or None
-        The name of the metric which is treated as reward.
-        This will be not effective when there's only one metric returned from evaluator.
-        If there are multiple, by default, it will find the metric with key name ``default``.
-        If reward_metric_name is specified, it will find reward_metric_name.
-        Otherwise it raises an exception indicating multiple metrics are found.
-    """.format(
-        base_params=BaseOneShotLightningModule._mutation_hooks_note,
-        supported_ops=', '.join(NATIVE_SUPPORTED_OP_NAMES),
-        optimization_note=MANUAL_OPTIMIZATION_NOTE
-    )
-
-    __doc__ = _enas_note.format(
-        module_notes='``ENASModule`` should be trained with :class:`nni.retiarii.oneshot.pytorch.dataloader.ConcatLoader`.',
-        module_params=BaseOneShotLightningModule._inner_module_note,
-    )
-
-    @property
-    def automatic_optimization(self) -> bool:
-        return False
-
-    def __init__(self,
-                 inner_module: pl.LightningModule,
-                 *,
-                 ctrl_kwargs: dict[str, Any] | None = None,
-                 entropy_weight: float = 1e-4,
-                 skip_weight: float = .8,
-                 baseline_decay: float = .999,
-                 ctrl_steps_aggregate: float = 20,
-                 ctrl_grad_clip: float = 0,
-                 log_prob_every_n_step: int = 10,
-                 reward_metric_name: str | None = None,
-                 mutation_hooks: list[MutationHook] | None = None):
-        super().__init__(inner_module, mutation_hooks)
-
-        # convert parameter spec to legacy ReinforceField
-        # this part will be refactored
-        self.nas_fields: list[ReinforceField] = []
-        for name, param_spec in self.search_space_spec().items():
-            if param_spec.chosen_size not in (1, None):
-                raise ValueError('ENAS does not support n_chosen to be values other than 1 or None.')
-            self.nas_fields.append(ReinforceField(name, param_spec.size, param_spec.chosen_size == 1))
-        self.controller = ReinforceController(self.nas_fields, **(ctrl_kwargs or {}))
-
-        self.entropy_weight = entropy_weight
-        self.skip_weight = skip_weight
-        self.baseline_decay = baseline_decay
-        self.baseline = 0.
-        self.ctrl_steps_aggregate = ctrl_steps_aggregate
-        self.ctrl_grad_clip = ctrl_grad_clip
-        self.log_prob_every_n_step = log_prob_every_n_step
-        self.reward_metric_name = reward_metric_name
-
-    def configure_architecture_optimizers(self):
-        return optim.Adam(self.controller.parameters(), lr=3.5e-4)
-
-    def training_step(self, batch_packed, batch_idx):
-        # The received batch is a tuple of (data, "train" | "val")
-        batch, mode = batch_packed
-
-        if mode == 'train':
-            # train model params
-            with torch.no_grad():
-                self.resample()
-            step_output = self.model.training_step(batch, batch_idx)
-            w_step_loss = step_output['loss'] if isinstance(step_output, dict) else step_output
-            self.advance_optimizers(w_step_loss, batch_idx)
-
-        else:
-            # train ENAS agent
-
-            # Run a sample to retrieve the reward
-            self.resample()
-            step_output = self.model.validation_step(batch, batch_idx)
-
-            # use the default metric of self.model as reward function
-            if len(self.trainer.callback_metrics) == 1:
-                _, metric = next(iter(self.trainer.callback_metrics.items()))
-            else:
-                metric_name = self.reward_metric_name or 'default'
-                if metric_name not in self.trainer.callback_metrics:
-                    raise KeyError(f'Model reported metrics should contain a ``{metric_name}`` key but '
-                                   f'found multiple (or zero) metrics without default: {list(self.trainer.callback_metrics.keys())}. '
-                                   f'Please try to set ``reward_metric_name`` to be one of the keys listed above. '
-                                   f'If it is not working use self.log to report metrics with the specified key ``{metric_name}`` '
-                                   'in validation_step, and remember to set on_step=True.')
-                metric = self.trainer.callback_metrics[metric_name]
-            reward: float = metric.item()
-
-            # Compute the loss and run back propagation
-            if self.entropy_weight:
-                reward = reward + self.entropy_weight * self.controller.sample_entropy.item()  # type: ignore
-            self.baseline = self.baseline * self.baseline_decay + reward * (1 - self.baseline_decay)
-            rnn_step_loss = self.controller.sample_log_prob * (reward - self.baseline)
-            if self.skip_weight:
-                rnn_step_loss = rnn_step_loss + self.skip_weight * self.controller.sample_skip_penalty
-
-            rnn_step_loss = rnn_step_loss / self.ctrl_steps_aggregate
-            self.manual_backward(rnn_step_loss)
-
-            if (batch_idx + 1) % self.ctrl_steps_aggregate == 0:
-                if self.ctrl_grad_clip > 0:
-                    nn.utils.clip_grad_norm_(self.controller.parameters(), self.ctrl_grad_clip)
-
-                # Update the controller and zero out its gradients
-                arc_opt = cast(optim.Optimizer, self.architecture_optimizers())
-                arc_opt.step()
-                arc_opt.zero_grad()
-
-        self.advance_lr_schedulers(batch_idx)
-
-        if (batch_idx + 1) % self.log_prob_every_n_step == 0:
-            with torch.no_grad():
-                self.log_dict({'prob/' + k: v for k, v in self.export_probs().items()})
-
-        return step_output
-
-    def on_train_epoch_start(self):
-        # Always zero out the gradients of ENAS controller at the beginning of epochs.
-        arc_opt = self.architecture_optimizers()
-        if not isinstance(arc_opt, optim.Optimizer):
-            raise TypeError(f'Expect arc_opt to be a single Optimizer, but found: {arc_opt}')
-        arc_opt.zero_grad()
-
-        return self.model.on_train_epoch_start()
-
-    def resample(self):
-        """Resample the architecture with ENAS controller."""
-        sample = self.controller.resample()
-        result = self._interpret_controller_sampling_result(sample)
-        for module in self.nas_modules:
-            module.resample(memo=result)
-        return result
-
-    def export_probs(self):
-        """Export the probability from ENAS controller directly."""
-        sample = self.controller.resample(prob=True)
-        result = self._interpret_controller_probability_result(sample)
-        for module in self.nas_modules:
-            module.resample(memo=result)
-        return result
-
-    def export(self):
-        """Run one more inference of ENAS controller."""
-        self.controller.eval()
-        with torch.no_grad():
-            return self._interpret_controller_sampling_result(self.controller.resample())
-
-    def _interpret_controller_sampling_result(self, sample: dict[str, int]) -> dict[str, Any]:
-        """Convert ``{label: index}`` to ``{label: name}``"""
-        space_spec = self.search_space_spec()
-        for key in list(sample.keys()):
-            sample[key] = space_spec[key].values[sample[key]]
-        return sample
-
-    def _interpret_controller_probability_result(self, sample: dict[str, list[float]]) -> dict[str, Any]:
-        """Convert ``{label: [prob1, prob2, prob3]} to ``{label/choice: prob}``"""
-        space_spec = self.search_space_spec()
-        result = {}
-        for key in list(sample.keys()):
-            if len(space_spec[key].values) != len(sample[key]):
-                raise ValueError(f'Expect {space_spec[key].values} to be of the same length as {sample[key]}')
-            for value, weight in zip(space_spec[key].values, sample[key]):
-                result[f'{key}/{value}'] = weight
-        return result
-=======
-from nni.nas.oneshot.pytorch.sampling import *
->>>>>>> a0fd0036
+from nni.nas.oneshot.pytorch.sampling import *
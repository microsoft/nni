from typing import (Any, Dict, List)

from . import debug_configs

__all__ = ['Operation', 'Cell']

mem_format = [
    'torch.contiguous_format',      # 0
    'torch.preserve_format',        # 1
    'torch.channels_last',          # 2
]

# this snippet is copied from torch/onnx/symbolic_helper.py,
# the original definition is in c10/core/ScalarType.h
# This indicates each scalar type's corresponding
scalar_type_to_pytorch_type = [
    'torch.uint8',        # 0
    'torch.int8',         # 1
    'torch.short',        # 2
    'torch.int',          # 3
    'torch.int64',        # 4
    'torch.half',         # 5
    'torch.float',        # 6
    'torch.double',       # 7
    'torch.complex32',    # 8
    'torch.complex64',    # 9
    'torch.complex128',   # 10
    'torch.bool',         # 11
]


def _convert_name(name: str) -> str:
    """
    Convert the names using separator '.' to valid variable name in code
    """
    return name.replace('.', '__')


class Operation:
    """
    Calculation logic of a graph node.

    The constructor is private. Use `Operation.new()` to create operation object.

    `Operation` is a naive record.
    Do not "mutate" its attributes or store information relate to specific node.
    All complex logic should be implemented in `Node` class.

    Attributes
    ----------
    type
        Operation type name (e.g. Conv2D).
        If it starts with underscore, the "operation" is a special one (e.g. subgraph, input/output).
    parameters
        Arbitrary key-value parameters (e.g. kernel_size).
    """

    def __init__(self, type_name: str, parameters: Dict[str, Any], _internal: bool = False):
        assert _internal, '`Operation()` is private, use `Operation.new()` instead'
        self.type: str = type_name
        self.parameters: Dict[str, Any] = parameters

    def to_init_code(self, field: str) -> str:
        raise NotImplementedError()

    def to_forward_code(self, field: str, output: str, inputs: List[str]) -> str:
        raise NotImplementedError()

    def _to_class_name(self) -> str:
        raise NotImplementedError()

    def __bool__(self) -> bool:
        return True

    @staticmethod
    def new(type_name: str, parameters: Dict[str, Any] = {}, cell_name: str = None) -> 'Operation':
        if type_name == '_cell':
            # NOTE: cell_name is the same as its Node's name, when the cell is wrapped within the node
            return Cell(cell_name, parameters)
        else:
            if debug_configs.framework.lower() in ('torch', 'pytorch'):
                from .operation_def import torch_op_def  # pylint: disable=unused-import
                cls = PyTorchOperation._find_subclass(type_name)
            elif debug_configs.framework.lower() in ('tf', 'tensorflow'):
                from .operation_def import tf_op_def  # pylint: disable=unused-import
                cls = TensorFlowOperation._find_subclass(type_name)
            else:
                raise ValueError(f'Unsupported framework: {debug_configs.framework}')
            return cls(type_name, parameters, _internal=True)

    @classmethod
    def _find_subclass(cls, subclass_name):
        for subclass in cls.__subclasses__():
            if subclass.__name__ == subclass_name:
                return subclass
        return cls

    def __repr__(self):
        type_name = type(self).__name__
        args = [f'{key}={repr(value)}' for key, value in self.parameters.items()]
        if type_name != self.type:
            args = [f'type="{self.type}"'] + args
        return f'{type_name}({", ".join(args)})'

    def __eq__(self, other):
        return type(other) is type(self) and other.type == self.type and other.parameters == self.parameters


class PyTorchOperation(Operation):
    def _to_class_name(self) -> str:
        if self.type.startswith('__torch__.'):
            return self.type[len('__torch__.'):]
        elif self.type.startswith('__mutated__.'):
            return self.type[len('__mutated__.'):]
        else:
            return None

    def get_import_pkg(self) -> str:
        if self.type.startswith('__torch__.'):
            return self.type[len('__torch__.'):].split('.')[0]
        elif self.type.startswith('__mutated__.'):
            return self.type[len('__mutated__.'):].split('.')[0]
        else:
            return None

    def to_init_code(self, field: str) -> str:
        if self._to_class_name() is not None:
            assert 'positional_args' not in self.parameters
            kw_params = ', '.join(f'{key}={repr(value)}' for key, value in self.parameters.items())
            return f'self.{field} = {self._to_class_name()}({kw_params})'
        return None

    def to_forward_code(self, field: str, output: str, inputs: List[str], inputs_value: List[Any] = None) -> str:
        """
        Parameters
        ----------
        field : str
            the name of member submodule
        output : str
            the output name (lvalue) of this line of code
        inputs : List[str]
            variables used in this line of code
        inputs_value : List[Any]
            some variables are actually constant, their real values are recorded in ```inputs_value```.
            if not constant, we simply put None at the corresponding index
        """
        from .converter.op_types import OpTypeName
        if self._to_class_name() is not None:
            return f'{output} = self.{field}({", ".join(inputs)})'
        elif self.type == 'shared':
            return f'{output} = self.{field}({", ".join(inputs)})'
        elif self.type.startswith('Function.'):
            func_name = self.type[len('Function.'):]
            return f'{output} = F.{func_name}({", ".join(inputs)})'
        elif self.type == 'prim::Constant':
            # TODO: refactor this part, maybe we can remove the code gen of prim::Constant
            # TODO: deal with all the types
            if self.parameters['type'] == 'None':
                return f'{output} = None'
            elif self.parameters['type'] in ('int', 'float', 'bool'):
                return f'{output} = {self.parameters["value"]}'
            elif self.parameters['type'] == 'Device':
                value = self.parameters['value']
                return f'{output} = torch.device("{value}")'
            else:
                raise RuntimeError(f'unsupported type of prim::Constant: {self.parameters["type"]}')
            print('zql value: ', value, type(value))
        elif self.type == 'prim::ListConstruct':
            return f'{output} = [{", ".join(inputs)}]'
        elif self.type == 'prim::TupleConstruct':
<<<<<<< HEAD
            inputs_str = ','.join(inputs)
            return f'{output} = ({inputs_str})'
        elif self.type == 'prim::TupleUnpack':
            # have single output here, because the following code uses index to access the unpacked values
            assert len(inputs) == 1
            return f'{output} = {inputs[0]}'
=======
            return f'{output} = ({", ".join(inputs)})'
>>>>>>> 5946b4a4
        elif self.type == 'prim::GetAttr':
            if self.parameters['value'] is not None:
                return f"{output} = {self.parameters['value']}"
            else:
                return f"{output} = {self.parameters['input']}.{self.parameters['name']}"
        elif self.type == 'prim::is_cuda':
            return f'{output} = {inputs[0]}.is_cuda'
        elif self.type == 'aten::mean':
            return f'{output} = torch.mean({inputs[0]}, {", ".join(inputs[1:-1])}, out={inputs[-1]})'
        elif self.type == 'aten::__getitem__':
            assert len(inputs) == 2
            return f'{output} = {inputs[0]}[{inputs[1]}]'
        elif self.type == 'aten::append':
            assert len(inputs) == 2
            return f'_, {output} = {inputs[0]}.append({inputs[1]}), {inputs[0]}'
        elif self.type == 'aten::cat':
            assert len(inputs) == 2
            return f'{output} = torch.cat({inputs[0]}, dim={inputs[1]})'
        elif self.type == 'aten::add':
            # TODO: verify the correctness
            #return f'{output} = ' + ' + '.join(inputs)
            if len(inputs) == 2:
                return f'{output} = {inputs[0]}.add({inputs[1]})'
            else:
                assert len(inputs) == 3
                return f'{output} = {inputs[0]}.add({inputs[1]}, alpha={inputs[2]})'
        elif self.type == 'aten::add_':
            if len(inputs) == 2:
                return f'{output} = {inputs[0]}.add_({inputs[1]})'
            else:
                assert len(inputs) == 3
                return f'{output} = {inputs[0]}.add_({inputs[1]}, alpha={inputs[2]})'
        elif self.type == OpTypeName.MergedSlice:
            assert (len(inputs) - 1) % 4 == 0
            slices = []
            dim = int((len(inputs) - 1) / 4)
            for i in range(dim):
                slices.append(f'{inputs[i*4+2]}:{inputs[i*4+3]}:{inputs[i*4+4]}')
            slice_str = ','.join(slices)
            return f'{output} = {inputs[0]}[{slice_str}]'
        elif self.type == 'aten::size':
            if len(inputs) == 2:
                return f'{output} = {inputs[0]}.size({inputs[1]})'
            else:
                return f'{output} = {inputs[0]}.size()'
        elif self.type == 'aten::view':
            assert len(inputs) == 2
            return f'{output} = {inputs[0]}.view({inputs[1]})'
        elif self.type == 'aten::reshape':
            assert len(inputs) == 2
            return f'{output} = {inputs[0]}.reshape({inputs[1]})'
        elif self.type == 'aten::slice':
            raise RuntimeError('not supposed to have aten::slice operation')
        elif self.type == 'aten::Bool':
            return f'{output} = bool({inputs[0]})'
        elif self.type == 'aten::flatten':
            return f'{output} = torch.flatten({inputs[0]}, {inputs[1]}, {inputs[2]})'
        elif self.type == 'aten::sigmoid':
            assert len(inputs) == 1
            return f'{output} = torch.sigmoid({inputs[0]})'
        elif self.type == 'aten::__not__':
            return f'{output} = not {inputs[0]}'
        elif self.type == 'aten::transpose':
            return f'{output} = {inputs[0]}.transpose({inputs[1]}, {inputs[2]})'
        elif self.type == 'aten::contiguous':
            # defined in pytorch/c10/core/MemoryFormat.h
            assert inputs_value[1] in [0, 1, 2]
            return f'{output} = {inputs[0]}.contiguous(memory_format={mem_format[inputs_value[1]]})'
        elif self.type == 'aten::detach':
            return f'{output} = {inputs[0]}.detach()'
        elif self.type == 'aten::new_full':
            device_str = f', device=torch.device({inputs[5]})' if inputs_value[5] is not None else ''
            dtype_str = f', dtype={scalar_type_to_pytorch_type[inputs_value[3]]}' if inputs_value[3] is not None else ''
            return f'{output} = {inputs[0]}.new_full({inputs[1]}, {inputs[2]}{dtype_str}{device_str})'
        elif self.type == 'aten::new_empty':
            device_str = f', device=torch.device({inputs[4]})' if inputs_value[4] is not None else ''
            dtype_str = f', dtype={scalar_type_to_pytorch_type[inputs_value[2]]}' if inputs_value[2] is not None else ''
            return f'{output} = {inputs[0]}.new_empty({inputs[1]}{dtype_str}{device_str})'
        elif self.type == 'aten::new_zeros':
            # in pytorch: new_zeros(size, dtype=None, device=None, requires_grad=False) → Tensor
            # in aten: - func: new_zeros(Tensor self, int[] size, *, ScalarType? dtype=None, 
            # Layout? layout=None, Device? device=None, bool? pin_memory=None) -> Tensor
            # TODO: check requires_grad when it is true!!!
            device_str = f', device=torch.device({inputs[4]})' if inputs_value[4] is not None else ''
            dtype_str = f', dtype={scalar_type_to_pytorch_type[inputs_value[2]]}' if inputs_value[2] is not None else ''
            return f'{output} = {inputs[0]}.new_zeros({inputs[1]}{dtype_str}{device_str})'
        elif self.type == 'aten::tensor':
            device_str = f', device=torch.device({inputs[2]})' if inputs_value[2] is not None else ''
            dtype_str = f', dtype={scalar_type_to_pytorch_type[inputs_value[1]]}' if inputs_value[1] is not None else ''
            req_grad_str = f', requires_grad={inputs[3]}' if inputs_value[3] else ''
            return f'{output} = torch.tensor({inputs[0]}{dtype_str}{device_str}{req_grad_str})'
        elif self.type == 'aten::abs':
            return f'{output} = {inputs[0]}.abs()'
        elif self.type == 'aten::abs_':
            return f'{output} = {inputs[0]}.abs_()'
        elif self.type == 'aten::acos':
            return f'{output} = {inputs[0]}.acos()'
        elif self.type == 'aten::acos_':
            return f'{output} = {inputs[0]}.acos_()'
        elif self.type == 'aten::asin':
            return f'{output} = {inputs[0]}.asin()'
        elif self.type == 'aten::atan':
            return f'{output} = {inputs[0]}.atan()'
        elif self.type == 'aten::atan2':
            return f'{output} = {inputs[0]}.atan2({inputs[1]})'
        elif self.type == 'aten::addbmm':
            return f'{output} = {inputs[0]}.addbmm({inputs[1]}, {inputs[2]}, beta={inputs[3]}, alpha={inputs[4]})'
        elif self.type == 'aten::baddbmm':
            return f'{output} = {inputs[0]}.baddbmm({inputs[1]}, {inputs[2]}, beta={inputs[3]}, alpha={inputs[4]})'
        elif self.type == 'aten::addcdiv':
            return f'{output} = {inputs[0]}.addcdiv({inputs[1]}, {inputs[2]}, value={inputs[3]})'
        elif self.type == 'aten::addcmul':
            return f'{output} = {inputs[0]}.addcmul({inputs[1]}, {inputs[2]}, value={inputs[3]})'
        elif self.type == 'aten::addmm':
            return f'{output} = {inputs[0]}.addmm({inputs[1]}, {inputs[2]}, beta={inputs[3]}, alpha={inputs[4]})'
        elif self.type == 'aten::addmv':
            return f'{output} = {inputs[0]}.addmv({inputs[1]}, {inputs[2]}, beta={inputs[3]}, alpha={inputs[4]})'
        elif self.type == 'aten::bmm':
            return f'{output} = {inputs[0]}.bmm({inputs[1]})'
        elif self.type == 'aten::addr':
            return f'{output} = {inputs[0]}.addr({inputs[1]}, {inputs[2]}, beta={inputs[3]}, alpha={inputs[4]})'
        elif self.type == 'aten::allclose':
            return f'{output} = {inputs[0]}.allclose({inputs[1]}, rtol={inputs[2]}, atol={inputs[3]}, equal_nan={inputs[4]})'
        elif self.type == 'aten::angle':
            return f'{output} = {inputs[0]}.angle()'
        elif self.type == 'aten::argmax':
            return f'{output} = {inputs[0]}.argmax(dim={inputs[1]}, keepdim={inputs[2]})'
        elif self.type == 'aten::argmin':
            return f'{output} = {inputs[0]}.argmin(dim={inputs[1]}, keepdim={inputs[2]})'
        elif self.type == 'aten::argsort':
            return f'{output} = {inputs[0]}.argsort(dim={inputs[1]}, descending={inputs[2]})'
        elif self.type == 'aten::bernoulli':
            assert inputs_value[1] is None
            return f'{output} = {inputs[0]}.bernoulli()'
        elif self.type == 'aten::bincount':
            return f'{output} = {inputs[0]}.bincount(weights={inputs[1]}, minlength={inputs[2]})'
        elif self.type == 'aten::bitwise_not':
            return f'{output} = {inputs[0]}.bitwise_not()'
        elif self.type == 'aten::bitwise_and':
            return f'{output} = {inputs[0]}.bitwise_and({inputs[1]})'
        elif self.type == 'aten::bitwise_or':
            return f'{output} = {inputs[0]}.bitwise_or({inputs[1]})'
        elif self.type == 'aten::bitwise_xor':
            return f'{output} = {inputs[0]}.bitwise_xor({inputs[1]})'
        elif self.type == 'noop_identity':
            # this operator type is added by us
            return f'{output} = {", ".join(inputs)}'
        else:
            raise RuntimeError(f'unsupported operation type: {self.type} ? {self._to_class_name()}')


class TensorFlowOperation(Operation):
    def _to_class_name(self) -> str:
        return 'K.layers.' + self.type


class Cell(PyTorchOperation):
    """
    TODO: this is pytorch cell

    An operation reference to a subgraph.

    Example code:
    ```
        def __init__(...):
            ...
            self.cell = CustomCell(...)
            self.relu = K.layers.ReLU()
            ...

        def forward(...):
            ...
            x = self.cell(x)
            ...
    ```

    In above example, node `self.cell`'s operation is `Cell(cell_name='CustomCell')`.
    For comparison, `self.relu`'s operation is `Operation(type='ReLU')`.

    TODO: parameters of subgraph (see `Node` class)

    Attributes
    ----------
    type
        Always "_cell".
    parameters
        A dict with only one item; the key is "cell" and the value is cell's name.
    framework
        No real usage. Exists for compatibility with base class.
    """

    def __init__(self, cell_name: str, parameters: Dict[str, Any] = {}):
        self.type = '_cell'
        self.cell_name = cell_name
        self.parameters = parameters

    def _to_class_name(self):
        # TODO: ugly, think about how to refactor this part
        return _convert_name(self.cell_name)


class _IOPseudoOperation(Operation):
    """
    This is the pseudo operation used by I/O nodes.
    The benefit is that users no longer need to verify `Node.operation is not None`,
    especially in static type checking.
    """

    def __init__(self, type_name: str, io_names: List = None):
        assert type_name.startswith('_')
        super(_IOPseudoOperation, self).__init__(type_name, {}, True)
        self.io_names = io_names

    def to_init_code(self, field: str) -> str:
        raise ValueError(f'Cannot generate code for pseudo operation "{self.type}"')

    def to_forward_code(self, field: str, output: str, inputs: List[str]) -> str:
        raise ValueError(f'Cannot generate code for pseudo operation "{self.type}"')

    def __bool__(self) -> bool:
        return False<|MERGE_RESOLUTION|>--- conflicted
+++ resolved
@@ -168,16 +168,11 @@
         elif self.type == 'prim::ListConstruct':
             return f'{output} = [{", ".join(inputs)}]'
         elif self.type == 'prim::TupleConstruct':
-<<<<<<< HEAD
-            inputs_str = ','.join(inputs)
-            return f'{output} = ({inputs_str})'
+            return f'{output} = ({", ".join(inputs)})'
         elif self.type == 'prim::TupleUnpack':
             # have single output here, because the following code uses index to access the unpacked values
             assert len(inputs) == 1
             return f'{output} = {inputs[0]}'
-=======
-            return f'{output} = ({", ".join(inputs)})'
->>>>>>> 5946b4a4
         elif self.type == 'prim::GetAttr':
             if self.parameters['value'] is not None:
                 return f"{output} = {self.parameters['value']}"

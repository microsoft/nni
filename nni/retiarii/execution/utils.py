--- conflicted
+++ resolved
@@ -1,69 +1,6 @@
 # Copyright (c) Microsoft Corporation.
 # Licensed under the MIT license.
 
-<<<<<<< HEAD
-from typing import Any, List, cast
-
-from nni.experiment.config.training_services import RemoteConfig
-from .interface import AbstractExecutionEngine
-from ..graph import Model
-from ..experiment.config import (
-    BaseEngineConfig, PyEngineConfig,
-    CgoEngineConfig, BenchmarkEngineConfig
-)
-
-def _unpack_if_only_one(ele: List[Any]):
-    if len(ele) == 1:
-        return ele[0]
-    return ele
-
-def get_mutation_dict(model: Model):
-    return {mut.mutator.label: _unpack_if_only_one(mut.samples) for mut in model.history}
-
-def mutation_dict_to_summary(mutation: dict) -> dict:
-    mutation_summary = {}
-    for label, samples in mutation.items():
-        # FIXME: this check might be wrong
-        if not isinstance(samples, list):
-            mutation_summary[label] = samples
-        else:
-            for i, sample in enumerate(samples):
-                mutation_summary[f'{label}_{i}'] = sample
-    return mutation_summary
-
-def get_mutation_summary(model: Model) -> dict:
-    mutation = get_mutation_dict(model)
-    return mutation_dict_to_summary(mutation)
-
-def init_execution_engine(config, port, url_prefix) -> AbstractExecutionEngine:
-    if isinstance(config.execution_engine, BaseEngineConfig):
-        from .base import BaseExecutionEngine
-        return BaseExecutionEngine(port, url_prefix)
-    elif isinstance(config.execution_engine, CgoEngineConfig):
-        from .cgo_engine import CGOExecutionEngine
-
-        assert not isinstance(config.training_service, list) \
-            and config.training_service.platform == 'remote', \
-            "CGO execution engine currently only supports remote training service"
-        assert config.execution_engine.batch_waiting_time is not None \
-            and config.execution_engine.max_concurrency_cgo is not None
-        return CGOExecutionEngine(cast(RemoteConfig, config.training_service),
-                                    max_concurrency=config.execution_engine.max_concurrency_cgo,
-                                    batch_waiting_time=config.execution_engine.batch_waiting_time,
-                                    rest_port=port,
-                                    rest_url_prefix=url_prefix)
-    elif isinstance(config.execution_engine, PyEngineConfig):
-        from .python import PurePythonExecutionEngine
-        return PurePythonExecutionEngine(port, url_prefix)
-    elif isinstance(config.execution_engine, BenchmarkEngineConfig):
-        from .benchmark import BenchmarkExecutionEngine
-        assert config.execution_engine.benchmark is not None, \
-            '"benchmark" must be set when benchmark execution engine is used.'
-        return BenchmarkExecutionEngine(config.execution_engine.benchmark)
-    else:
-        raise ValueError(f'Unsupported engine type: {config.execution_engine}')
-=======
 # pylint: disable=wildcard-import,unused-wildcard-import
 
-from nni.nas.execution.common.utils import *
->>>>>>> 2e291a12
+from nni.nas.execution.common.utils import *
--- conflicted
+++ resolved
@@ -1,18 +1,11 @@
-<<<<<<< HEAD
-from .interface import AbstractOptimizer
-from .logical_plan import LogicalPlan, AbstractLogicalNode, LogicalGraph, OriginNode, PhysicalDevice
-from nni.retiarii import Graph, Node, Model
-from typing import *
 from nni.retiarii.operation import _IOPseudoOperation
 from nni.retiarii.utils import uid
-=======
 from typing import List, Dict, Tuple
 
 from ...graph import Graph, Model, Node
 from .interface import AbstractOptimizer
 from .logical_plan import (AbstractLogicalNode, LogicalGraph, LogicalPlan,
                            OriginNode, PhysicalDevice)
->>>>>>> 59cd3982
 
 _supported_training_modules = ['nni.retiarii.trainer.PyTorchImageClassificationTrainer']
 
@@ -87,12 +80,7 @@
                     assert(nodes_to_dedup[0] == root_node)
                     nodes_to_skip.add(root_node)
                 else:
-<<<<<<< HEAD
                     dedup_node = DedupInputNode(logical_plan.logical_graph, uid(), nodes_to_dedup)._register()
-=======
-                    dedup_node = DedupInputNode(logical_plan.logical_graph,
-                                                logical_plan.lp_model._uid(), nodes_to_dedup)._register()
->>>>>>> 59cd3982
                     for edge in logical_plan.logical_graph.edges:
                         if edge.head in nodes_to_dedup:
                             edge.head = dedup_node

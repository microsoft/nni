--- conflicted
+++ resolved
@@ -1,9 +1,6 @@
 import time
-<<<<<<< HEAD
 import os
-=======
 import importlib.util
->>>>>>> 8af73146
 from typing import *
 
 from ..graph import Model, ModelStatus

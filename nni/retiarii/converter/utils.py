# Copyright (c) Microsoft Corporation.
# Licensed under the MIT license.

from ..operation import Cell
from ..graph import Model, Graph, Node, Edge


def build_full_name(prefix, name, seq=None):
    if isinstance(name, list):
        name = '__'.join(name)
    if seq is None:
        return '{}__{}'.format(prefix, name)
    else:
        return '{}__{}{}'.format(prefix, name, str(seq))


def build_cand_name(name, label):
    return f'layerchoice_{label}_{name}'


def _convert_name(name: str) -> str:
    """
    Convert the names using separator '.' to valid variable name in code
    """
    return name.replace('.', '__')


def _extract_info_from_trace_node(trace_node):
    """
    Extract parameters from a trace node.

    Parameters
    ----------
    trace_node: torch._C.Value
    """
    input_shape = []
    output_shape = []

    inputs = list(trace_node.inputs())

    # cat input tensors are in a strange place
    if trace_node.kind() == 'aten::cat':
        input_shape = [input.type().sizes() for input in inputs[0].node().inputs()]
    else:
        for _input in inputs:
            input_type = _input.type()
            if input_type.kind() == 'TensorType':
                shape = input_type.sizes()
                if shape:
                    input_shape.append(shape)

    for _output in trace_node.outputs():
        output_type = _output.type()
        if output_type.kind() == 'TensorType':
            shape = output_type.sizes()
            if shape:
                output_shape.append(shape)

    shape_parameters = {
        'input_shape': input_shape,
        'output_shape': output_shape,
    }

    if trace_node.kind() == 'aten::cat':
        parameters = {'dim': inputs[1].toIValue()}
        return shape_parameters, parameters
    else:
        return shape_parameters, None


def is_layerchoice_node(ir_node: Node):
    if ir_node is not None and isinstance(ir_node.operation, Cell) and ir_node.operation.parameters.get('mutation') == 'layerchoice':
        return True
    else:
        return False


def get_full_name_by_scope_name(ir_model: Model, scope_names, prefix=''):
    full_name = prefix

    for last_scope in range(len(scope_names)):
        ir_node = ir_model.get_node_by_name(full_name)
        # check if it's layerchoice
        if is_layerchoice_node(ir_node):
            full_name = f'layerchoice_{ir_node.operation.parameters["label"]}_{scope_names[last_scope]}'
        else:
            full_name = build_full_name(full_name, scope_names[last_scope])

    return full_name


def match_node(ir_model: Model, torch_node, prefix=''):
    """
    Match the corresponding node of a torch._C.Value
    """
    scope_names = torch_node.scopeName().split('/')[-1].split('.')[1:]
    full_name = get_full_name_by_scope_name(ir_model, scope_names, prefix)
    # handle the case when node is not nn.Module, but directly used in forward()
    # Because name can't be directly matched, so I use a hacky way.
    # I match the first unshaped node of that kind
    graph = ir_model.graphs.get(full_name)
    if graph is not None:
        for node in graph.get_nodes_by_type(torch_node.kind()):
            if not node.operation.attributes['input_shape']:
                return node
        return None
    else:
        return ir_model.get_node_by_name(full_name)


def _without_shape_info(node: Node):
<<<<<<< HEAD
    return not node.operation.parameters['input_shape'] and not node.operation.parameters['output_shape']


def flatten_model_graph(ir_model: Model):
    """
    Flatten the subgraph into root graph.
    """
    def _flatten(graph: Graph):
        """
        flatten this graph
        """
        model = graph.model
        node_to_remove = []

        for node in graph.hidden_nodes:
            node_graph = model.graphs.get(node.name)
            if node_graph is not None:
                _flatten(node_graph)

                # flatten node graph into this graph
                id_to_new_node = {}
                for node_graph_node in node_graph.hidden_nodes:
                    new_node = Node(graph, node_graph_node.id, node_graph_node.name, node_graph_node.operation, _internal=True)
                    new_node.update_label(node_graph_node.label)
                    new_node._register()
                    id_to_new_node[new_node.id] = new_node

                # reconnect node edges
                for in_edge in node.incoming_edges:
                    graph.del_edge(in_edge)
                    for input_node_edge in node_graph.input_node.outgoing_edges:
                        if input_node_edge.head_slot == in_edge.tail_slot:
                            graph.add_edge(
                                head=(in_edge.head, in_edge.head_slot),
                                tail=(id_to_new_node[input_node_edge.tail.id], input_node_edge.tail_slot))

                for out_edge in node.outgoing_edges:
                    graph.del_edge(out_edge)
                    for output_node_edge in node_graph.output_node.incoming_edges:
                        if output_node_edge.head_slot == out_edge.tail_slot:
                            graph.add_edge(
                                head=(id_to_new_node[output_node_edge.head.id], output_node_edge.head_slot),
                                tail=(out_edge.tail, out_edge.tail_slot))

                for edge in node_graph.edges:
                    if edge.head == node_graph.input_node or edge.tail == node_graph.output_node:
                        continue
                    new_head = id_to_new_node[edge.head.id]
                    new_tail = id_to_new_node[edge.tail.id]
                    Edge((new_head, edge.head_slot), (new_tail, edge.tail_slot), _internal=True)._register()

                node_to_remove.append(node)
                del model.graphs[node.name]

        for node in node_to_remove:
            node.remove()

    new_ir_model = ir_model.fork()
    _flatten(new_ir_model.root_graph)

    # remove subgraphs
    new_ir_model.graphs = {new_ir_model._root_graph_name: new_ir_model.root_graph}
    return new_ir_model


def flatten_model_graph_without_layerchoice(ir_model: Model):
    """
    Flatten the subgraph into root graph and jump all layerchoice
    """
    def _flatten_without_layerchoice(graph: Graph):
        """
        flatten this graph
        """
        model = graph.model
        node_to_remove = []

        for node in graph.hidden_nodes:
            if is_layerchoice_node(node):
                for in_edge in node.incoming_edges:
                    graph.del_edge(in_edge)
                for out_edge in node.outgoing_edges:
                    graph.del_edge(out_edge)
                del model.graphs[node.name]
                node.remove()
                return

            node_graph = model.graphs.get(node.name)
            if node_graph is not None:
                _flatten_without_layerchoice(node_graph)

                # flatten node graph into this graph
                id_to_new_node = {}
                for node_graph_node in node_graph.hidden_nodes:
                    new_node = Node(graph, node_graph_node.id, node_graph_node.name, node_graph_node.operation, _internal=True)
                    new_node.update_label(node_graph_node.label)
                    new_node._register()
                    id_to_new_node[new_node.id] = new_node

                # reconnect node edges
                for in_edge in node.incoming_edges:
                    graph.del_edge(in_edge)
                    for input_node_edge in node_graph.input_node.outgoing_edges:
                        if input_node_edge.head_slot == in_edge.tail_slot:
                            graph.add_edge(
                                head=(in_edge.head, in_edge.head_slot),
                                tail=(id_to_new_node[input_node_edge.tail.id], input_node_edge.tail_slot))

                for out_edge in node.outgoing_edges:
                    graph.del_edge(out_edge)
                    for output_node_edge in node_graph.output_node.incoming_edges:
                        if output_node_edge.head_slot == out_edge.tail_slot:
                            graph.add_edge(
                                head=(id_to_new_node[output_node_edge.head.id], output_node_edge.head_slot),
                                tail=(out_edge.tail, out_edge.tail_slot))


                for edge in node_graph.edges:
                    if edge.head == node_graph.input_node or edge.tail == node_graph.output_node:
                        continue
                    new_head = id_to_new_node[edge.head.id]
                    new_tail = id_to_new_node[edge.tail.id]
                    Edge((new_head, edge.head_slot), (new_tail, edge.tail_slot), _internal=True)._register()

                node_to_remove.append(node)
                del model.graphs[node.name]

        for node in node_to_remove:
            node.remove()

    new_ir_model = ir_model.fork()
    _flatten_without_layerchoice(new_ir_model.root_graph)

    # remove subgraphs
    new_ir_model.graphs = {new_ir_model._root_graph_name: new_ir_model.root_graph}
    return new_ir_model
=======
    return not node.operation.attributes['input_shape'] and not node.operation.attributes['output_shape']
>>>>>>> 821706b8
<|MERGE_RESOLUTION|>--- conflicted
+++ resolved
@@ -109,8 +109,7 @@
 
 
 def _without_shape_info(node: Node):
-<<<<<<< HEAD
-    return not node.operation.parameters['input_shape'] and not node.operation.parameters['output_shape']
+    return not node.operation.attributes['input_shape'] and not node.operation.attributes['output_shape']
 
 
 def flatten_model_graph(ir_model: Model):
@@ -245,6 +244,3 @@
     # remove subgraphs
     new_ir_model.graphs = {new_ir_model._root_graph_name: new_ir_model.root_graph}
     return new_ir_model
-=======
-    return not node.operation.attributes['input_shape'] and not node.operation.attributes['output_shape']
->>>>>>> 821706b8

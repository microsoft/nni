--- conflicted
+++ resolved
@@ -3,190 +3,4 @@
 
 # pylint: disable=wildcard-import,unused-wildcard-import
 
-<<<<<<< HEAD
-import nni
-from nni.common.serializer import PayloadTooLarge
-from nni.common.version import version_dump
-from nni.runtime.msg_dispatcher_base import MsgDispatcherBase
-from nni.runtime.tuner_command_channel import CommandType
-from nni.utils import MetricType
-
-from .graph import MetricData
-from .integration_api import register_advisor
-
-_logger = logging.getLogger(__name__)
-
-
-class RetiariiAdvisor(MsgDispatcherBase):
-    """
-    The class is to connect Retiarii components to NNI backend.
-
-    It will function as the main thread when running a Retiarii experiment through NNI.
-    Strategy will be launched as its thread, who will call APIs in execution engine. Execution
-    engine will then find the advisor singleton and send payloads to advisor.
-
-    When metrics are sent back, advisor will first receive the payloads, who will call the callback
-    function (that is a member function in graph listener).
-
-    The conversion advisor provides are minimum. It is only a send/receive module, and execution engine
-    needs to handle all the rest.
-
-    FIXME
-        How does advisor exit when strategy exists?
-
-    Attributes
-    ----------
-    send_trial_callback
-
-    request_trial_jobs_callback
-
-    trial_end_callback
-
-    intermediate_metric_callback
-
-    final_metric_callback
-    """
-
-    def __init__(self, url: str):
-        super().__init__(url)
-        register_advisor(self)  # register the current advisor as the "global only" advisor
-        self.search_space = None
-
-        self.send_trial_callback: Optional[Callable[[dict], None]] = None
-        self.request_trial_jobs_callback: Optional[Callable[[int], None]] = None
-        self.trial_end_callback: Optional[Callable[[int, bool], None]] = None
-        self.intermediate_metric_callback: Optional[Callable[[int, MetricData], None]] = None
-        self.final_metric_callback: Optional[Callable[[int, MetricData], None]] = None
-
-        self.parameters_count = 0
-
-    def handle_initialize(self, data):
-        """callback for initializing the advisor
-        Parameters
-        ----------
-        data: dict
-            search space
-        """
-        self.handle_update_search_space(data)
-        self.send(CommandType.Initialized, '')
-
-    def _validate_placement_constraint(self, placement_constraint):
-        if placement_constraint is None:
-            raise ValueError('placement_constraint is None')
-        if not 'type' in placement_constraint:
-            raise ValueError('placement_constraint must have `type`')
-        if not 'gpus' in placement_constraint:
-            raise ValueError('placement_constraint must have `gpus`')
-        if placement_constraint['type'] not in ['None', 'GPUNumber', 'Device']:
-            raise ValueError('placement_constraint.type must be either `None`,. `GPUNumber` or `Device`')
-        if placement_constraint['type'] == 'None' and len(placement_constraint['gpus']) > 0:
-            raise ValueError('placement_constraint.gpus must be an empty list when type == None')
-        if placement_constraint['type'] == 'GPUNumber':
-            if len(placement_constraint['gpus']) != 1:
-                raise ValueError('placement_constraint.gpus currently only support one host when type == GPUNumber')
-            for e in placement_constraint['gpus']:
-                if not isinstance(e, int):
-                    raise ValueError('placement_constraint.gpus must be a list of number when type == GPUNumber')
-        if placement_constraint['type'] == 'Device':
-            for e in placement_constraint['gpus']:
-                if not isinstance(e, tuple):
-                    raise ValueError('placement_constraint.gpus must be a list of tuple when type == Device')
-                if not (len(e) == 2 and isinstance(e[0], str) and isinstance(e[1], int)):
-                    raise ValueError('placement_constraint.gpus`s tuple must be (str, int)')
-
-    def send_trial(self, parameters, placement_constraint=None):
-        """
-        Send parameters to NNI.
-
-        Parameters
-        ----------
-        parameters : Any
-            Any payload.
-
-        Returns
-        -------
-        int
-            Parameter ID that is assigned to this parameter,
-            which will be used for identification in future.
-        """
-        self.parameters_count += 1
-        if placement_constraint is None:
-            placement_constraint = {
-                'type': 'None',
-                'gpus': []
-            }
-        self._validate_placement_constraint(placement_constraint)
-        new_trial = {
-            'parameter_id': self.parameters_count,
-            'parameters': parameters,
-            'parameter_source': 'algorithm',
-            'placement_constraint': placement_constraint,
-            'version_info': version_dump()
-        }
-        _logger.debug('New trial sent: %s', new_trial)
-
-        try:
-            send_payload = nni.dump(new_trial, pickle_size_limit=int(os.getenv('PICKLE_SIZE_LIMIT', 64 * 1024)))
-        except PayloadTooLarge:
-            raise ValueError(
-                'Serialization failed when trying to dump the model because payload too large (larger than 64 KB). '
-                'This is usually caused by pickling large objects (like datasets) by mistake. '
-                'See the full error traceback for details and https://nni.readthedocs.io/en/stable/NAS/Serialization.html '
-                'for how to resolve such issue. '
-            )
-
-        # trial parameters can be super large, disable pickle size limit here
-        # nevertheless, there could still be blocked by pipe / nni-manager
-        self.send(CommandType.NewTrialJob, send_payload)
-
-        if self.send_trial_callback is not None:
-            self.send_trial_callback(parameters)  # pylint: disable=not-callable
-        return self.parameters_count
-
-    def mark_experiment_as_ending(self):
-        self.send(CommandType.NoMoreTrialJobs, '')
-
-    def handle_request_trial_jobs(self, num_trials):
-        _logger.debug('Request trial jobs: %s', num_trials)
-        if self.request_trial_jobs_callback is not None:
-            self.request_trial_jobs_callback(num_trials)  # pylint: disable=not-callable
-
-    def handle_update_search_space(self, data):
-        _logger.debug('Received search space: %s', data)
-        self.search_space = data
-
-    def handle_trial_end(self, data):
-        _logger.debug('Trial end: %s', data)
-        if self.trial_end_callback is not None:
-            self.trial_end_callback(nni.load(data['hyper_params'])['parameter_id'],  # pylint: disable=not-callable
-                                    data['event'] == 'SUCCEEDED')
-
-    def handle_report_metric_data(self, data):
-        _logger.debug('Metric reported: %s', data)
-        if data['type'] == MetricType.REQUEST_PARAMETER:
-            raise ValueError('Request parameter not supported')
-        elif data['type'] == MetricType.PERIODICAL:
-            if self.intermediate_metric_callback is not None:
-                self.intermediate_metric_callback(data['parameter_id'],  # pylint: disable=not-callable
-                                                  self._process_value(data['value']))
-        elif data['type'] == MetricType.FINAL:
-            if self.final_metric_callback is not None:
-                self.final_metric_callback(data['parameter_id'],  # pylint: disable=not-callable
-                                           self._process_value(data['value']))
-
-    @staticmethod
-    def _process_value(value) -> Any:  # hopefully a float
-        value = nni.load(value)
-        if isinstance(value, dict):
-            if 'default' in value:
-                return value['default']
-            else:
-                return value
-        return value
-
-    def handle_import_data(self, data):
-        # FIXME: ignore imported data for now, as strategy has not supported resume
-        pass
-=======
-from nni.nas.execution.common.integration import *
->>>>>>> 2e291a12
+from nni.nas.execution.common.integration import *
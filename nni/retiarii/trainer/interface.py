--- conflicted
+++ resolved
@@ -1,10 +1,7 @@
 import abc
-<<<<<<< HEAD
 import inspect
 from ..model_apis.nn import add_record
-=======
 from typing import *
->>>>>>> 165756cc
 
 
 class BaseTrainer(abc.ABC):

# Copyright (c) Microsoft Corporation.
# Licensed under the MIT license.

# pylint: disable=wildcard-import,unused-wildcard-import

<<<<<<< HEAD
import torch
import torch.nn as nn
from nni.retiarii import model_wrapper
from nni.retiarii.nn.pytorch import NasBench101Cell


__all__ = ['NasBench101']


def truncated_normal_(tensor: torch.Tensor, mean: float = 0, std: float = 1):
    # https://discuss.pytorch.org/t/implementing-truncated-normal-initializer/4778/15
    size = tensor.shape
    tmp = tensor.new_empty(size + (4,)).normal_()
    valid = (tmp < 2) & (tmp > -2)
    ind = valid.max(-1, keepdim=True)[1]
    tensor.data.copy_(tmp.gather(-1, ind).squeeze(-1))
    tensor.data.mul_(std).add_(mean)


class ConvBNReLU(nn.Module):
    def __init__(self, in_channels, out_channels, kernel_size=1, stride=1, padding=0):
        super(ConvBNReLU, self).__init__()
        self.in_channels = in_channels
        self.out_channels = out_channels
        self.conv_bn_relu = nn.Sequential(
            nn.Conv2d(in_channels, out_channels, kernel_size, stride, padding, bias=False),
            nn.BatchNorm2d(out_channels),
            nn.ReLU(inplace=True)
        )
        self.reset_parameters()

    def reset_parameters(self):
        for m in self.modules():
            if isinstance(m, nn.Conv2d):
                fan_in = m.kernel_size[0] * m.kernel_size[1] * m.in_channels
                truncated_normal_(m.weight.data, mean=0., std=math.sqrt(1. / fan_in))
            if isinstance(m, nn.BatchNorm2d):
                m.weight.data.fill_(1)
                m.bias.data.zero_()

    def forward(self, x):
        return self.conv_bn_relu(x)


class Conv3x3BNReLU(ConvBNReLU):
    def __init__(self, in_channels, out_channels):
        super(Conv3x3BNReLU, self).__init__(in_channels, out_channels, kernel_size=3, stride=1, padding=1)


class Conv1x1BNReLU(ConvBNReLU):
    def __init__(self, in_channels, out_channels):
        super(Conv1x1BNReLU, self).__init__(in_channels, out_channels, kernel_size=1, stride=1, padding=0)


Projection = Conv1x1BNReLU


@model_wrapper
class NasBench101(nn.Module):
    """The full search space proposed by `NAS-Bench-101 <http://proceedings.mlr.press/v97/ying19a/ying19a.pdf>`__.

    It's simply a stack of :class:`~nni.retiarii.nn.pytorch.NasBench101Cell`. Operations are conv3x3, conv1x1 and maxpool respectively.
    """

    def __init__(self,
                 stem_out_channels: int = 128,
                 num_stacks: int = 3,
                 num_modules_per_stack: int = 3,
                 max_num_vertices: int = 7,
                 max_num_edges: int = 9,
                 num_labels: int = 10,
                 bn_eps: float = 1e-5,
                 bn_momentum: float = 0.003):
        super().__init__()

        op_candidates = {
            'conv3x3-bn-relu': lambda num_features: Conv3x3BNReLU(num_features, num_features),
            'conv1x1-bn-relu': lambda num_features: Conv1x1BNReLU(num_features, num_features),
            'maxpool3x3': lambda num_features: nn.MaxPool2d(3, 1, 1)
        }

        # initial stem convolution
        self.stem_conv = Conv3x3BNReLU(3, stem_out_channels)

        layers = []
        in_channels = out_channels = stem_out_channels
        for stack_num in range(num_stacks):
            if stack_num > 0:
                downsample = nn.MaxPool2d(kernel_size=2, stride=2)
                layers.append(downsample)
                out_channels *= 2
            for _ in range(num_modules_per_stack):
                cell = NasBench101Cell(op_candidates, in_channels, out_channels,
                                       lambda cin, cout: Projection(cin, cout),
                                       max_num_vertices, max_num_edges, label='cell')
                layers.append(cell)
                in_channels = out_channels

        self.features = nn.ModuleList(layers)
        self.gap = nn.AdaptiveAvgPool2d(1)
        self.classifier = nn.Linear(out_channels, num_labels)

        for module in self.modules():
            if isinstance(module, nn.BatchNorm2d):
                module.eps = bn_eps
                module.momentum = bn_momentum

    def forward(self, x):
        bs = x.size(0)
        out = self.stem_conv(x)
        for layer in self.features:
            out = layer(out)
        out = self.gap(out).view(bs, -1)
        out = self.classifier(out)
        return out
=======
from nni.nas.hub.pytorch.nasbench101 import *
>>>>>>> 97d067e6
<|MERGE_RESOLUTION|>--- conflicted
+++ resolved
@@ -3,122 +3,4 @@
 
 # pylint: disable=wildcard-import,unused-wildcard-import
 
-<<<<<<< HEAD
-import torch
-import torch.nn as nn
-from nni.retiarii import model_wrapper
-from nni.retiarii.nn.pytorch import NasBench101Cell
-
-
-__all__ = ['NasBench101']
-
-
-def truncated_normal_(tensor: torch.Tensor, mean: float = 0, std: float = 1):
-    # https://discuss.pytorch.org/t/implementing-truncated-normal-initializer/4778/15
-    size = tensor.shape
-    tmp = tensor.new_empty(size + (4,)).normal_()
-    valid = (tmp < 2) & (tmp > -2)
-    ind = valid.max(-1, keepdim=True)[1]
-    tensor.data.copy_(tmp.gather(-1, ind).squeeze(-1))
-    tensor.data.mul_(std).add_(mean)
-
-
-class ConvBNReLU(nn.Module):
-    def __init__(self, in_channels, out_channels, kernel_size=1, stride=1, padding=0):
-        super(ConvBNReLU, self).__init__()
-        self.in_channels = in_channels
-        self.out_channels = out_channels
-        self.conv_bn_relu = nn.Sequential(
-            nn.Conv2d(in_channels, out_channels, kernel_size, stride, padding, bias=False),
-            nn.BatchNorm2d(out_channels),
-            nn.ReLU(inplace=True)
-        )
-        self.reset_parameters()
-
-    def reset_parameters(self):
-        for m in self.modules():
-            if isinstance(m, nn.Conv2d):
-                fan_in = m.kernel_size[0] * m.kernel_size[1] * m.in_channels
-                truncated_normal_(m.weight.data, mean=0., std=math.sqrt(1. / fan_in))
-            if isinstance(m, nn.BatchNorm2d):
-                m.weight.data.fill_(1)
-                m.bias.data.zero_()
-
-    def forward(self, x):
-        return self.conv_bn_relu(x)
-
-
-class Conv3x3BNReLU(ConvBNReLU):
-    def __init__(self, in_channels, out_channels):
-        super(Conv3x3BNReLU, self).__init__(in_channels, out_channels, kernel_size=3, stride=1, padding=1)
-
-
-class Conv1x1BNReLU(ConvBNReLU):
-    def __init__(self, in_channels, out_channels):
-        super(Conv1x1BNReLU, self).__init__(in_channels, out_channels, kernel_size=1, stride=1, padding=0)
-
-
-Projection = Conv1x1BNReLU
-
-
-@model_wrapper
-class NasBench101(nn.Module):
-    """The full search space proposed by `NAS-Bench-101 <http://proceedings.mlr.press/v97/ying19a/ying19a.pdf>`__.
-
-    It's simply a stack of :class:`~nni.retiarii.nn.pytorch.NasBench101Cell`. Operations are conv3x3, conv1x1 and maxpool respectively.
-    """
-
-    def __init__(self,
-                 stem_out_channels: int = 128,
-                 num_stacks: int = 3,
-                 num_modules_per_stack: int = 3,
-                 max_num_vertices: int = 7,
-                 max_num_edges: int = 9,
-                 num_labels: int = 10,
-                 bn_eps: float = 1e-5,
-                 bn_momentum: float = 0.003):
-        super().__init__()
-
-        op_candidates = {
-            'conv3x3-bn-relu': lambda num_features: Conv3x3BNReLU(num_features, num_features),
-            'conv1x1-bn-relu': lambda num_features: Conv1x1BNReLU(num_features, num_features),
-            'maxpool3x3': lambda num_features: nn.MaxPool2d(3, 1, 1)
-        }
-
-        # initial stem convolution
-        self.stem_conv = Conv3x3BNReLU(3, stem_out_channels)
-
-        layers = []
-        in_channels = out_channels = stem_out_channels
-        for stack_num in range(num_stacks):
-            if stack_num > 0:
-                downsample = nn.MaxPool2d(kernel_size=2, stride=2)
-                layers.append(downsample)
-                out_channels *= 2
-            for _ in range(num_modules_per_stack):
-                cell = NasBench101Cell(op_candidates, in_channels, out_channels,
-                                       lambda cin, cout: Projection(cin, cout),
-                                       max_num_vertices, max_num_edges, label='cell')
-                layers.append(cell)
-                in_channels = out_channels
-
-        self.features = nn.ModuleList(layers)
-        self.gap = nn.AdaptiveAvgPool2d(1)
-        self.classifier = nn.Linear(out_channels, num_labels)
-
-        for module in self.modules():
-            if isinstance(module, nn.BatchNorm2d):
-                module.eps = bn_eps
-                module.momentum = bn_momentum
-
-    def forward(self, x):
-        bs = x.size(0)
-        out = self.stem_conv(x)
-        for layer in self.features:
-            out = layer(out)
-        out = self.gap(out).view(bs, -1)
-        out = self.classifier(out)
-        return out
-=======
-from nni.nas.hub.pytorch.nasbench101 import *
->>>>>>> 97d067e6
+from nni.nas.hub.pytorch.nasbench101 import *
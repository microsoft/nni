--- conflicted
+++ resolved
@@ -3,481 +3,4 @@
 
 # pylint: disable=wildcard-import,unused-wildcard-import
 
-<<<<<<< HEAD
-import torch
-import torch.nn.functional as F
-from timm.models.layers import trunc_normal_, DropPath
-
-import nni.retiarii.nn.pytorch as nn
-from nni.retiarii import model_wrapper, basic_unit
-from nni.retiarii.nn.pytorch.api import ValueChoiceX
-from nni.retiarii.oneshot.pytorch.supermodule.operation import MixedOperation
-from nni.retiarii.oneshot.pytorch.supermodule._valuechoice_utils import traverse_all_options
-from nni.retiarii.oneshot.pytorch.supermodule._operation_utils import Slicable as _S, MaybeWeighted as _W
-
-from .utils.fixed import FixedFactory
-from .utils.pretrained import load_pretrained_weight
-
-
-class RelativePosition2D(nn.Module):
-    def __init__(self, head_embed_dim, length=14,) -> None:
-        super().__init__()
-        self.head_embed_dim = head_embed_dim
-        self.legnth = length
-        self.embeddings_table_v = nn.Parameter(torch.randn(length * 2 + 2, head_embed_dim))
-        self.embeddings_table_h = nn.Parameter(torch.randn(length * 2 + 2, head_embed_dim))
-
-        trunc_normal_(self.embeddings_table_v, std=.02)
-        trunc_normal_(self.embeddings_table_h, std=.02)
-
-    def forward(self, length_q, length_k):
-        # remove the first cls token distance computation
-        length_q = length_q - 1
-        length_k = length_k - 1
-        # init in the device directly, rather than move to device
-        range_vec_q = torch.arange(length_q, device=self.embeddings_table_v.device)
-        range_vec_k = torch.arange(length_k, device=self.embeddings_table_v.device)
-        # compute the row and column distance
-        length_q_sqrt = int(length_q ** 0.5)
-        distance_mat_v = (range_vec_k[None, :] // length_q_sqrt - range_vec_q[:, None] // length_q_sqrt)
-        distance_mat_h = (range_vec_k[None, :]  % length_q_sqrt - range_vec_q[:, None]  % length_q_sqrt)
-        # clip the distance to the range of [-legnth, legnth]
-        distance_mat_clipped_v = torch.clamp(distance_mat_v, - self.legnth, self.legnth)
-        distance_mat_clipped_h = torch.clamp(distance_mat_h, - self.legnth, self.legnth)
-
-        # translate the distance from [1, 2 * legnth + 1], 0 is for the cls token
-        final_mat_v = distance_mat_clipped_v + self.legnth + 1
-        final_mat_h = distance_mat_clipped_h + self.legnth + 1
-        # pad the 0 which represent the cls token
-        final_mat_v = F.pad(final_mat_v, (1, 0, 1, 0), "constant", 0)
-        final_mat_h = F.pad(final_mat_h, (1, 0, 1, 0), "constant", 0)
-
-        final_mat_v = final_mat_v.long()
-        final_mat_h = final_mat_h.long()
-        # get the embeddings with the corresponding distance
-        embeddings = self.embeddings_table_v[final_mat_v] + self.embeddings_table_h[final_mat_h]
-
-        return embeddings
-
-class RelativePositionAttention(nn.Module):
-    """
-    This class is designed to support the relative position in attention.
-    The pytorch built-in nn.MultiheadAttention() does not support relative position embedding.
-    Different from the absolute position embedding, the relative position embedding considers
-    encode the relative distance between input tokens and learn the pairwise relations of them.
-    It is commonly calculated via a look-up table with learnable parameters interacting with queries
-    and keys in self-attention modules.
-    """
-    def __init__(
-            self, embed_dim, num_heads,
-            attn_drop=0., proj_drop=0.,
-            qkv_bias=False, qk_scale=None,
-            rpe_length=14, rpe=False,
-            head_dim=64):
-        super().__init__()
-        self.num_heads = num_heads
-        # head_dim is fixed 64 in official autoformer. set head_dim = None to use flex head dim.
-        self.head_dim = head_dim or (embed_dim // num_heads)
-        self.scale = qk_scale or head_dim ** -0.5
-
-        # Please refer to MixedMultiheadAttention for details.
-        self.q = nn.Linear(embed_dim, head_dim * num_heads, bias = qkv_bias)
-        self.k = nn.Linear(embed_dim, head_dim * num_heads, bias = qkv_bias)
-        self.v = nn.Linear(embed_dim, head_dim * num_heads, bias = qkv_bias)
-
-        self.attn_drop = nn.Dropout(attn_drop)
-        self.proj = nn.Linear(head_dim * num_heads, embed_dim)
-        self.proj_drop = nn.Dropout(proj_drop)
-        self.rpe = rpe
-        if rpe:
-            self.rel_pos_embed_k = RelativePosition2D(head_dim, rpe_length)
-            self.rel_pos_embed_v = RelativePosition2D(head_dim, rpe_length)
-
-    def forward(self, x):
-        B, N, _ = x.shape
-        head_dim = self.head_dim
-        # num_heads can not get from self.num_heads directly,
-        # use -1 to compute implicitly.
-        num_heads = -1
-        q = self.q(x).reshape(B, N, num_heads, head_dim).permute(0, 2, 1, 3)
-        k = self.k(x).reshape(B, N, num_heads, head_dim).permute(0, 2, 1, 3)
-        v = self.v(x).reshape(B, N, num_heads, head_dim).permute(0, 2, 1, 3)
-        num_heads = q.size(1)
-
-        attn = (q @ k.transpose(-2, -1)) * self.scale
-
-        if self.rpe:
-            r_p_k = self.rel_pos_embed_k(N, N)
-            attn = attn + (
-                q.permute(2, 0, 1, 3).reshape(N, num_heads * B, head_dim) @ r_p_k.transpose(2, 1)
-            ).transpose(1, 0).reshape(B, num_heads, N, N) * self.scale
-
-        attn = attn.softmax(dim=-1)
-        attn = self.attn_drop(attn)
-
-        x = (attn @ v).transpose(1, 2).reshape(B, N, num_heads * head_dim)
-
-        if self.rpe:
-            attn_1 = attn.permute(2, 0, 1, 3).reshape(N, B * num_heads, N)
-            r_p_v = self.rel_pos_embed_v(N, N)
-            # The size of attention is (B, num_heads, N, N), reshape it to (N, B*num_heads, N) and do batch matmul with
-            # the relative position embedding of V (N, N, head_dim) get shape like (N, B*num_heads, head_dim). We reshape it to the
-            # same size as x (B, num_heads, N, hidden_dim)
-            x = x + (attn_1 @ r_p_v).transpose(1, 0).reshape(B, num_heads, N, head_dim).transpose(2, 1).reshape(B, N, num_heads * head_dim)
-
-        x = self.proj(x)
-        x = self.proj_drop(x)
-        return x
-
-
-class TransformerEncoderLayer(nn.Module):
-    """
-    This class is designed to support the RelativePositionAttention().
-    The pytorch build-in nn.TransformerEncoderLayer() does not support customed attention.
-    """
-    def __init__(
-        self, embed_dim, num_heads, mlp_ratio=4.,
-        qkv_bias=False, qk_scale=None, rpe=False,
-        drop_rate=0., attn_drop=0., proj_drop=0., drop_path=0.,
-        pre_norm=True, rpe_length=14, head_dim=64
-    ):
-        super().__init__()
-
-        self.normalize_before = pre_norm
-        self.drop_path = DropPath(drop_path) if drop_path > 0. else nn.Identity()
-        self.dropout = drop_rate
-        self.attn = RelativePositionAttention(
-            embed_dim=embed_dim,
-            num_heads=num_heads,
-            attn_drop=attn_drop,
-            proj_drop=proj_drop,
-            rpe=rpe,
-            qkv_bias=qkv_bias,
-            qk_scale=qk_scale,
-            rpe_length=rpe_length,
-            head_dim=head_dim
-        )
-
-        self.attn_layer_norm = nn.LayerNorm(embed_dim)
-        self.ffn_layer_norm = nn.LayerNorm(embed_dim)
-
-        self.activation_fn = nn.GELU()
-
-        self.fc1 = nn.Linear(
-            cast(int, embed_dim),
-            cast(int, nn.ValueChoice.to_int(embed_dim * mlp_ratio))
-        )
-        self.fc2 = nn.Linear(
-            cast(int, nn.ValueChoice.to_int(embed_dim * mlp_ratio)),
-            cast(int, embed_dim)
-        )
-
-    def maybe_layer_norm(self, layer_norm, x, before=False, after=False):
-        assert before ^ after
-        if after ^ self.normalize_before:
-            return layer_norm(x)
-        else:
-            return x
-
-    def forward(self, x):
-        """
-        Args:
-            x (Tensor): input to the layer of shape `(batch, patch_num , sample_embed_dim)`
-        Returns:
-            encoded output of shape `(batch, patch_num, sample_embed_dim)`
-        """
-        residual = x
-        x = self.maybe_layer_norm(self.attn_layer_norm, x, before=True)
-        x = self.attn(x)
-        x = F.dropout(x, p=self.dropout, training=self.training)
-        x = self.drop_path(x)
-        x = residual + x
-        x = self.maybe_layer_norm(self.attn_layer_norm, x, after=True)
-
-        residual = x
-        x = self.maybe_layer_norm(self.ffn_layer_norm, x, before=True)
-        x = self.fc1(x)
-        x = self.activation_fn(x)
-        x = F.dropout(x, p=self.dropout, training=self.training)
-        x = self.fc2(x)
-        x = F.dropout(x, p=self.dropout, training=self.training)
-        x = self.drop_path(x)
-        x = residual + x
-        x = self.maybe_layer_norm(self.ffn_layer_norm, x, after=True)
-
-        return x
-
-
-@basic_unit
-class ClsToken(nn.Module):
-    """ Concat class token with dim=embed_dim before patch embedding.
-    """
-    def __init__(self, embed_dim: int):
-        super().__init__()
-        self.cls_token = nn.Parameter(torch.zeros(1, 1, embed_dim))
-        trunc_normal_(self.cls_token, std=.02)
-
-    def truncation(self, name, sub_param_shape, sup_param_shape):
-        assert name in ["cls_token"]
-        indices = [slice(0, min(i, j)) for i, j in zip(sub_param_shape, sup_param_shape)]
-        return indices
-
-    def forward(self, x):
-        return torch.cat((self.cls_token.expand(x.shape[0], -1, -1), x), dim=1)
-
-
-class MixedClsToken(MixedOperation, ClsToken):
-    """ Mixed class token concat operation.
-
-    Supported arguments are:
-
-    - ``embed_dim``
-
-    Prefix of cls_token will be sliced.
-    """
-    bound_type = ClsToken
-    argument_list = ['embed_dim']
-
-    def super_init_argument(self, name: str, value_choice: ValueChoiceX):
-        return max(traverse_all_options(value_choice))
-
-    def forward_with_args(self, embed_dim,
-                        inputs: torch.Tensor) -> torch.Tensor:
-        embed_dim_ = _W(embed_dim)
-        cls_token = _S(self.cls_token)[..., :embed_dim_]
-
-        return torch.cat((cls_token.expand(inputs.shape[0], -1, -1), inputs), dim=1)
-
-
-@basic_unit
-class AbsPosEmbed(nn.Module):
-    """ Add absolute position embedding on patch embedding.
-    """
-    def __init__(self, length: int, embed_dim: int):
-        super().__init__()
-        self.pos_embed = nn.Parameter(torch.zeros(1, length, embed_dim))
-        trunc_normal_(self.pos_embed, std=.02)
-    
-    def truncation(self, name, sub_param_shape, sup_param_shape):
-        assert name in ["pos_embed"]
-        indices = [slice(0, min(i, j)) for i, j in zip(sub_param_shape, sup_param_shape)]
-        return indices
-
-    def forward(self, x):
-        return x + self.pos_embed
-
-
-class MixedAbsPosEmbed(MixedOperation, AbsPosEmbed):
-    """ Mixed absolute position embedding add operation.
-
-    Supported arguments are:
-
-    - ``embed_dim``
-
-    Prefix of pos_embed will be sliced.
-    """
-    bound_type = AbsPosEmbed
-    argument_list = ['embed_dim']
-
-    def super_init_argument(self, name: str, value_choice: ValueChoiceX):
-        return max(traverse_all_options(value_choice))
-
-    def forward_with_args(self,  embed_dim,
-                        inputs: torch.Tensor) -> torch.Tensor:
-        embed_dim_ = _W(embed_dim)
-        pos_embed = _S(self.pos_embed)[..., :embed_dim_]
-
-        return inputs + pos_embed
-
-
-@model_wrapper
-class AutoformerSpace(nn.Module):
-    """
-    The search space that is proposed in `Autoformer <https://arxiv.org/abs/2107.00651>`__.
-    There are four searchable variables: depth, embedding dimension, heads number and MLP ratio.
-
-    Parameters
-    ----------
-    search_embed_dim : list of int
-        The search space of embedding dimension.
-    search_mlp_ratio : list of float
-        The search space of MLP ratio.
-    search_num_heads : list of int
-        The search space of number of heads.
-    search_depth: list of int
-        The search space of depth.
-    img_size : int
-        Size of input image.
-    patch_size : int
-        Size of image patch.
-    in_chans : int
-        Number of channels of the input image.
-    num_classes : int
-        Number of classes for classifier.
-    qkv_bias : bool
-        Whether to use bias item in the qkv embedding.
-    drop_rate : float
-        Drop rate of the MLP projection in MSA and FFN.
-    attn_drop_rate : float
-        Drop rate of attention.
-    drop_path_rate : float
-        Drop path rate.
-    pre_norm : bool
-        Whether to use pre_norm. Otherwise post_norm is used.
-    global_pool : bool
-        Whether to use global pooling to generate the image representation. Otherwise the cls_token is used.
-    abs_pos : bool
-        Whether to use absolute positional embeddings.
-    qk_scale : float
-        The scaler on score map in self-attention.
-    rpe : bool
-        Whether to use relative position encoding.
-    """
-
-    def __init__(
-        self,
-        search_embed_dim: Tuple[int, ...] = (192, 216, 240),
-        search_mlp_ratio: Tuple[float, ...] = (3.0, 3.5, 4.0),
-        search_num_heads: Tuple[int, ...] = (3, 4),
-        search_depth: Tuple[int, ...] = (12, 13, 14),
-        img_size: int = 224,
-        patch_size: int = 16,
-        in_chans: int = 3,
-        num_classes: int = 1000,
-        qkv_bias: bool = False,
-        drop_rate: float = 0.,
-        attn_drop_rate: float = 0.,
-        drop_path_rate: float = 0.,
-        pre_norm: bool = True,
-        global_pool: bool = False,
-        abs_pos: bool = True,
-        qk_scale: Optional[float] = None,
-        rpe: bool = True,
-    ):
-        super().__init__()
-        # define search space parameters
-        embed_dim = nn.ValueChoice(list(search_embed_dim), label="embed_dim")
-        depth = nn.ValueChoice(list(search_depth), label="depth")
-        mlp_ratios = [nn.ValueChoice(list(search_mlp_ratio), label=f"mlp_ratio_{i}") for i in range(max(search_depth))]
-        num_heads = [nn.ValueChoice(list(search_num_heads), label=f"num_head_{i}") for i in range(max(search_depth))]
-
-        self.patch_embed = nn.Conv2d(
-            in_chans, cast(int, embed_dim),
-            kernel_size = patch_size,
-            stride = patch_size
-        )
-        self.patches_num = int((img_size // patch_size) ** 2)
-        self.global_pool = global_pool
-
-        self.cls_token = ClsToken(cast(int, embed_dim))
-        self.pos_embed = AbsPosEmbed(self.patches_num+1, cast(int, embed_dim)) if abs_pos else nn.Identity()
-
-        dpr = [x.item() for x in torch.linspace(0, drop_path_rate, max(search_depth))]  # stochastic depth decay rule
-
-        self.blocks = nn.Repeat(
-            lambda index: TransformerEncoderLayer(
-                embed_dim = embed_dim, num_heads = num_heads[index], mlp_ratio=mlp_ratios[index],
-                qkv_bias = qkv_bias, drop_rate = drop_rate, attn_drop = attn_drop_rate, drop_path=dpr[index],
-                rpe_length=img_size // patch_size, qk_scale=qk_scale, rpe=rpe, pre_norm=pre_norm, head_dim = 64
-            ), depth
-        )
-
-        self.norm = nn.LayerNorm(cast(int, embed_dim)) if pre_norm else nn.Identity()
-        self.head = nn.Linear(cast(int, embed_dim), num_classes) if num_classes > 0 else nn.Identity()
-
-    @classmethod
-    def get_extra_mutation_hooks(cls):
-        return [MixedAbsPosEmbed.mutate, MixedClsToken.mutate]
-
-    @classmethod
-    def load_searched_model(
-        cls, name: str,
-        pretrained: bool = False, download: bool = False, progress: bool = True
-    ) -> nn.Module:
-
-        init_kwargs = {'qkv_bias': True, 'drop_rate': 0.0, 'drop_path_rate': 0.1, 'global_pool': True, 'num_classes': 1000}
-        if name == 'autoformer-tiny':
-            mlp_ratio = [3.5, 3.5, 3.0, 3.5, 3.0, 3.0, 4.0, 4.0, 3.5, 4.0, 3.5, 4.0, 3.5] + [3.0]
-            num_head = [3, 3, 3, 3, 3, 3, 3, 3, 3, 3, 4, 3, 3] + [3]
-            arch: Dict[str, Any] = {
-                'embed_dim': 192,
-                'depth': 13
-            }
-            for i in range(14):
-                arch[f'mlp_ratio_{i}'] = mlp_ratio[i]
-                arch[f'num_head_{i}'] = num_head[i]
-
-            init_kwargs.update({
-                'search_embed_dim': (240, 216, 192),
-                'search_mlp_ratio': (4.0, 3.5, 3.0),
-                'search_num_heads': (4, 3),
-                'search_depth': (14, 13, 12),
-            })
-        elif name == 'autoformer-small':
-            mlp_ratio = [3.0, 3.5, 3.0, 3.5, 4.0, 4.0, 4.0, 4.0, 4.0, 4.0, 4.0, 3.5, 4.0] + [3.0]
-            num_head = [6, 6, 5, 7, 5, 5, 5, 6, 6, 7, 7, 6, 7] + [5]
-            arch: Dict[str, Any] = {
-                'embed_dim': 384,
-                'depth': 13
-            }
-            for i in range(14):
-                arch[f'mlp_ratio_{i}'] = mlp_ratio[i]
-                arch[f'num_head_{i}'] = num_head[i]
-
-            init_kwargs.update({
-                'search_embed_dim': (448, 384, 320),
-                'search_mlp_ratio': (4.0, 3.5, 3.0),
-                'search_num_heads': (7, 6, 5),
-                'search_depth': (14, 13, 12),
-            })
-
-        elif name == 'autoformer-base':
-            mlp_ratio = [3.5, 3.5, 4.0, 3.5, 4.0, 3.5, 3.5, 3.0, 4.0, 4.0, 3.0, 4.0, 3.0, 3.5] + [3.0, 3.0]
-            num_head = [9, 9, 9, 9, 9, 10, 9, 9, 10, 9, 10, 9, 9, 10] + [8, 8]
-            arch: Dict[str, Any] = {
-                'embed_dim': 576,
-                'depth': 14
-            }
-            for i in range(16):
-                arch[f'mlp_ratio_{i}'] = mlp_ratio[i]
-                arch[f'num_head_{i}'] = num_head[i]
-
-            init_kwargs.update({
-                'search_embed_dim': (624, 576, 528),
-                'search_mlp_ratio': (4.0, 3.5, 3.0),
-                'search_num_heads': (10, 9, 8),
-                'search_depth': (16, 15, 14),
-            })
-        else:
-            raise ValueError(f'Unsupported architecture with name: {name}')
-
-        model_factory = FixedFactory(cls, arch)
-        model = model_factory(**init_kwargs)
-
-        if pretrained:
-            weight_file = load_pretrained_weight(name, download=download, progress=progress)
-            pretrained_weights = torch.load(weight_file)
-            model.load_state_dict(pretrained_weights)
-
-        return model
-
-    def forward(self, x):
-        B = x.shape[0]
-        x = self.patch_embed(x)
-        x = x.permute(0, 2, 3, 1).view(B, self.patches_num, -1)
-        x = self.cls_token(x)
-        x = self.pos_embed(x)
-        x = self.blocks(x)
-        x = self.norm(x)
-
-        if self.global_pool:
-            x = torch.mean(x[:, 1:], dim=1)
-        else:
-            x = x[:, 0]
-
-        x = self.head(x)
-
-        return x
-=======
-from nni.nas.hub.pytorch.autoformer import *
->>>>>>> 97d067e6
+from nni.nas.hub.pytorch.autoformer import *
# Copyright (c) Microsoft Corporation.
# Licensed under the MIT license.

import inspect
import os
import warnings
from typing import Any, TypeVar, Type

<<<<<<< HEAD
from nni.common.serializer import Traceable, is_traceable, is_wrapped_with_trace, trace, _copy_class_wrapper_attributes
=======
from nni.common.serializer import is_traceable, is_wrapped_with_trace, trace, _copy_class_wrapper_attributes
>>>>>>> 65fad189
from .utils import ModelNamespace

__all__ = ['get_init_parameters_or_fail', 'serialize', 'serialize_cls', 'basic_unit', 'model_wrapper',
           'is_basic_unit', 'is_model_wrapped']

T = TypeVar('T')


def get_init_parameters_or_fail(obj: Any):
    if is_traceable(obj):
        return obj.trace_kwargs
    raise ValueError(f'Object {obj} needs to be serializable but `trace_kwargs` is not available. '
                     'If it is a built-in module (like Conv2d), please import it from retiarii.nn. '
                     'If it is a customized module, please to decorate it with @basic_unit. '
                     'For other complex objects (e.g., trainer, optimizer, dataset, dataloader), '
                     'try to use @nni.trace.')


def serialize(cls, *args, **kwargs):
    """
    To create an serializable instance inline without decorator. For example,

    .. code-block:: python

        self.op = serialize(MyCustomOp, hidden_units=128)
    """
    warnings.warn('nni.retiarii.serialize is deprecated and will be removed in future release. ' +
                  'Try to use nni.trace, e.g., nni.trace(torch.optim.Adam)(learning_rate=1e-4) instead.',
                  category=DeprecationWarning)
    return trace(cls)(*args, **kwargs)


def serialize_cls(cls):
    """
    To create an serializable class.
    """
    warnings.warn('nni.retiarii.serialize is deprecated and will be removed in future release. ' +
                  'Try to use nni.trace instead.', category=DeprecationWarning)
    return trace(cls)


def basic_unit(cls: T, basic_unit_tag: bool = True) -> T:
    """
    To wrap a module as a basic unit, is to make it a primitive and stop the engine from digging deeper into it.

    ``basic_unit_tag`` is true by default. If set to false, it will not be explicitly mark as a basic unit, and
    graph parser will continue to parse. Currently, this is to handle a special case in ``nn.Sequential``.

    Although ``basic_unit`` calls ``trace`` in its implementation, it is not for serialization. Rather, it is meant
    to capture the initialization arguments for mutation. Also, graph execution engine will stop digging into the inner
    modules when it reaches a module that is decorated with ``basic_unit``.

    .. code-block:: python

        @basic_unit
        class PrimitiveOp(nn.Module):
            ...
    """
<<<<<<< HEAD
=======

    # Internal flag. See nni.trace
    nni_trace_flag = os.environ.get('NNI_TRACE_FLAG', '')
    if nni_trace_flag.lower() == 'disable':
        return cls

>>>>>>> 65fad189
    if _check_wrapped(cls, 'basic_unit'):
        return cls

    import torch.nn as nn
    assert issubclass(cls, nn.Module), 'When using @basic_unit, the class must be a subclass of nn.Module.'  # type: ignore

    cls = trace(cls)
    cls._nni_basic_unit = basic_unit_tag  # type: ignore

    _torchscript_patch(cls)

    return cls


def model_wrapper(cls: T) -> T:
    """
    Wrap the base model (search space). For example,

    .. code-block:: python

        @model_wrapper
        class MyModel(nn.Module):
            ...

    The wrapper serves two purposes:

    1. Capture the init parameters of python class so that it can be re-instantiated in another process.
    2. Reset uid in namespace so that the auto label counting in each model stably starts from zero.

    Currently, NNI might not complain in simple cases where ``@model_wrapper`` is actually not needed.
    But in future, we might enforce ``@model_wrapper`` to be required for base model.
    """
<<<<<<< HEAD
=======

    # Internal flag. See nni.trace
    nni_trace_flag = os.environ.get('NNI_TRACE_FLAG', '')
    if nni_trace_flag.lower() == 'disable':
        return cls

>>>>>>> 65fad189
    if _check_wrapped(cls, 'model_wrapper'):
        return cls

    import torch.nn as nn
    assert issubclass(cls, nn.Module)  # type: ignore

    # subclass can still use trace info
    wrapper = trace(cls, inheritable=True)

    class reset_wrapper(wrapper):
        def __init__(self, *args, **kwargs):
            self._model_namespace = ModelNamespace()
            with self._model_namespace:
                super().__init__(*args, **kwargs)

    _copy_class_wrapper_attributes(wrapper, reset_wrapper)
    reset_wrapper.__wrapped__ = getattr(wrapper, '__wrapped__', wrapper)
    reset_wrapper._nni_model_wrapper = True
    reset_wrapper._traced = True

    _torchscript_patch(cls)

    return reset_wrapper


def is_basic_unit(cls_or_instance) -> bool:
    if not inspect.isclass(cls_or_instance):
        cls_or_instance = cls_or_instance.__class__
    return getattr(cls_or_instance, '_nni_basic_unit', False)


def is_model_wrapped(cls_or_instance) -> bool:
    if not inspect.isclass(cls_or_instance):
        cls_or_instance = cls_or_instance.__class__
    return getattr(cls_or_instance, '_nni_model_wrapper', False)


<<<<<<< HEAD
def _check_wrapped(cls: T, rewrap: str) -> bool:
=======
def _check_wrapped(cls: Type, rewrap: str) -> bool:
>>>>>>> 65fad189
    wrapped = None
    if is_model_wrapped(cls):
        wrapped = 'model_wrapper'
    elif is_basic_unit(cls):
        wrapped = 'basic_unit'
    elif is_wrapped_with_trace(cls):
        wrapped = 'nni.trace'
    if wrapped:
        if wrapped != rewrap:
            raise TypeError(f'{cls} is already wrapped with {wrapped}. Cannot rewrap with {rewrap}.')
        return True
    return False


def _torchscript_patch(cls) -> None:
    # HACK: for torch script
    # https://github.com/pytorch/pytorch/pull/45261
    # https://github.com/pytorch/pytorch/issues/54688
    # I'm not sure whether there will be potential issues
    import torch
    if hasattr(cls, '_get_nni_attr'):  # could not exist on non-linux
        cls._get_nni_attr = torch.jit.ignore(cls._get_nni_attr)
    if hasattr(cls, 'trace_symbol'):
        # these must all exist or all non-exist
<<<<<<< HEAD
        cls.trace_symbol = torch.jit.unused(cls.trace_symbol)
        cls.trace_args = torch.jit.unused(cls.trace_args)
        cls.trace_kwargs = torch.jit.unused(cls.trace_kwargs)
        cls.trace_copy = torch.jit.ignore(cls.trace_copy)
=======
        try:
            cls.trace_symbol = torch.jit.unused(cls.trace_symbol)
            cls.trace_args = torch.jit.unused(cls.trace_args)
            cls.trace_kwargs = torch.jit.unused(cls.trace_kwargs)
            cls.trace_copy = torch.jit.ignore(cls.trace_copy)
        except AttributeError as e:
            if 'property' in str(e):
                raise RuntimeError('Trace on PyTorch module failed. Your PyTorch version might be outdated. '
                                   'Please try to upgrade PyTorch.')
            raise
>>>>>>> 65fad189
<|MERGE_RESOLUTION|>--- conflicted
+++ resolved
@@ -6,11 +6,7 @@
 import warnings
 from typing import Any, TypeVar, Type
 
-<<<<<<< HEAD
-from nni.common.serializer import Traceable, is_traceable, is_wrapped_with_trace, trace, _copy_class_wrapper_attributes
-=======
 from nni.common.serializer import is_traceable, is_wrapped_with_trace, trace, _copy_class_wrapper_attributes
->>>>>>> 65fad189
 from .utils import ModelNamespace
 
 __all__ = ['get_init_parameters_or_fail', 'serialize', 'serialize_cls', 'basic_unit', 'model_wrapper',
@@ -69,15 +65,12 @@
         class PrimitiveOp(nn.Module):
             ...
     """
-<<<<<<< HEAD
-=======
 
     # Internal flag. See nni.trace
     nni_trace_flag = os.environ.get('NNI_TRACE_FLAG', '')
     if nni_trace_flag.lower() == 'disable':
         return cls
 
->>>>>>> 65fad189
     if _check_wrapped(cls, 'basic_unit'):
         return cls
 
@@ -110,15 +103,12 @@
     Currently, NNI might not complain in simple cases where ``@model_wrapper`` is actually not needed.
     But in future, we might enforce ``@model_wrapper`` to be required for base model.
     """
-<<<<<<< HEAD
-=======
 
     # Internal flag. See nni.trace
     nni_trace_flag = os.environ.get('NNI_TRACE_FLAG', '')
     if nni_trace_flag.lower() == 'disable':
         return cls
 
->>>>>>> 65fad189
     if _check_wrapped(cls, 'model_wrapper'):
         return cls
 
@@ -156,11 +146,7 @@
     return getattr(cls_or_instance, '_nni_model_wrapper', False)
 
 
-<<<<<<< HEAD
-def _check_wrapped(cls: T, rewrap: str) -> bool:
-=======
 def _check_wrapped(cls: Type, rewrap: str) -> bool:
->>>>>>> 65fad189
     wrapped = None
     if is_model_wrapped(cls):
         wrapped = 'model_wrapper'
@@ -185,12 +171,6 @@
         cls._get_nni_attr = torch.jit.ignore(cls._get_nni_attr)
     if hasattr(cls, 'trace_symbol'):
         # these must all exist or all non-exist
-<<<<<<< HEAD
-        cls.trace_symbol = torch.jit.unused(cls.trace_symbol)
-        cls.trace_args = torch.jit.unused(cls.trace_args)
-        cls.trace_kwargs = torch.jit.unused(cls.trace_kwargs)
-        cls.trace_copy = torch.jit.ignore(cls.trace_copy)
-=======
         try:
             cls.trace_symbol = torch.jit.unused(cls.trace_symbol)
             cls.trace_args = torch.jit.unused(cls.trace_args)
@@ -200,5 +180,4 @@
             if 'property' in str(e):
                 raise RuntimeError('Trace on PyTorch module failed. Your PyTorch version might be outdated. '
                                    'Please try to upgrade PyTorch.')
-            raise
->>>>>>> 65fad189
+            raise
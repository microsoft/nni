import functools
import inspect
from collections import defaultdict
from typing import Any
from pathlib import Path

import json_tricks


def import_(target: str, allow_none: bool = False) -> Any:
    if target is None:
        return None
    path, identifier = target.rsplit('.', 1)
    module = __import__(path, globals(), locals(), [identifier])
    return getattr(module, identifier)


def version_larger_equal(a: str, b: str) -> bool:
    # TODO: refactor later
    a = a.split('+')[0]
    b = b.split('+')[0]
    return tuple(map(int, a.split('.'))) >= tuple(map(int, b.split('.')))


### This is a patch of json-tricks to make it more useful to us ###

def _blackbox_class_instance_encode(obj, primitives=False):
    assert not primitives, 'Encoding with primitives is not supported.'
    if hasattr(obj, '__class__') and hasattr(obj, '__init_parameters__'):
        return {
            '__type__': get_full_class_name(obj.__class__),
            'arguments': obj.__init_parameters__
        }
    return obj


def _blackbox_class_instance_decode(obj):
    if isinstance(obj, dict) and '__type__' in obj and 'arguments' in obj:
        return import_(obj['__type__'])(**obj['arguments'])
    return obj


def _type_encode(obj, primitives=False):
    assert not primitives, 'Encoding with primitives is not supported.'
    if isinstance(obj, type):
        return {'__typename__': get_full_class_name(obj, relocate_module=True)}
    return obj


def _type_decode(obj):
    if isinstance(obj, dict) and '__typename__' in obj:
        return import_(obj['__typename__'])
    return obj


json_loads = functools.partial(json_tricks.loads, extra_obj_pairs_hooks=[_blackbox_class_instance_decode, _type_decode])
json_dumps = functools.partial(json_tricks.dumps, extra_obj_encoders=[_blackbox_class_instance_encode, _type_encode])
json_load = functools.partial(json_tricks.load, extra_obj_pairs_hooks=[_blackbox_class_instance_decode, _type_decode])
json_dump = functools.partial(json_tricks.dump, extra_obj_encoders=[_blackbox_class_instance_encode, _type_encode])

### End of json-tricks patch ###


_records = {}


def get_records():
    global _records
    return _records


def clear_records():
    global _records
    _records = {}


def add_record(key, value):
    """
    """
    global _records
    if _records is not None:
        assert key not in _records, f'{key} already in _records. Conflict: {_records[key]}'
        _records[key] = value


def del_record(key):
    global _records
    if _records is not None:
        _records.pop(key, None)


def _blackbox_cls(cls):
    class wrapper(cls):
        def __init__(self, *args, **kwargs):
            argname_list = list(inspect.signature(cls.__init__).parameters.keys())[1:]
            full_args = {}
            full_args.update(kwargs)

            assert len(args) <= len(argname_list), f'Length of {args} is greater than length of {argname_list}.'
            for argname, value in zip(argname_list, args):
                full_args[argname] = value

            add_record(id(self), full_args)  # for compatibility. Will remove soon.

            self.__init_parameters__ = full_args

            super().__init__(*args, **kwargs)

        def __del__(self):
            del_record(id(self))

    wrapper.__module__ = _get_module_name(cls)
    wrapper.__name__ = cls.__name__
    wrapper.__qualname__ = cls.__qualname__
    wrapper.__init__.__doc__ = cls.__init__.__doc__

    return wrapper


def blackbox(cls, *args, **kwargs):
    """
    To create an blackbox instance inline without decorator. For example,

    .. code-block:: python
        self.op = blackbox(MyCustomOp, hidden_units=128)
    """
    return _blackbox_cls(cls)(*args, **kwargs)


def blackbox_module(cls):
    """
    Register a module. Use it as a decorator.
    """
<<<<<<< HEAD
    frm = inspect.stack()[1]

    assert (inspect.getmodule(frm[0]) is not None), ('unable to locate the definition of the given black box module, '
                                                     'please define it explicitly in a .py file.')
    module_name = inspect.getmodule(frm[0]).__name__
    if module_name == '__main__':
        main_file_path = Path(inspect.getsourcefile(frm[0]))
        if main_file_path.parents[0] != Path('.'):
            raise RuntimeError(f'you are using "{main_file_path}" to launch your experiment, '
                               f'please launch the experiment under the directory where "{main_file_path.name}" is located.')
        module_name = main_file_path.stem
    # NOTE: this is hacky. As torchscript retrieves LSTM's source code to do something.
    # to make LSTM's source code can be found, we should assign original LSTM's __module__ to
    # the wrapped LSTM's __module__
    # TODO: find out all the modules that have the same requirement as LSTM
    if f'{cls.__module__}.{cls.__name__}' == 'torch.nn.modules.rnn.LSTM':
        module_name = cls.__module__
    return _blackbox_cls(cls, module_name, 'args')
=======
    return _blackbox_cls(cls)
>>>>>>> c3b60511


def register_trainer(cls):
    """
    Register a trainer. Use it as a decorator.
    """
    return _blackbox_cls(cls)


_last_uid = defaultdict(int)


def uid(namespace: str = 'default') -> int:
    _last_uid[namespace] += 1
    return _last_uid[namespace]


def _get_module_name(cls):
    module_name = cls.__module__
    if module_name == '__main__':
        # infer the module name with inspect
        for frm in inspect.stack():
            if inspect.getmodule(frm[0]).__name__ == '__main__':
                # main module found
                main_file_path = Path(inspect.getsourcefile(frm[0]))
                if main_file_path.parents[0] != Path('.'):
                    raise RuntimeError(f'You are using "{main_file_path}" to launch your experiment, '
                                    f'please launch the experiment under the directory where "{main_file_path.name}" is located.')
                module_name = main_file_path.stem
                break
    return module_name


def get_full_class_name(cls, relocate_module=False):
    module_name = _get_module_name(cls) if relocate_module else cls.__module__
    return module_name + '.' + cls.__name__<|MERGE_RESOLUTION|>--- conflicted
+++ resolved
@@ -131,28 +131,7 @@
     """
     Register a module. Use it as a decorator.
     """
-<<<<<<< HEAD
-    frm = inspect.stack()[1]
-
-    assert (inspect.getmodule(frm[0]) is not None), ('unable to locate the definition of the given black box module, '
-                                                     'please define it explicitly in a .py file.')
-    module_name = inspect.getmodule(frm[0]).__name__
-    if module_name == '__main__':
-        main_file_path = Path(inspect.getsourcefile(frm[0]))
-        if main_file_path.parents[0] != Path('.'):
-            raise RuntimeError(f'you are using "{main_file_path}" to launch your experiment, '
-                               f'please launch the experiment under the directory where "{main_file_path.name}" is located.')
-        module_name = main_file_path.stem
-    # NOTE: this is hacky. As torchscript retrieves LSTM's source code to do something.
-    # to make LSTM's source code can be found, we should assign original LSTM's __module__ to
-    # the wrapped LSTM's __module__
-    # TODO: find out all the modules that have the same requirement as LSTM
-    if f'{cls.__module__}.{cls.__name__}' == 'torch.nn.modules.rnn.LSTM':
-        module_name = cls.__module__
-    return _blackbox_cls(cls, module_name, 'args')
-=======
     return _blackbox_cls(cls)
->>>>>>> c3b60511
 
 
 def register_trainer(cls):
@@ -183,6 +162,14 @@
                                     f'please launch the experiment under the directory where "{main_file_path.name}" is located.')
                 module_name = main_file_path.stem
                 break
+
+    # NOTE: this is hacky. As torchscript retrieves LSTM's source code to do something.
+    # to make LSTM's source code can be found, we should assign original LSTM's __module__ to
+    # the wrapped LSTM's __module__
+    # TODO: find out all the modules that have the same requirement as LSTM
+    if f'{cls.__module__}.{cls.__name__}' == 'torch.nn.modules.rnn.LSTM':
+        module_name = cls.__module__
+
     return module_name
 
 

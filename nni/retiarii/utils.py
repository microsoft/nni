--- conflicted
+++ resolved
@@ -1,10 +1,5 @@
-<<<<<<< HEAD
 from collections import defaultdict
-import traceback
-from .nn.pytorch import enable_record_args, get_records, disable_record_args
-=======
 import inspect
->>>>>>> 192a807b
 
 def import_(target: str, allow_none: bool = False) -> 'Any':
     if target is None:
@@ -12,29 +7,6 @@
     path, identifier = target.rsplit('.', 1)
     module = __import__(path, globals(), locals(), [identifier])
     return getattr(module, identifier)
-
-<<<<<<< HEAD
-class TraceClassArguments:
-    def __init__(self):
-        self.recorded_arguments = None
-    
-    def __enter__(self):
-        enable_record_args()
-        return self
-
-    def __exit__(self, exc_type, exc_value, tb):
-        if exc_type is not None:
-            traceback.print_exception(exc_type, exc_value, tb)
-            # return False # uncomment to pass exception through
-        self.recorded_arguments = get_records()
-        disable_record_args()
-
-_last_uid = defaultdict(int)
-
-def uid(namespace: str = 'default') -> int:
-    _last_uid[namespace] += 1
-    return _last_uid[namespace]
-=======
 
 _records = {}
 
@@ -111,4 +83,9 @@
         return m
 
     return _register
->>>>>>> 192a807b
+
+_last_uid = defaultdict(int)
+
+def uid(namespace: str = 'default') -> int:
+    _last_uid[namespace] += 1
+    return _last_uid[namespace]
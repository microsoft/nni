# Copyright (c) Microsoft Corporation.
# Licensed under the MIT license.

# pylint: disable=wildcard-import,unused-wildcard-import

<<<<<<< HEAD
from nni.common.hpo_utils import ParameterSpec

__all__ = ['NoContextError', 'ContextStack', 'ModelNamespace', 'original_state_dict_hooks']


def import_(target: str, allow_none: bool = False) -> Any:
    if target is None:
        return None
    path, identifier = target.rsplit('.', 1)
    module = __import__(path, globals(), locals(), [identifier])
    return getattr(module, identifier)


_last_uid = defaultdict(int)

_DEFAULT_MODEL_NAMESPACE = 'model'


def uid(namespace: str = 'default') -> int:
    _last_uid[namespace] += 1
    return _last_uid[namespace]


def reset_uid(namespace: str = 'default') -> None:
    _last_uid[namespace] = 0


def get_module_name(cls_or_func):
    module_name = cls_or_func.__module__
    if module_name == '__main__':
        # infer the module name with inspect
        for frm in inspect.stack():
            module = inspect.getmodule(frm[0])
            if module is not None and module.__name__ == '__main__':
                # main module found
                main_file_path = Path(cast(str, inspect.getsourcefile(frm[0])))
                if not Path().samefile(main_file_path.parent):
                    raise RuntimeError(f'You are using "{main_file_path}" to launch your experiment, '
                                       f'please launch the experiment under the directory where "{main_file_path.name}" is located.')
                module_name = main_file_path.stem
                break
    if module_name == '__main__':
        warnings.warn('Callstack exhausted but main module still not found. This will probably cause issues that the '
                      'function/class cannot be imported.')

    # NOTE: this is hacky. As torchscript retrieves LSTM's source code to do something.
    # to make LSTM's source code can be found, we should assign original LSTM's __module__ to
    # the wrapped LSTM's __module__
    # TODO: find out all the modules that have the same requirement as LSTM
    if f'{cls_or_func.__module__}.{cls_or_func.__name__}' == 'torch.nn.modules.rnn.LSTM':
        module_name = cls_or_func.__module__

    return module_name


def get_importable_name(cls, relocate_module=False):
    module_name = get_module_name(cls) if relocate_module else cls.__module__
    return module_name + '.' + cls.__name__


class NoContextError(Exception):
    """Exception raised when context is missing."""
    pass


class ContextStack:
    """
    This is to maintain a globally-accessible context environment that is visible to everywhere.

    Use ``with ContextStack(namespace, value):`` to initiate, and use ``get_current_context(namespace)`` to
    get the corresponding value in the namespace.

    Note that this is not multi-processing safe. Also, the values will get cleared for a new process.
    """

    _stack: Dict[str, List[Any]] = defaultdict(list)

    def __init__(self, key: str, value: Any):
        self.key = key
        self.value = value

    def __enter__(self):
        self.push(self.key, self.value)
        return self

    def __exit__(self, *args, **kwargs):
        self.pop(self.key)

    @classmethod
    def push(cls, key: str, value: Any):
        cls._stack[key].append(value)

    @classmethod
    def pop(cls, key: str) -> None:
        cls._stack[key].pop()

    @classmethod
    def top(cls, key: str) -> Any:
        if not cls._stack[key]:
            raise NoContextError('Context is empty.')
        return cls._stack[key][-1]


class ModelNamespace:
    """
    To create an individual namespace for models:

    1. to enable automatic numbering;
    2. to trace general information (like creation of hyper-parameters) of model.

    A namespace is bounded to a key. Namespace bounded to different keys are completed isolated.
    Namespace can have sub-namespaces (with the same key). The numbering will be chained (e.g., ``model_1_4_2``).
    """

    def __init__(self, key: str = _DEFAULT_MODEL_NAMESPACE):
        # for example, key: "model_wrapper"
        self.key = key

        # the "path" of current name
        # By default, it's ``[]``
        # If a ``@model_wrapper`` is nested inside a model_wrapper, it will become something like ``[1, 3, 2]``.
        # See ``__enter__``.
        self.name_path: List[int] = []

        # parameter specs.
        # Currently only used trace calls of ModelParameterChoice.
        self.parameter_specs: List[ParameterSpec] = []

    def __enter__(self):
        # For example, currently the top of stack is [1, 2, 2], and [1, 2, 2, 3] is used,
        # the next thing up is [1, 2, 2, 4].
        # `reset_uid` to count from zero for "model_wrapper_1_2_2_4"
        try:
            parent_context: 'ModelNamespace' = ModelNamespace.current_context(self.key)
            next_uid = uid(parent_context._simple_name())
            self.name_path = parent_context.name_path + [next_uid]
            ContextStack.push(self.key, self)
            reset_uid(self._simple_name())
        except NoContextError:
            # not found, no existing namespace
            self.name_path = []
            ContextStack.push(self.key, self)
            reset_uid(self._simple_name())

    def __exit__(self, *args, **kwargs):
        ContextStack.pop(self.key)

    def _simple_name(self) -> str:
        return self.key + ''.join(['_' + str(k) for k in self.name_path])

    def __repr__(self):
        return f'ModelNamespace(name={self._simple_name()}, num_specs={len(self.parameter_specs)})'

    # Access the current context in the model #

    @staticmethod
    def current_context(key: str = _DEFAULT_MODEL_NAMESPACE) -> 'ModelNamespace':
        """Get the current context in key."""
        try:
            return ContextStack.top(key)
        except NoContextError:
            raise NoContextError('ModelNamespace context is missing. You might have forgotten to use `@model_wrapper`.')

    @staticmethod
    def next_label(key: str = _DEFAULT_MODEL_NAMESPACE) -> str:
        """Get the next label for API calls, with automatic numbering."""
        try:
            current_context = ContextStack.top(key)
        except NoContextError:
            # fallback to use "default" namespace
            # it won't be registered
            warnings.warn('ModelNamespace is missing. You might have forgotten to use `@model_wrapper`. '
                          'Some features might not work. This will be an error in future releases.', RuntimeWarning)
            current_context = ModelNamespace('default')

        next_uid = uid(current_context._simple_name())
        return current_context._simple_name() + '_' + str(next_uid)


def get_current_context(key: str) -> Any:
    return ContextStack.top(key)


# map variables to prefix in the state dict
# e.g., {'upsample': 'mynet.module.deconv2.upsample_layer'}
STATE_DICT_PY_MAPPING = '_mapping_'

# map variables to `prefix`.`value` in the state dict
# e.g., {'upsample': 'choice3.upsample_layer'},
# which actually means {'upsample': 'mynet.module.choice3.upsample_layer'},
# and 'upsample' is also in `mynet.module`.
STATE_DICT_PY_MAPPING_PARTIAL = '_mapping_partial_'


@contextmanager
def original_state_dict_hooks(model: Any):
    """
    Use this patch if you want to save/load state dict in the original state dict hierarchy.

    For example, when you already have a state dict for the base model / search space (which often
    happens when you have trained a supernet with one-shot strategies), the state dict isn't organized
    in the same way as when a sub-model is sampled from the search space. This patch will help
    the modules in the sub-model find the corresponding module in the base model.

    The code looks like,

    .. code-block:: python

        with original_state_dict_hooks(model):
            model.load_state_dict(state_dict_from_supernet, strict=False)  # supernet has extra keys

    Or vice-versa,

    .. code-block:: python

        with original_state_dict_hooks(model):
            supernet_style_state_dict = model.state_dict()
    """

    import torch.utils.hooks
    import torch.nn as nn
    assert isinstance(model, nn.Module), 'PyTorch is the only supported framework for now.'

    # the following are written for pytorch only

    # first get the full mapping
    full_mapping = {}

    def full_mapping_in_module(src_prefix, tar_prefix, module):
        if hasattr(module, STATE_DICT_PY_MAPPING):
            # only values are complete
            local_map = getattr(module, STATE_DICT_PY_MAPPING)
        elif hasattr(module, STATE_DICT_PY_MAPPING_PARTIAL):
            # keys and values are both incomplete
            local_map = getattr(module, STATE_DICT_PY_MAPPING_PARTIAL)
            local_map = {k: tar_prefix + v for k, v in local_map.items()}
        else:
            # no mapping
            local_map = {}

        if '__self__' in local_map:
            # special case, overwrite prefix
            tar_prefix = local_map['__self__'] + '.'

        for key, value in local_map.items():
            if key != '' and key not in module._modules:  # not a sub-module, probably a parameter
                full_mapping[src_prefix + key] = value

        if src_prefix != tar_prefix:  # To deal with leaf nodes.
            for name, value in itertools.chain(module._parameters.items(), module._buffers.items()):  # direct children
                if value is None or name in module._non_persistent_buffers_set:
                    # it won't appear in state dict
                    continue
                if (src_prefix + name) not in full_mapping:
                    full_mapping[src_prefix + name] = tar_prefix + name

        for name, child in module.named_children():
            # sub-modules
            full_mapping_in_module(
                src_prefix + name + '.',
                local_map.get(name, tar_prefix + name) + '.',  # if mapping doesn't exist, respect the prefix
                child
            )

    full_mapping_in_module('', '', model)

    def load_state_dict_hook(state_dict, prefix, local_metadata, strict, missing_keys, unexpected_keys, error_msgs):
        reverse_mapping = defaultdict(list)
        for src, tar in full_mapping.items():
            reverse_mapping[tar].append(src)

        transf_state_dict = {}
        for src, tar_keys in reverse_mapping.items():
            if src in state_dict:
                value = state_dict.pop(src)
                for tar in tar_keys:
                    transf_state_dict[tar] = value
            else:
                missing_keys.append(src)
        state_dict.update(transf_state_dict)

    def state_dict_hook(module, destination, prefix, local_metadata):
        result = {}
        for src, tar in full_mapping.items():
            if src in destination:
                result[tar] = destination.pop(src)
            else:
                raise KeyError(f'"{src}" not in state dict, but found in mapping.')
        destination.update(result)

    hooks: List[torch.utils.hooks.RemovableHandle] = []
    try:
        hooks.append(model._register_load_state_dict_pre_hook(load_state_dict_hook))
        hooks.append(model._register_state_dict_hook(state_dict_hook))
        yield
    finally:
        for hook in hooks:
            hook.remove()

def param_truncation(module, name, sub_param, sup_param):
    assert sub_param.ndim == sup_param.ndim
    # truncation operation of custom defined mixed module 
    if hasattr(module, "truncation"):
        indices = module.truncation(name, sub_param.shape, sup_param.shape)
    # conv2d weight truncation
    # TODO: groups>1 unsupported, fixe me later.
    elif isinstance(module, nn.Conv2d) and name == "weight":
        indices = [slice(0, min(i, j)) for i, j in zip(sub_param.shape[:2], sup_param.shape[:2])]
        kernel_a, kernel_b = module.kernel_size
        max_kernel_a, max_kernel_b = sup_param.shape[2:]
        kernel_a_left, kernel_b_top = (max_kernel_a - kernel_a) // 2, (max_kernel_b - kernel_b) // 2
        indices.append(slice(kernel_a_left, kernel_a_left + kernel_a), slice(kernel_b_top, kernel_b_top + kernel_b))
    # default head truncation
    else:
        indices = [slice(0, min(i, j)) for i, j in zip(sub_param.shape, sup_param.shape)]
    return sup_param[indices]


def sub_state_dict(model, super_state_dict):
    """
    Truncate the state dict of the fixed subnet from that of the search space. 
    
    For example, when you already have a state dict for the base model / search space (which often
    happens when you have trained a supernet with one-shot strategies), the state dict isn't organized
    in the same way as when a sub-model is sampled from the search space. This patch will help
    the modules in the sub-model find the corresponding name and param in the base model.
    """
    assert isinstance(model, nn.Module), 'PyTorch is the only supported framework for now.'
    # first get the full mapping
    full_mapping = {}
    state_dict = model.state_dict()
    def update_state_dict(src_prefix, tar_prefix, module):
        if hasattr(module, STATE_DICT_PY_MAPPING):
            # only values are complete
            local_map = getattr(module, STATE_DICT_PY_MAPPING)
        elif hasattr(module, STATE_DICT_PY_MAPPING_PARTIAL):
            # keys and values are both incomplete
            local_map = getattr(module, STATE_DICT_PY_MAPPING_PARTIAL)
            local_map = {k: tar_prefix + v for k, v in local_map.items()}
        else:
            # no mapping
            local_map = {}
        
        if '__self__' in local_map:
            # special case, overwrite prefix
            tar_prefix = local_map['__self__'] + '.'

        for key, value in local_map.items():
            if key != '' and key not in module._modules:  # not a sub-module, probably a parameter
                full_mapping[src_prefix + key] = value

        # To deal with leaf nodes.
        for name, value in itertools.chain(module._parameters.items(), module._buffers.items()):  # direct children
            if value is None or name in module._non_persistent_buffers_set:
                # it won't appear in state dict
                continue
            if (src_prefix + name) not in full_mapping:
                full_mapping[src_prefix + name] = tar_prefix + name

            state_dict[src_prefix + name] = param_truncation(module, name, value, super_state_dict[tar_prefix + name])

        for name, child in module.named_children():
            # sub-modules
            update_state_dict(
                src_prefix + name + '.',
                local_map.get(name, tar_prefix + name) + '.',  # if mapping doesn't exist, respect the prefix
                child
            )

    update_state_dict('', '', model)

    return state_dict
=======
from nni.nas.utils.misc import *
>>>>>>> 97d067e6
<|MERGE_RESOLUTION|>--- conflicted
+++ resolved
@@ -3,379 +3,4 @@
 
 # pylint: disable=wildcard-import,unused-wildcard-import
 
-<<<<<<< HEAD
-from nni.common.hpo_utils import ParameterSpec
-
-__all__ = ['NoContextError', 'ContextStack', 'ModelNamespace', 'original_state_dict_hooks']
-
-
-def import_(target: str, allow_none: bool = False) -> Any:
-    if target is None:
-        return None
-    path, identifier = target.rsplit('.', 1)
-    module = __import__(path, globals(), locals(), [identifier])
-    return getattr(module, identifier)
-
-
-_last_uid = defaultdict(int)
-
-_DEFAULT_MODEL_NAMESPACE = 'model'
-
-
-def uid(namespace: str = 'default') -> int:
-    _last_uid[namespace] += 1
-    return _last_uid[namespace]
-
-
-def reset_uid(namespace: str = 'default') -> None:
-    _last_uid[namespace] = 0
-
-
-def get_module_name(cls_or_func):
-    module_name = cls_or_func.__module__
-    if module_name == '__main__':
-        # infer the module name with inspect
-        for frm in inspect.stack():
-            module = inspect.getmodule(frm[0])
-            if module is not None and module.__name__ == '__main__':
-                # main module found
-                main_file_path = Path(cast(str, inspect.getsourcefile(frm[0])))
-                if not Path().samefile(main_file_path.parent):
-                    raise RuntimeError(f'You are using "{main_file_path}" to launch your experiment, '
-                                       f'please launch the experiment under the directory where "{main_file_path.name}" is located.')
-                module_name = main_file_path.stem
-                break
-    if module_name == '__main__':
-        warnings.warn('Callstack exhausted but main module still not found. This will probably cause issues that the '
-                      'function/class cannot be imported.')
-
-    # NOTE: this is hacky. As torchscript retrieves LSTM's source code to do something.
-    # to make LSTM's source code can be found, we should assign original LSTM's __module__ to
-    # the wrapped LSTM's __module__
-    # TODO: find out all the modules that have the same requirement as LSTM
-    if f'{cls_or_func.__module__}.{cls_or_func.__name__}' == 'torch.nn.modules.rnn.LSTM':
-        module_name = cls_or_func.__module__
-
-    return module_name
-
-
-def get_importable_name(cls, relocate_module=False):
-    module_name = get_module_name(cls) if relocate_module else cls.__module__
-    return module_name + '.' + cls.__name__
-
-
-class NoContextError(Exception):
-    """Exception raised when context is missing."""
-    pass
-
-
-class ContextStack:
-    """
-    This is to maintain a globally-accessible context environment that is visible to everywhere.
-
-    Use ``with ContextStack(namespace, value):`` to initiate, and use ``get_current_context(namespace)`` to
-    get the corresponding value in the namespace.
-
-    Note that this is not multi-processing safe. Also, the values will get cleared for a new process.
-    """
-
-    _stack: Dict[str, List[Any]] = defaultdict(list)
-
-    def __init__(self, key: str, value: Any):
-        self.key = key
-        self.value = value
-
-    def __enter__(self):
-        self.push(self.key, self.value)
-        return self
-
-    def __exit__(self, *args, **kwargs):
-        self.pop(self.key)
-
-    @classmethod
-    def push(cls, key: str, value: Any):
-        cls._stack[key].append(value)
-
-    @classmethod
-    def pop(cls, key: str) -> None:
-        cls._stack[key].pop()
-
-    @classmethod
-    def top(cls, key: str) -> Any:
-        if not cls._stack[key]:
-            raise NoContextError('Context is empty.')
-        return cls._stack[key][-1]
-
-
-class ModelNamespace:
-    """
-    To create an individual namespace for models:
-
-    1. to enable automatic numbering;
-    2. to trace general information (like creation of hyper-parameters) of model.
-
-    A namespace is bounded to a key. Namespace bounded to different keys are completed isolated.
-    Namespace can have sub-namespaces (with the same key). The numbering will be chained (e.g., ``model_1_4_2``).
-    """
-
-    def __init__(self, key: str = _DEFAULT_MODEL_NAMESPACE):
-        # for example, key: "model_wrapper"
-        self.key = key
-
-        # the "path" of current name
-        # By default, it's ``[]``
-        # If a ``@model_wrapper`` is nested inside a model_wrapper, it will become something like ``[1, 3, 2]``.
-        # See ``__enter__``.
-        self.name_path: List[int] = []
-
-        # parameter specs.
-        # Currently only used trace calls of ModelParameterChoice.
-        self.parameter_specs: List[ParameterSpec] = []
-
-    def __enter__(self):
-        # For example, currently the top of stack is [1, 2, 2], and [1, 2, 2, 3] is used,
-        # the next thing up is [1, 2, 2, 4].
-        # `reset_uid` to count from zero for "model_wrapper_1_2_2_4"
-        try:
-            parent_context: 'ModelNamespace' = ModelNamespace.current_context(self.key)
-            next_uid = uid(parent_context._simple_name())
-            self.name_path = parent_context.name_path + [next_uid]
-            ContextStack.push(self.key, self)
-            reset_uid(self._simple_name())
-        except NoContextError:
-            # not found, no existing namespace
-            self.name_path = []
-            ContextStack.push(self.key, self)
-            reset_uid(self._simple_name())
-
-    def __exit__(self, *args, **kwargs):
-        ContextStack.pop(self.key)
-
-    def _simple_name(self) -> str:
-        return self.key + ''.join(['_' + str(k) for k in self.name_path])
-
-    def __repr__(self):
-        return f'ModelNamespace(name={self._simple_name()}, num_specs={len(self.parameter_specs)})'
-
-    # Access the current context in the model #
-
-    @staticmethod
-    def current_context(key: str = _DEFAULT_MODEL_NAMESPACE) -> 'ModelNamespace':
-        """Get the current context in key."""
-        try:
-            return ContextStack.top(key)
-        except NoContextError:
-            raise NoContextError('ModelNamespace context is missing. You might have forgotten to use `@model_wrapper`.')
-
-    @staticmethod
-    def next_label(key: str = _DEFAULT_MODEL_NAMESPACE) -> str:
-        """Get the next label for API calls, with automatic numbering."""
-        try:
-            current_context = ContextStack.top(key)
-        except NoContextError:
-            # fallback to use "default" namespace
-            # it won't be registered
-            warnings.warn('ModelNamespace is missing. You might have forgotten to use `@model_wrapper`. '
-                          'Some features might not work. This will be an error in future releases.', RuntimeWarning)
-            current_context = ModelNamespace('default')
-
-        next_uid = uid(current_context._simple_name())
-        return current_context._simple_name() + '_' + str(next_uid)
-
-
-def get_current_context(key: str) -> Any:
-    return ContextStack.top(key)
-
-
-# map variables to prefix in the state dict
-# e.g., {'upsample': 'mynet.module.deconv2.upsample_layer'}
-STATE_DICT_PY_MAPPING = '_mapping_'
-
-# map variables to `prefix`.`value` in the state dict
-# e.g., {'upsample': 'choice3.upsample_layer'},
-# which actually means {'upsample': 'mynet.module.choice3.upsample_layer'},
-# and 'upsample' is also in `mynet.module`.
-STATE_DICT_PY_MAPPING_PARTIAL = '_mapping_partial_'
-
-
-@contextmanager
-def original_state_dict_hooks(model: Any):
-    """
-    Use this patch if you want to save/load state dict in the original state dict hierarchy.
-
-    For example, when you already have a state dict for the base model / search space (which often
-    happens when you have trained a supernet with one-shot strategies), the state dict isn't organized
-    in the same way as when a sub-model is sampled from the search space. This patch will help
-    the modules in the sub-model find the corresponding module in the base model.
-
-    The code looks like,
-
-    .. code-block:: python
-
-        with original_state_dict_hooks(model):
-            model.load_state_dict(state_dict_from_supernet, strict=False)  # supernet has extra keys
-
-    Or vice-versa,
-
-    .. code-block:: python
-
-        with original_state_dict_hooks(model):
-            supernet_style_state_dict = model.state_dict()
-    """
-
-    import torch.utils.hooks
-    import torch.nn as nn
-    assert isinstance(model, nn.Module), 'PyTorch is the only supported framework for now.'
-
-    # the following are written for pytorch only
-
-    # first get the full mapping
-    full_mapping = {}
-
-    def full_mapping_in_module(src_prefix, tar_prefix, module):
-        if hasattr(module, STATE_DICT_PY_MAPPING):
-            # only values are complete
-            local_map = getattr(module, STATE_DICT_PY_MAPPING)
-        elif hasattr(module, STATE_DICT_PY_MAPPING_PARTIAL):
-            # keys and values are both incomplete
-            local_map = getattr(module, STATE_DICT_PY_MAPPING_PARTIAL)
-            local_map = {k: tar_prefix + v for k, v in local_map.items()}
-        else:
-            # no mapping
-            local_map = {}
-
-        if '__self__' in local_map:
-            # special case, overwrite prefix
-            tar_prefix = local_map['__self__'] + '.'
-
-        for key, value in local_map.items():
-            if key != '' and key not in module._modules:  # not a sub-module, probably a parameter
-                full_mapping[src_prefix + key] = value
-
-        if src_prefix != tar_prefix:  # To deal with leaf nodes.
-            for name, value in itertools.chain(module._parameters.items(), module._buffers.items()):  # direct children
-                if value is None or name in module._non_persistent_buffers_set:
-                    # it won't appear in state dict
-                    continue
-                if (src_prefix + name) not in full_mapping:
-                    full_mapping[src_prefix + name] = tar_prefix + name
-
-        for name, child in module.named_children():
-            # sub-modules
-            full_mapping_in_module(
-                src_prefix + name + '.',
-                local_map.get(name, tar_prefix + name) + '.',  # if mapping doesn't exist, respect the prefix
-                child
-            )
-
-    full_mapping_in_module('', '', model)
-
-    def load_state_dict_hook(state_dict, prefix, local_metadata, strict, missing_keys, unexpected_keys, error_msgs):
-        reverse_mapping = defaultdict(list)
-        for src, tar in full_mapping.items():
-            reverse_mapping[tar].append(src)
-
-        transf_state_dict = {}
-        for src, tar_keys in reverse_mapping.items():
-            if src in state_dict:
-                value = state_dict.pop(src)
-                for tar in tar_keys:
-                    transf_state_dict[tar] = value
-            else:
-                missing_keys.append(src)
-        state_dict.update(transf_state_dict)
-
-    def state_dict_hook(module, destination, prefix, local_metadata):
-        result = {}
-        for src, tar in full_mapping.items():
-            if src in destination:
-                result[tar] = destination.pop(src)
-            else:
-                raise KeyError(f'"{src}" not in state dict, but found in mapping.')
-        destination.update(result)
-
-    hooks: List[torch.utils.hooks.RemovableHandle] = []
-    try:
-        hooks.append(model._register_load_state_dict_pre_hook(load_state_dict_hook))
-        hooks.append(model._register_state_dict_hook(state_dict_hook))
-        yield
-    finally:
-        for hook in hooks:
-            hook.remove()
-
-def param_truncation(module, name, sub_param, sup_param):
-    assert sub_param.ndim == sup_param.ndim
-    # truncation operation of custom defined mixed module 
-    if hasattr(module, "truncation"):
-        indices = module.truncation(name, sub_param.shape, sup_param.shape)
-    # conv2d weight truncation
-    # TODO: groups>1 unsupported, fixe me later.
-    elif isinstance(module, nn.Conv2d) and name == "weight":
-        indices = [slice(0, min(i, j)) for i, j in zip(sub_param.shape[:2], sup_param.shape[:2])]
-        kernel_a, kernel_b = module.kernel_size
-        max_kernel_a, max_kernel_b = sup_param.shape[2:]
-        kernel_a_left, kernel_b_top = (max_kernel_a - kernel_a) // 2, (max_kernel_b - kernel_b) // 2
-        indices.append(slice(kernel_a_left, kernel_a_left + kernel_a), slice(kernel_b_top, kernel_b_top + kernel_b))
-    # default head truncation
-    else:
-        indices = [slice(0, min(i, j)) for i, j in zip(sub_param.shape, sup_param.shape)]
-    return sup_param[indices]
-
-
-def sub_state_dict(model, super_state_dict):
-    """
-    Truncate the state dict of the fixed subnet from that of the search space. 
-    
-    For example, when you already have a state dict for the base model / search space (which often
-    happens when you have trained a supernet with one-shot strategies), the state dict isn't organized
-    in the same way as when a sub-model is sampled from the search space. This patch will help
-    the modules in the sub-model find the corresponding name and param in the base model.
-    """
-    assert isinstance(model, nn.Module), 'PyTorch is the only supported framework for now.'
-    # first get the full mapping
-    full_mapping = {}
-    state_dict = model.state_dict()
-    def update_state_dict(src_prefix, tar_prefix, module):
-        if hasattr(module, STATE_DICT_PY_MAPPING):
-            # only values are complete
-            local_map = getattr(module, STATE_DICT_PY_MAPPING)
-        elif hasattr(module, STATE_DICT_PY_MAPPING_PARTIAL):
-            # keys and values are both incomplete
-            local_map = getattr(module, STATE_DICT_PY_MAPPING_PARTIAL)
-            local_map = {k: tar_prefix + v for k, v in local_map.items()}
-        else:
-            # no mapping
-            local_map = {}
-        
-        if '__self__' in local_map:
-            # special case, overwrite prefix
-            tar_prefix = local_map['__self__'] + '.'
-
-        for key, value in local_map.items():
-            if key != '' and key not in module._modules:  # not a sub-module, probably a parameter
-                full_mapping[src_prefix + key] = value
-
-        # To deal with leaf nodes.
-        for name, value in itertools.chain(module._parameters.items(), module._buffers.items()):  # direct children
-            if value is None or name in module._non_persistent_buffers_set:
-                # it won't appear in state dict
-                continue
-            if (src_prefix + name) not in full_mapping:
-                full_mapping[src_prefix + name] = tar_prefix + name
-
-            state_dict[src_prefix + name] = param_truncation(module, name, value, super_state_dict[tar_prefix + name])
-
-        for name, child in module.named_children():
-            # sub-modules
-            update_state_dict(
-                src_prefix + name + '.',
-                local_map.get(name, tar_prefix + name) + '.',  # if mapping doesn't exist, respect the prefix
-                child
-            )
-
-    update_state_dict('', '', model)
-
-    return state_dict
-=======
-from nni.nas.utils.misc import *
->>>>>>> 97d067e6
+from nni.nas.utils.misc import *
--- conflicted
+++ resolved
@@ -214,15 +214,9 @@
             # no mapping
             local_map = {}
 
-<<<<<<< HEAD
-        if '' in local_map:
-            # special case, overwrite prefix
-            tar_prefix = local_map[''] + '.'
-=======
         if '__self__' in local_map:
             # special case, overwrite prefix
             tar_prefix = local_map['__self__'] + '.'
->>>>>>> c447249c
 
         for key, value in local_map.items():
             if key != '' and key not in module._modules:  # not a sub-module, probably a parameter

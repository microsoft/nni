--- conflicted
+++ resolved
@@ -1,9 +1,4 @@
 from .operation import Operation
 from .graph import *
-<<<<<<< HEAD
-from .mutator import *
-=======
 from .execution import *
-from .mutator import *
-from .model_apis import nn
->>>>>>> 7d1acfbd
+from .mutator import *
--- conflicted
+++ resolved
@@ -1,9 +1,5 @@
 from .operation import Operation
 from .graph import *
-<<<<<<< HEAD
 from .execution import *
 from .mutator import *
-=======
-from .mutator import *
-from .model_apis import nn
->>>>>>> 8af73146
+from .model_apis import nn
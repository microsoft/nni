<<<<<<< HEAD
from .operation import Operation
#from .execution import *
=======
from .execution import *
>>>>>>> 002af91f
from .graph import *
from .mutator import *
from .model_apis import nn<|MERGE_RESOLUTION|>--- conflicted
+++ resolved
@@ -1,9 +1,4 @@
-<<<<<<< HEAD
-from .operation import Operation
-#from .execution import *
-=======
 from .execution import *
->>>>>>> 002af91f
 from .graph import *
 from .mutator import *
 from .model_apis import nn
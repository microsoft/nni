from .operation import Operation
from .graph import *
from .execution import *
<<<<<<< HEAD
from .mutator import *
from .model_apis import nn
=======
from .mutator import *
>>>>>>> 80394047
<|MERGE_RESOLUTION|>--- conflicted
+++ resolved
@@ -1,9 +1,4 @@
 from .operation import Operation
 from .graph import *
 from .execution import *
-<<<<<<< HEAD
-from .mutator import *
-from .model_apis import nn
-=======
-from .mutator import *
->>>>>>> 80394047
+from .mutator import *
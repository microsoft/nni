# Copyright (c) Microsoft Corporation.
# Licensed under the MIT license.

import logging
import torch
import torch.nn as nn

_logger = logging.getLogger(__name__)

replace_module = {
<<<<<<< HEAD
    'BatchNorm2d': lambda module, masks: replace_batchnorm2d(module, masks),
    'BatchNorm1d': lambda module, masks: replace_batchnorm1d(module, masks),
    'Conv2d': lambda module, masks: replace_conv2d(module, masks),
    'Linear': lambda module, masks: replace_linear(module, masks),
    'MaxPool2d': lambda module, masks: no_replace(module, masks),
    'AvgPool2d': lambda module, masks: no_replace(module, masks),
    'AdaptiveAvgPool2d': lambda module, masks: no_replace(module, masks),
    'ReLU': lambda module, masks: no_replace(module, masks),
    'ReLU6': lambda module, masks: no_replace(module, masks),
    'LeakyReLU': lambda module, masks: no_replace(module, masks),
    'ELU': lambda module, masks: no_replace(module, masks),
    'Hardtanh': lambda module, masks: no_replace(module, masks),
    'Hardsigmoid': lambda module, masks: no_replace(module, masks),
    'LogSigmoid': lambda module, masks: no_replace(module, masks),
    'PReLU': lambda module, masks: no_replace(module, masks),
    'RReLU': lambda module, masks: no_replace(module, masks),
    'SELU': lambda module, masks: no_replace(module, masks),
    'CELU': lambda module, masks: no_replace(module, masks),
    'GELU': lambda module, masks: no_replace(module, masks),
    'Sigmoid': lambda module, masks: no_replace(module, masks),
    'SiLU': lambda module, masks: no_replace(module, masks),
    'Mish': lambda module, masks: no_replace(module, masks),
    'Tanh': lambda module, masks: no_replace(module, masks),
    'Softplus': lambda module, masks: no_replace(module, masks),
    'Softshrink': lambda module, masks: no_replace(module, masks),
    'Softmax': lambda module, masks: no_replace(module, masks),
    'Tanhshrink': lambda module, masks: no_replace(module, masks),
    'Dropout': lambda module, masks: no_replace(module, masks),
    'Dropout2d': lambda module, masks: no_replace(module, masks),
    'Dropout3d': lambda module, masks: no_replace(module, masks),
    'Upsample': lambda module, masks: no_replace(module, masks),
    'LayerNorm': lambda module, masks: replace_layernorm(module, masks),
    'ConvTranspose2d': lambda module, masks: replace_convtranspose2d(module, masks)
=======
    'BatchNorm2d': lambda module, mask: replace_batchnorm2d(module, mask),
    'Conv2d': lambda module, mask: replace_conv2d(module, mask),
    'ConvTranspose2d': lambda module, mask: replace_convtranspose2d(module, mask),
    'MaxPool2d': lambda module, mask: no_replace(module, mask),
    'AvgPool2d': lambda module, mask: no_replace(module, mask),
    'AdaptiveAvgPool2d': lambda module, mask: no_replace(module, mask),
    'ReLU': lambda module, mask: no_replace(module, mask),
    'PReLU': lambda module, mask: replace_prelu(module, mask),
    'ReLU6': lambda module, mask: no_replace(module, mask),
    'Sigmoid': lambda module, mask: no_replace(module, mask),
    'Linear': lambda module, mask: replace_linear(module, mask),
    'Dropout': lambda module, mask: no_replace(module, mask),
    'Dropout2d': lambda module, mask: no_replace(module, mask),
    'Dropout3d': lambda module, mask: no_replace(module, mask)
>>>>>>> dde4d862
}



def convert_to_coarse_mask(t_mask, dim):
    """
    Convert the mask tensor to the coarse-grained mask tensor.
    Parameters
    ---------
    t_mask: torch.Tensor
        The tensor only have 1s and 0s, 0 indicates this value is masked
        and 1 indicates the corresponding value is not masked.
    dim: int
        Try to reduce the mask tensor on this dimension.

    Returns
    -------
    indexes: torch.Tensor
        The indexes of the sparsity that can be structurally removed.
    remained_indexes: torch.Tensor
        The indexes of values that need to be remained.
    """
    assert isinstance(t_mask, torch.Tensor)
    shape = list(t_mask.size())
    n_dims = len(shape)
    dim_list = list(range(n_dims))
    # try to reduce the mask from the dim-th dimension
    dim_list.remove(dim)

    t_merged = torch.sum(t_mask, dim_list)
    assert t_merged.size(0) == shape[dim]
    all_pruned = t_merged == 0
    need_remain = t_merged != 0
    # return the indexes of the sparsity that can be removed
    indexes = torch.nonzero(all_pruned, as_tuple=True)[0]
    remained_indexes = torch.nonzero(need_remain, as_tuple=True)[0]
    return indexes, remained_indexes


def no_replace(module, masks):
    """
    No need to replace
    """
    _logger.debug("no need to replace")
    return module

def replace_prelu(norm, mask):
    """
    Parameters
    ----------
    norm : torch.nn.BatchNorm2d
        The prelu module to be replace
    mask : ModuleMasks
        The masks of this module

    Returns
    -------
    torch.nn.PReLU
        The new prelu module
    """
    assert isinstance(mask, ModuleMasks)
    assert 'weight' in mask.param_masks
    index = mask.param_masks['weight'].mask_index[0]
    num_features = index.size()[0]
    #  _logger.debug("replace prelu with num_features: %d", num_features)
    if num_features == 0:
        return torch.nn.Identity()
    new_norm = torch.nn.PReLU(num_features)
    # assign weights
    new_norm.weight.data = torch.index_select(norm.weight.data, 0, index)
    return new_norm

def replace_linear(linear, masks):
    """
    This function will replace the original linear according to
    the infered masks. This function support the fine-grained and
    coarse-grained sparsity. In the fine-grained scenario, this function
    will remove the whole column/row that happen to be totally covered by
    the masks.

    Parameters
    ----------
    linear : torch.nn.Linear
        The linear module to be replace
    masks : Tuple of the input masks, output masks and weight masks
        Tuple of the masks, for example
        ([input_m1, input_m2], [output_m], {'weight':weight_m})

    Returns
    -------
    torch.nn.Linear
        The new linear module
    """
    in_masks, output_mask, weight_mask = masks
    assert isinstance(linear, nn.Linear)
    assert len(in_masks) == 1
    assert isinstance(output_mask, torch.Tensor)
    in_mask = in_masks[0]

    weight_mask = weight_mask['weight']
    # N C K
    pruned_in, remained_in = convert_to_coarse_mask(in_mask, 1)
    pruned_out, remained_out = convert_to_coarse_mask(output_mask, 1)
    n_remained_in = weight_mask.size(1) - pruned_in.size(0)
    n_remained_out = weight_mask.size(0) - pruned_out.size(0)
    remained_in, remained_out = remained_in.to(
        linear.weight.device), remained_out.to(linear.weight.device)
    _logger.info("replace linear with new in_features: %d, out_features: %d",
                 n_remained_in, n_remained_out)
    need_bias = False
    if linear.bias is not None:
        need_bias = True
    new_linear = torch.nn.Linear(in_features=n_remained_in,
                                 out_features=n_remained_out,
                                 bias=need_bias)
    new_linear.to(linear.weight.device)
    # Copy the remained weight from the original module
    with torch.no_grad():
        tmp_weight_data = torch.index_select(
            linear.weight.data, 0, remained_out)
        new_linear.weight.data = torch.index_select(
            tmp_weight_data, 1, remained_in)

        if linear.bias is not None:
            new_linear.bias.data = torch.index_select(
                linear.bias.data, 0, remained_out)

    return new_linear


def replace_batchnorm1d(norm, masks):
    """
    Parameters
    ----------
    norm : torch.nn.BatchNorm1d
        The batchnorm module to be replace
    masks : Tuple of the input masks, output masks and weight masks
        Tuple of the masks, for example
        ([input_m1, input_m2], [output_m], {'weight':weight_m})

    Returns
    -------
    torch.nn.BatchNorm1d
        The new batchnorm module
    """
    in_masks, output_mask, _ = masks
    assert isinstance(norm, nn.BatchNorm1d)
    in_mask = in_masks[0]

    # N, C, H, W
    _, remained_in = convert_to_coarse_mask(in_mask, 1)
    _, remained_out = convert_to_coarse_mask(output_mask, 1)
    assert remained_in.size(0) == remained_out.size(0)

    num_features = remained_in.size(0)
    _logger.info("replace batchnorm1d with num_features: %d", num_features)
    new_norm = torch.nn.BatchNorm1d(num_features=num_features,
                                    eps=norm.eps,
                                    momentum=norm.momentum,
                                    affine=norm.affine,
                                    track_running_stats=norm.track_running_stats)
    # assign weights
    new_norm.weight.data = torch.index_select(norm.weight.data, 0, remained_in)
    new_norm.bias.data = torch.index_select(norm.bias.data, 0, remained_in)

    new_norm.running_mean.data = torch.index_select(
        norm.running_mean.data, 0, remained_in)
    new_norm.running_var.data = torch.index_select(
        norm.running_var.data, 0, remained_in)
    return new_norm


def replace_batchnorm2d(norm, masks):
    """
    Parameters
    ----------
    norm : torch.nn.BatchNorm2d
        The batchnorm module to be replace
    masks : Tuple of the input masks, output masks and weight masks
        Tuple of the masks, for example
        ([input_m1, input_m2], [output_m], {'weight':weight_m})

    Returns
    -------
    torch.nn.BatchNorm2d
        The new batchnorm module
    """
    in_masks, output_mask, _ = masks
    assert isinstance(norm, nn.BatchNorm2d)
    in_mask = in_masks[0]

    # N, C, H, W
    _, remained_in = convert_to_coarse_mask(in_mask, 1)
    _, remained_out = convert_to_coarse_mask(output_mask, 1)
    assert remained_in.size(0) == remained_out.size(0)

    num_features = remained_in.size(0)
    _logger.info("replace batchnorm2d with num_features: %d", num_features)
    new_norm = torch.nn.BatchNorm2d(num_features=num_features,
                                    eps=norm.eps,
                                    momentum=norm.momentum,
                                    affine=norm.affine,
                                    track_running_stats=norm.track_running_stats)
    # assign weights
    new_norm.weight.data = torch.index_select(norm.weight.data, 0, remained_in)
    new_norm.bias.data = torch.index_select(norm.bias.data, 0, remained_in)

    new_norm.running_mean.data = torch.index_select(
        norm.running_mean.data, 0, remained_in)
    new_norm.running_var.data = torch.index_select(
        norm.running_var.data, 0, remained_in)
    return new_norm



def replace_conv2d(conv, masks):
    """
    Replace the original conv with a new one according to the infered
    masks, the function support the fine-grained sparsity and coarse-grained
    sparsity. In the fine-grained scenario, this replace function will replace
    the filters that happen to be totally coverd by the fine-grained sparsity.

    Parameters
    ----------
    conv : torch.nn.Conv2d
        The conv2d module to be replaced
    masks : Tuple of the input masks, output masks and weight masks
        Tuple of the masks, for example
        ([input_m1, input_m2], [output_m], {'weight':weight_m})

    Returns
    -------
    torch.nn.Conv2d
        The new conv2d module
    """
    in_masks, output_mask, weight_masks = masks
    assert isinstance(conv, nn.Conv2d)
    # the conv layer should only have one input tensor
    assert len(in_masks) == 1

    in_mask = in_masks[0]

    weight_mask = weight_masks['weight']
    pruned_in, remained_in = convert_to_coarse_mask(in_mask, 1)
    pruned_out, remained_out = convert_to_coarse_mask(output_mask, 1)

    n_remained_in = weight_mask.size(1) * conv.groups - pruned_in.size(0)
    n_remained_out = weight_mask.size(0) - pruned_out.size(0)

    assert n_remained_in == remained_in.size(0)
    assert n_remained_out == remained_out.size(0)

    k_size1, k_size2 = conv.kernel_size
    # Note: We should resolve the group dependency of the conv layers before
    # run into here.
    # check if the mask tensor meets the group dependency and calculate the
    # new number of the groups after pruning
    # the original step size of the input channel for each group
    ori_inchannel_step = int(conv.in_channels/conv.groups)
    # the original step size of the output channel for each group
    ori_outchannel_step = int(conv.out_channels/conv.groups)
    # calculate the new_in_channel_step and new_outchannel_step first
    new_inchannel_step = new_outchannel_step = None
    for groupid in range(conv.groups):
        in_start = groupid * ori_inchannel_step
        in_end = in_start + ori_inchannel_step
        out_start = groupid * ori_outchannel_step
        out_end = out_start + ori_outchannel_step
        current_input_index = list(
            filter(lambda x: in_start <= x and x < in_end, remained_in.tolist()))
        current_output_index = list(
            filter(lambda x: out_start <= x and x < out_end, remained_out.tolist()))
        # remap the global index to the group index
        if len(current_input_index) == 0:
            # if the whole group are pruned
            continue
        else:

            new_inchannel_step = len(current_input_index)
            new_outchannel_step = len(current_output_index)
            break
    tmp_weight = torch.ones(
        n_remained_out, new_inchannel_step, k_size1, k_size2)
    tmp_weight = tmp_weight.to(conv.weight.device)

    assert n_remained_in % new_inchannel_step == 0
    assert n_remained_out % new_outchannel_step == 0

    new_groups = 0
    for groupid in range(conv.groups):
        in_start = groupid * ori_inchannel_step
        in_end = in_start + ori_inchannel_step
        out_start = groupid * ori_outchannel_step
        out_end = out_start + ori_outchannel_step
        current_input_index = list(
            filter(lambda x: in_start <= x and x < in_end, remained_in.tolist()))
        current_output_index = list(
            filter(lambda x: out_start <= x and x < out_end, remained_out.tolist()))
        # remap the global index to the group index
        current_input_index = [x-in_start for x in current_input_index]
        if len(current_input_index) == 0:
            # if the whole group are pruned
            assert len(current_output_index) == 0
            continue
        # check if the number of remained channel of each group are the same
        assert len(current_input_index) == new_inchannel_step
        assert len(current_output_index) == new_outchannel_step
        # copy the weight into tmp_weight
        new_out_start = new_outchannel_step * new_groups
        new_out_end = new_out_start + new_outchannel_step
        tmp_weight[new_out_start:new_out_end] = torch.index_select(
            conv.weight[current_output_index], 1, torch.as_tensor(current_input_index, dtype=torch.long).to(conv.weight.device))
        new_groups += 1

    _logger.debug("replace conv2d with in_channels: %d, out_channels: %d",
                  n_remained_in, n_remained_out)

    # need_bias is a flag that indicates that if a conv layer need
    # bias, if the original conv doesn't have a bias and there is
    # no constant need to be folded into the bias, the need_bias is False.
    need_bias = conv.bias is not None
    new_conv = torch.nn.Conv2d(in_channels=n_remained_in,
                               out_channels=n_remained_out,
                               kernel_size=conv.kernel_size,
                               stride=conv.stride,
                               padding=conv.padding,
                               dilation=conv.dilation,
                               groups=new_groups,
                               bias=need_bias,
                               padding_mode=conv.padding_mode)

    new_conv.to(conv.weight.device)
    new_conv.weight.copy_(tmp_weight)

    # copy the bias data
    if conv.bias is not None:
        new_conv.bias.data.copy_(torch.index_select(
            conv.bias.data, 0, remained_out))


    return new_conv


def replace_convtranspose2d(convtrans, masks):
    """
    We need anothor replace function for
    convtranspose2d, because the layout of
    the weight is different from traditional
    conv layers. The layout of the weight is [N_in, N_out, ksize_1, ksize_2]
    Parameters
    ----------
    convtrans : torch.nn.ConvTranspose2d
        The conv2d module to be replaced
    masks : Tuple of the input masks, output masks and weight masks
        Tuple of the masks, for example
        ([input_m1, input_m2], [output_m], {'weight':weight_m})
    Returns
    -------
    torch.nn.ConvTranspose2d
        The new conv2d module
    """
    in_masks, output_mask, weight_masks = masks
    assert isinstance(convtrans, torch.nn.ConvTranspose2d)
    assert len(in_masks) == 1
    in_mask = in_masks[0]

    weight_mask = weight_masks['weight']
    pruned_in, remained_in = convert_to_coarse_mask(in_mask, 1)
    pruned_out, remained_out = convert_to_coarse_mask(output_mask, 1)
    # ConvTranspose2d has the weight shape of [N_in, N_out/groups, k1, k2]
    n_remained_in = weight_mask.size(0) - pruned_in.size(0)
    n_remained_out = weight_mask.size(
        1) * convtrans.groups - pruned_out.size(0)
    assert n_remained_in == remained_in.size(0)
    assert n_remained_out == remained_out.size(0)
    k_size1, k_size2 = convtrans.kernel_size
    # Note: we should resolve the group dependency of the convtrans layers before
    # run into this function
    ori_inchannel_step = int(convtrans.in_channels/convtrans.groups)
    ori_outchannel_step = int(convtrans.out_channels/convtrans.groups)
    new_inchannel_step = new_outchannel_step = None
    for groupid in range(convtrans.groups):
        in_start = groupid * ori_inchannel_step
        in_end = in_start + ori_inchannel_step
        out_start = groupid * ori_outchannel_step
        out_end = out_start + ori_outchannel_step
        current_input_index = list(
            filter(lambda x: in_start <= x and x < in_end, remained_in.tolist()))
        current_output_index = list(
            filter(lambda x: out_start <= x and x < out_end, remained_out.tolist()))
        if len(current_input_index) == 0:
            # if the whole group are pruned
            continue
        else:
            new_inchannel_step = len(current_input_index)
            new_outchannel_step = len(current_output_index)
            break
    tmp_weight = torch.ones(
        n_remained_in, new_outchannel_step, k_size1, k_size2)
    tmp_weight = tmp_weight.to(convtrans.weight.device)

    assert n_remained_in % new_inchannel_step == 0
    assert n_remained_out % new_outchannel_step == 0

    new_groups = 0
    for groupid in range(convtrans.groups):
        # copy the weights of this group
        in_start = groupid * ori_inchannel_step
        in_end = in_start + ori_inchannel_step
        out_start = groupid * ori_outchannel_step
        out_end = out_start + ori_outchannel_step
        current_input_index = list(
            filter(lambda x: in_start <= x and x < in_end, remained_in.tolist()))
        current_output_index = list(
            filter(lambda x: out_start <= x and x < out_end, remained_out.tolist()))
        # remap the global index to the group index
        # in the convtranspose layer, the groups are on
        # the output channel dimension
        current_output_index = [x-out_start for x in current_output_index]
        if len(current_input_index) == 0:
            # if the whole group are pruned
            assert len(current_output_index) == 0
            continue
        # check if the number of remained channel of each group are the same
        assert len(current_input_index) == new_inchannel_step
        assert len(current_output_index) == new_outchannel_step
        # copy the weight into tmp_weight
        new_in_start = new_inchannel_step * new_groups
        new_in_end = new_in_start + new_inchannel_step
        tmp_weight[new_in_start:new_in_end] = torch.index_select(
            convtrans.weight[current_input_index], 1, torch.as_tensor(current_output_index, dtype=torch.long).to(convtrans.weight.device))
        new_groups += 1

    _logger.debug('Replace convtranspose2d with in_channels:%d out_channels:%d',
                  n_remained_in, n_remained_out)
    new_convtrans = torch.nn.ConvTranspose2d(in_channels=n_remained_in,
                                             out_channels=n_remained_out,
                                             kernel_size=convtrans.kernel_size,
                                             stride=convtrans.stride,
                                             padding=convtrans.padding,
                                             dilation=convtrans.dilation,
                                             groups=new_groups,
                                             bias=convtrans.bias is not None,
                                             padding_mode=convtrans.padding_mode)
    new_convtrans.to(convtrans.weight.device)
    new_convtrans.weight.copy_(tmp_weight)
    if convtrans.bias is not None:
        if output_mask is not None:
            new_convtrans.bias.data[:] = torch.index_select(
                convtrans.bias.data, 0, remained_out)
        else:
            new_convtrans.bias.data.copy_(convtrans.bias.data)
    return new_convtrans


def replace_layernorm(layernorm, masks):
    in_masks, _, _ = masks
    assert isinstance(layernorm, nn.LayerNorm)
    assert len(in_masks) == 1
    in_mask = in_masks[0]
    dim_n = len(in_mask.size())
    new_shape = []
    for i in range(1, dim_n):
        sum_dims = list(range(0, dim_n))
        sum_dims.remove(i)
        reduced = torch.sum(in_mask, sum_dims)
        n_remained = torch.sum(reduced > 0)
        new_shape.append(n_remained)

    return nn.LayerNorm(tuple(new_shape), layernorm.eps, layernorm.elementwise_affine)<|MERGE_RESOLUTION|>--- conflicted
+++ resolved
@@ -8,7 +8,6 @@
 _logger = logging.getLogger(__name__)
 
 replace_module = {
-<<<<<<< HEAD
     'BatchNorm2d': lambda module, masks: replace_batchnorm2d(module, masks),
     'BatchNorm1d': lambda module, masks: replace_batchnorm1d(module, masks),
     'Conv2d': lambda module, masks: replace_conv2d(module, masks),
@@ -42,22 +41,6 @@
     'Upsample': lambda module, masks: no_replace(module, masks),
     'LayerNorm': lambda module, masks: replace_layernorm(module, masks),
     'ConvTranspose2d': lambda module, masks: replace_convtranspose2d(module, masks)
-=======
-    'BatchNorm2d': lambda module, mask: replace_batchnorm2d(module, mask),
-    'Conv2d': lambda module, mask: replace_conv2d(module, mask),
-    'ConvTranspose2d': lambda module, mask: replace_convtranspose2d(module, mask),
-    'MaxPool2d': lambda module, mask: no_replace(module, mask),
-    'AvgPool2d': lambda module, mask: no_replace(module, mask),
-    'AdaptiveAvgPool2d': lambda module, mask: no_replace(module, mask),
-    'ReLU': lambda module, mask: no_replace(module, mask),
-    'PReLU': lambda module, mask: replace_prelu(module, mask),
-    'ReLU6': lambda module, mask: no_replace(module, mask),
-    'Sigmoid': lambda module, mask: no_replace(module, mask),
-    'Linear': lambda module, mask: replace_linear(module, mask),
-    'Dropout': lambda module, mask: no_replace(module, mask),
-    'Dropout2d': lambda module, mask: no_replace(module, mask),
-    'Dropout3d': lambda module, mask: no_replace(module, mask)
->>>>>>> dde4d862
 }
 
 

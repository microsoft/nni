--- conflicted
+++ resolved
@@ -46,12 +46,9 @@
     'Upsample': lambda module, masks: no_replace(module, masks),
     'LayerNorm': lambda module, masks: replace_layernorm(module, masks),
     'ConvTranspose2d': lambda module, masks: replace_convtranspose2d(module, masks),
-<<<<<<< HEAD
-    'Embedding': lambda module, masks: replace_embedding(module, masks)
-=======
+    'Embedding': lambda module, masks: replace_embedding(module, masks),
     'PixelShuffle': lambda module, masks: replace_pixelshuffle(module, masks),
     'Flatten': lambda module, masks: no_replace(module, masks)
->>>>>>> c299e576
 }
 
 replace_func = {
@@ -617,7 +614,6 @@
     if len(in_masks) != 1:
         raise InputsNumberError()
     in_mask = in_masks[0]
-<<<<<<< HEAD
     dense_shape = convert_dense_shape(in_mask)
     norm_shape = layernorm.normalized_shape
     dim_n = len(dense_shape) - len(norm_shape)
@@ -632,90 +628,6 @@
     # currently we donnot support replace the embedding layer
     # because we donnot have the corressponding pruner
     return embedding
-    # in_masks, out_masks, weight_masks = masks
-    # w_mask = weight_masks['weight']
-    # # weight size [num_embeddings, embeddings_dim]
-    # # currently, only support the pruning on the embedding_dim
-    # # dimension.
-    # pruned_dim, remained_dim = convert_to_coarse_mask(w_mask, 1)
-
-    # n_remain_dim = remained_dim.size(0)
-    # num_embeddings = embedding.num_embeddings
-    # padding_idx = embedding.padding_idx
-    # max_norm = embedding.max_norm
-    # norm_type = embedding.norm_type
-    # scale_grad_by_freq = embedding.scale_grad_by_freq
-    # new_embedding = torch.nn.Embedding(num_embeddings, n_remain_dim, padding_idx=padding_idx,
-    #                                    max_norm=max_norm, norm_type=norm_type, scale_grad_by_freq=scale_grad_by_freq)
-    # new_embedding.weight.data = torch.index_select(embedding.weight.data, 1, remained_dim)
-    # return new_embedding
-
-
-def replace_view(trace_model, cpp_node, masks):
-    """
-    We cannot directly replace the view operator in the model
-    because it isn't a module(function call). But in some cases
-    we have to replace such funcions else the whole model cannot
-    run the inference successfully. So we propose a method that
-    we replace the forward function of the father module of the
-    view operator to replace the view function. This method is not
-    stable, so we replace the view function only when we found there
-    is a shape-related exception.
-
-    Parameters
-    ----------
-    trace_model: torch.jit._trace.TracedModule
-        The traced module that including this view operator.
-    cpp_node: torch._C.Node
-        The cpp node of the target view operator
-    masks: Tensor
-        The input, output, weight masks of the target module.
-
-    Returns:
-    -------
-    new_cpp_node: None or torch._C.Node
-        The new cpp node to be repalced with. If None then we donnot
-        need to replace this function.
-    """
-
-    in_masks, out_mask, _ = masks
-
-    in_dense_shape = convert_dense_shape(in_masks[0])
-    out_dense_shape = convert_dense_shape(out_mask)
-
-    in_count = reduce(lambda x, y: x*y, list(in_dense_shape))
-    out_count = reduce(lambda x, y: x*y, list(out_dense_shape))
-
-    assert in_count == out_count, "In shape:" + str(in_dense_shape) + ", Out shape:" + str(out_dense_shape)
-    assert isinstance(trace_model, torch.jit._trace.TracedModule)
-    assert isinstance(cpp_node, torch._C.Node)
-    input_nodes = []
-    for _dim in out_dense_shape:
-        _tmp_constant = trace_model.graph.insertConstant(_dim)
-        _tmp_constant.node().moveBefore(cpp_node)
-        input_nodes.append(_tmp_constant)
-    out_shape_list_node = trace_model.graph.create(
-        'prim::ListConstruct', input_nodes)
-    trace_model.graph.insertNode(out_shape_list_node)
-    out_shape_list_node.moveBefore(cpp_node)
-
-    out_shape_list = list(out_shape_list_node.outputs())[0]
-    out_shape_list.setType(ListType.ofInts())
-
-    ori_inputs = list(cpp_node.inputs())
-    cpp_node.replaceInputWith(ori_inputs[1], out_shape_list)
-    return cpp_node
-=======
-    dim_n = len(in_mask.size())
-    new_shape = []
-    for i in range(1, dim_n):
-        sum_dims = list(range(0, dim_n))
-        sum_dims.remove(i)
-        reduced = torch.sum(in_mask, sum_dims)
-        n_remained = torch.sum(reduced > 0)
-        new_shape.append(n_remained)
-
-    return nn.LayerNorm(tuple(new_shape), layernorm.eps, layernorm.elementwise_affine)
 
 
 def replace_pixelshuffle(pixelshuffle, masks):
@@ -753,5 +665,4 @@
 
     new_pixelshuffle = torch.nn.PixelShuffle(upscale_factor)
 
-    return new_pixelshuffle
->>>>>>> c299e576
+    return new_pixelshuffle
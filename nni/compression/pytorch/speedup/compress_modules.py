# Copyright (c) Microsoft Corporation.
# Licensed under the MIT license.

import logging
<<<<<<< HEAD
from functools import reduce
=======
import math
>>>>>>> a0fd0036
import torch
import torch.nn as nn
from torch._C import ListType
from .error_code import EmptyLayerError, ShapeMisMatchError, InputsNumberError, OutputTypeError, UnBalancedGroupError

_logger = logging.getLogger(__name__)

replace_module = {
    'BatchNorm2d': lambda module, masks: replace_batchnorm2d(module, masks),
    'BatchNorm1d': lambda module, masks: replace_batchnorm1d(module, masks),
    'InstanceNorm2d': lambda module, masks: replace_instancenorm2d(module, masks),
    'Conv2d': lambda module, masks: replace_conv2d(module, masks),
    'Linear': lambda module, masks: replace_linear(module, masks),
    'MaxPool2d': lambda module, masks: no_replace(module, masks),
    'AvgPool2d': lambda module, masks: no_replace(module, masks),
    'AdaptiveAvgPool2d': lambda module, masks: no_replace(module, masks),
    'ZeroPad2d': lambda module, masks: no_replace(module, masks),
    'ReLU': lambda module, masks: no_replace(module, masks),
    'ReLU6': lambda module, masks: no_replace(module, masks),
    'LeakyReLU': lambda module, masks: no_replace(module, masks),
    'ELU': lambda module, masks: no_replace(module, masks),
    'Hardtanh': lambda module, masks: no_replace(module, masks),
    'Hardsigmoid': lambda module, masks: no_replace(module, masks),
    'LogSigmoid': lambda module, masks: no_replace(module, masks),
    'PReLU': lambda module, masks: replace_prelu(module, masks),
    'RReLU': lambda module, masks: no_replace(module, masks),
    'SELU': lambda module, masks: no_replace(module, masks),
    'CELU': lambda module, masks: no_replace(module, masks),
    'GELU': lambda module, masks: no_replace(module, masks),
    'Sigmoid': lambda module, masks: no_replace(module, masks),
    'SiLU': lambda module, masks: no_replace(module, masks),
    'Mish': lambda module, masks: no_replace(module, masks),
    'Tanh': lambda module, masks: no_replace(module, masks),
    'Softplus': lambda module, masks: no_replace(module, masks),
    'Softshrink': lambda module, masks: no_replace(module, masks),
    'Softmax': lambda module, masks: no_replace(module, masks),
    'Tanhshrink': lambda module, masks: no_replace(module, masks),
    'Dropout': lambda module, masks: no_replace(module, masks),
    'Dropout2d': lambda module, masks: no_replace(module, masks),
    'Dropout3d': lambda module, masks: no_replace(module, masks),
    'Upsample': lambda module, masks: no_replace(module, masks),
    'LayerNorm': lambda module, masks: replace_layernorm(module, masks),
    'ConvTranspose2d': lambda module, masks: replace_convtranspose2d(module, masks),
    'Embedding': lambda module, masks: replace_embedding(module, masks),
    'PixelShuffle': lambda module, masks: replace_pixelshuffle(module, masks),
    'Flatten': lambda module, masks: no_replace(module, masks)
}


def convert_to_coarse_mask(t_mask, dim):
    """
    Convert the mask tensor to the coarse-grained mask tensor.
    Parameters
    ---------
    t_mask: torch.Tensor
        The tensor only have 1s and 0s, 0 indicates this value is masked
        and 1 indicates the corresponding value is not masked.
    dim: int
        Try to reduce the mask tensor on this dimension.

    Returns
    -------
    indexes: torch.Tensor
        The indexes of the sparsity that can be structurally removed.
    remained_indexes: torch.Tensor
        The indexes of values that need to be remained.
    """
    assert isinstance(t_mask, torch.Tensor)
    shape = list(t_mask.size())
    n_dims = len(shape)
    dim_list = list(range(n_dims))
    # try to reduce the mask from the dim-th dimension
    dim_list.remove(dim)

    t_merged = torch.sum(t_mask, dim_list)
    assert t_merged.size(0) == shape[dim]
    all_pruned = t_merged == 0
    need_remain = t_merged != 0
    # return the indexes of the sparsity that can be removed
    indexes = torch.nonzero(all_pruned, as_tuple=True)[0]
    remained_indexes = torch.nonzero(need_remain, as_tuple=True)[0]
    return indexes, remained_indexes


def convert_dense_shape(mask):
    """
    Get the dense shape of the tensor after removing the sparsity
    values.

    Parameters
    ----------
    mask: torch.Tensor
        The mask tensor.

    Returns
    -------
    dense_shape: tuple
        The dense shape after removing the sparsity values.
    """
    assert isinstance(mask, torch.Tensor)
    n_dim = len(mask.size())
    dense_shape = []
    for dim in range(n_dim):
        _, remained = convert_to_coarse_mask(mask, dim)
        dense_shape.append(remained.size(0))
    return tuple(dense_shape)


def no_replace(module, masks):
    """
    No need to replace
    """
    _logger.debug("no need to replace")
    return module


def replace_prelu(prelu, masks):
    """
    Parameters
    ----------
    module : torch.nn.PReLU
        The prelu module to be replace
    masks : tuple of masks
        The input/output/weight masks of the target module

    Returns
    -------
    torch.nn.PReLU
        The new prelu module
    """
    in_masks, output_mask, weight_mask = masks
    if len(in_masks) != 1:
        raise InputsNumberError()
    if not isinstance(output_mask, torch.Tensor):
        raise OutputTypeError(type(output_mask), torch.Tensor)

    in_mask = in_masks[0]
    weight_mask = weight_mask['weight']
    if weight_mask.size(0) == 1:
        return prelu
    pruned_in, remained_in = convert_to_coarse_mask(in_mask, 1)
    pruned_out, remained_out = convert_to_coarse_mask(output_mask, 1)
    n_remained_in = weight_mask.size(0) - pruned_in.size(0)
    n_remained_out = weight_mask.size(0) - pruned_out.size(0)
    remained_in, remained_out = remained_in.to(
        prelu.weight.device), remained_out.to(prelu.weight.device)
    if n_remained_in != n_remained_out:
        raise ShapeMisMatchError()

    if n_remained_in == 0:
        return torch.nn.Identity()
    new_prelu = torch.nn.PReLU(n_remained_in)
    new_prelu.weight.data = torch.index_select(
        prelu.weight.data, 0, remained_in)
    return new_prelu


def replace_linear(linear, masks):
    """
    This function will replace the original linear according to
    the infered masks. This function support the fine-grained and
    coarse-grained sparsity. In the fine-grained scenario, this function
    will remove the whole column/row that happen to be totally covered by
    the masks.

    Parameters
    ----------
    linear : torch.nn.Linear
        The linear module to be replace
    masks : Tuple of the input masks, output masks and weight masks
        Tuple of the masks, for example
        ([input_m1, input_m2], [output_m], {'weight':weight_m})

    Returns
    -------
    torch.nn.Linear
        The new linear module
    """
    in_masks, output_mask, weight_mask = masks
    assert isinstance(linear, nn.Linear)
    if len(in_masks) != 1:
        raise InputsNumberError()
    if not isinstance(output_mask, torch.Tensor):
        raise OutputTypeError(type(output_mask), torch.Tensor)

    in_mask = in_masks[0]

    weight_mask = weight_mask['weight']
    # the input of the linear may have two dimensions(CV models) or three
    # dimensions(Bert, for example)
    n_dim = len(in_mask.size())
    # N C K
    pruned_in, remained_in = convert_to_coarse_mask(in_mask, n_dim-1)
    pruned_out, remained_out = convert_to_coarse_mask(output_mask, n_dim-1)
    n_remained_in = weight_mask.size(1) - pruned_in.size(0)
    n_remained_out = weight_mask.size(0) - pruned_out.size(0)
    remained_in, remained_out = remained_in.to(
        linear.weight.device), remained_out.to(linear.weight.device)
    _logger.info("replace linear with new in_features: %d, out_features: %d",
                 n_remained_in, n_remained_out)
    need_bias = False
    if linear.bias is not None:
        need_bias = True
    new_linear = torch.nn.Linear(in_features=n_remained_in,
                                 out_features=n_remained_out,
                                 bias=need_bias)
    new_linear.to(linear.weight.device)
    # Copy the remained weight from the original module
    with torch.no_grad():
        tmp_weight_data = torch.index_select(
            linear.weight.data, 0, remained_out)
        new_linear.weight.data = torch.index_select(
            tmp_weight_data, 1, remained_in)

        if linear.bias is not None:
            new_linear.bias.data = torch.index_select(
                linear.bias.data, 0, remained_out)

    return new_linear


def replace_batchnorm1d(norm, masks):
    """
    Parameters
    ----------
    norm : torch.nn.BatchNorm1d
        The batchnorm module to be replace
    masks : Tuple of the input masks, output masks and weight masks
        Tuple of the masks, for example
        ([input_m1, input_m2], [output_m], {'weight':weight_m})

    Returns
    -------
    torch.nn.BatchNorm1d
        The new batchnorm module
    """
    in_masks, output_mask, _ = masks
    assert isinstance(norm, nn.BatchNorm1d)
    in_mask = in_masks[0]

    # N, C, H, W
    _, remained_in = convert_to_coarse_mask(in_mask, 1)
    _, remained_out = convert_to_coarse_mask(output_mask, 1)
    if remained_in.size(0) != remained_out.size(0):
        raise ShapeMisMatchError()

    num_features = remained_in.size(0)
    _logger.info("replace batchnorm1d with num_features: %d", num_features)
    new_norm = torch.nn.BatchNorm1d(num_features=num_features,
                                    eps=norm.eps,
                                    momentum=norm.momentum,
                                    affine=norm.affine,
                                    track_running_stats=norm.track_running_stats)
    # assign weights
    if norm.affine:
        new_norm.weight.data = torch.index_select(norm.weight.data, 0, remained_in)
        new_norm.bias.data = torch.index_select(norm.bias.data, 0, remained_in)

    new_norm.running_mean.data = torch.index_select(
        norm.running_mean.data, 0, remained_in)
    new_norm.running_var.data = torch.index_select(
        norm.running_var.data, 0, remained_in)
    return new_norm


def replace_batchnorm2d(norm, masks):
    """
    Parameters
    ----------
    norm : torch.nn.BatchNorm2d
        The batchnorm module to be replace
    masks : Tuple of the input masks, output masks and weight masks
        Tuple of the masks, for example
        ([input_m1, input_m2], [output_m], {'weight':weight_m})

    Returns
    -------
    torch.nn.BatchNorm2d
        The new batchnorm module
    """
    in_masks, output_mask, _ = masks
    assert isinstance(norm, nn.BatchNorm2d)
    in_mask = in_masks[0]

    # N, C, H, W
    _, remained_in = convert_to_coarse_mask(in_mask, 1)
    _, remained_out = convert_to_coarse_mask(output_mask, 1)
    if remained_in.size(0) != remained_out.size(0):
        raise ShapeMisMatchError()

    num_features = remained_in.size(0)
    _logger.info("replace batchnorm2d with num_features: %d", num_features)
    new_norm = torch.nn.BatchNorm2d(num_features=num_features,
                                    eps=norm.eps,
                                    momentum=norm.momentum,
                                    affine=norm.affine,
                                    track_running_stats=norm.track_running_stats)
    # assign weights
    if norm.affine:
        new_norm.weight.data = torch.index_select(norm.weight.data, 0, remained_in)
        new_norm.bias.data = torch.index_select(norm.bias.data, 0, remained_in)

    new_norm.running_mean.data = torch.index_select(
        norm.running_mean.data, 0, remained_in)
    new_norm.running_var.data = torch.index_select(
        norm.running_var.data, 0, remained_in)
    return new_norm


def replace_instancenorm2d(norm, masks):
    """
    Parameters
    ----------
    norm : torch.nn.InstanceNorm2d
        The instancenorm module to be replace
    masks : Tuple of the input masks, output masks and weight masks
        Tuple of the masks, for example
        ([input_m1, input_m2], [output_m], {'weight':weight_m})

    Returns
    -------
    torch.nn.InstanceNorm2d
        The new instancenorm module
    """
    in_masks, output_mask, _ = masks
    assert isinstance(norm, nn.InstanceNorm2d)
    in_mask = in_masks[0]

    # N, C, H, W
    _, remained_in = convert_to_coarse_mask(in_mask, 1)
    _, remained_out = convert_to_coarse_mask(output_mask, 1)
    if remained_in.size(0) != remained_out.size(0):
        raise ShapeMisMatchError()

    num_features = remained_in.size(0)
    _logger.info("replace instancenorm2d with num_features: %d", num_features)
    new_norm = torch.nn.InstanceNorm2d(num_features=num_features,
                                       eps=norm.eps,
                                       momentum=norm.momentum,
                                       affine=norm.affine,
                                       track_running_stats=norm.track_running_stats)
    # assign weights
    if norm.affine:
        new_norm.weight.data = torch.index_select(norm.weight.data, 0, remained_in)
        new_norm.bias.data = torch.index_select(norm.bias.data, 0, remained_in)

    if norm.track_running_stats:
        new_norm.running_mean.data = torch.index_select(
            norm.running_mean.data, 0, remained_in)
        new_norm.running_var.data = torch.index_select(
            norm.running_var.data, 0, remained_in)
    return new_norm


def replace_conv2d(conv, masks):
    """
    Replace the original conv with a new one according to the infered
    masks, the function support the fine-grained sparsity and coarse-grained
    sparsity. In the fine-grained scenario, this replace function will replace
    the filters that happen to be totally coverd by the fine-grained sparsity.

    Parameters
    ----------
    conv : torch.nn.Conv2d
        The conv2d module to be replaced
    masks : Tuple of the input masks, output masks and weight masks
        Tuple of the masks, for example
        ([input_m1, input_m2], [output_m], {'weight':weight_m})

    Returns
    -------
    torch.nn.Conv2d
        The new conv2d module
    """
    in_masks, output_mask, weight_masks = masks
    assert isinstance(conv, nn.Conv2d)
    # the conv layer should only have one input tensor
    if len(in_masks) != 1:
        raise InputsNumberError()

    in_mask = in_masks[0]

    weight_mask = weight_masks['weight']
    pruned_in, remained_in = convert_to_coarse_mask(in_mask, 1)
    pruned_out, remained_out = convert_to_coarse_mask(output_mask, 1)

    n_remained_in = weight_mask.size(1) * conv.groups - pruned_in.size(0)
    n_remained_out = weight_mask.size(0) - pruned_out.size(0)

    if n_remained_in != remained_in.size(0) or n_remained_out != remained_out.size(0):
        raise ShapeMisMatchError()

    k_size1, k_size2 = conv.kernel_size
    # Note: We should resolve the group dependency of the conv layers before
    # run into here.
    # check if the mask tensor meets the group dependency and calculate the
    # new number of the groups after pruning
    # the original step size of the input channel for each group
    ori_inchannel_step = int(conv.in_channels/conv.groups)
    # the original step size of the output channel for each group
    ori_outchannel_step = int(conv.out_channels/conv.groups)
    # calculate the new_in_channel_step and new_outchannel_step first
    new_inchannel_step = new_outchannel_step = None
    for groupid in range(conv.groups):
        in_start = groupid * ori_inchannel_step
        in_end = in_start + ori_inchannel_step
        out_start = groupid * ori_outchannel_step
        out_end = out_start + ori_outchannel_step
        current_input_index = list(
            filter(lambda x: in_start <= x and x < in_end, remained_in.tolist()))
        current_output_index = list(
            filter(lambda x: out_start <= x and x < out_end, remained_out.tolist()))
        # remap the global index to the group index
        if len(current_input_index) == 0:
            # if the whole group are pruned
            continue
        else:

            new_inchannel_step = len(current_input_index)
            new_outchannel_step = len(current_output_index)
            break
    tmp_weight = torch.ones(
        n_remained_out, new_inchannel_step, k_size1, k_size2)
    tmp_weight = tmp_weight.to(conv.weight.device)
    if new_inchannel_step == 0 or new_outchannel_step == 0:
        raise EmptyLayerError()
    if n_remained_in % new_inchannel_step != 0 or n_remained_out % new_outchannel_step != 0:
        raise UnBalancedGroupError()

    new_groups = 0
    for groupid in range(conv.groups):
        in_start = groupid * ori_inchannel_step
        in_end = in_start + ori_inchannel_step
        out_start = groupid * ori_outchannel_step
        out_end = out_start + ori_outchannel_step
        current_input_index = list(
            filter(lambda x: in_start <= x and x < in_end, remained_in.tolist()))
        current_output_index = list(
            filter(lambda x: out_start <= x and x < out_end, remained_out.tolist()))
        # remap the global index to the group index
        current_input_index = [x-in_start for x in current_input_index]
        if len(current_input_index) == 0:
            # if the whole group are pruned
            assert len(current_output_index) == 0
            continue
        # check if the number of remained channel of each group are the same
        if len(current_input_index) != new_inchannel_step or len(current_output_index) != new_outchannel_step:
            raise UnBalancedGroupError()

        # copy the weight into tmp_weight
        new_out_start = new_outchannel_step * new_groups
        new_out_end = new_out_start + new_outchannel_step
        tmp_weight[new_out_start:new_out_end] = torch.index_select(
            conv.weight[current_output_index], 1, torch.as_tensor(current_input_index, dtype=torch.long).to(conv.weight.device))
        new_groups += 1

    _logger.debug("replace conv2d with in_channels: %d, out_channels: %d",
                  n_remained_in, n_remained_out)

    # need_bias is a flag that indicates that if a conv layer need
    # bias, if the original conv doesn't have a bias and there is
    # no constant need to be folded into the bias, the need_bias is False.
    need_bias = conv.bias is not None
    new_conv = torch.nn.Conv2d(in_channels=n_remained_in,
                               out_channels=n_remained_out,
                               kernel_size=conv.kernel_size,
                               stride=conv.stride,
                               padding=conv.padding,
                               dilation=conv.dilation,
                               groups=new_groups,
                               bias=need_bias,
                               padding_mode=conv.padding_mode)

    new_conv.to(conv.weight.device)
    new_conv.weight.copy_(tmp_weight)

    # copy the bias data
    if conv.bias is not None:
        new_conv.bias.data.copy_(torch.index_select(
            conv.bias.data, 0, remained_out))

    return new_conv


def replace_convtranspose2d(convtrans, masks):
    """
    We need anothor replace function for
    convtranspose2d, because the layout of
    the weight is different from traditional
    conv layers. The layout of the weight is [N_in, N_out, ksize_1, ksize_2]
    Parameters
    ----------
    convtrans : torch.nn.ConvTranspose2d
        The conv2d module to be replaced
    masks : Tuple of the input masks, output masks and weight masks
        Tuple of the masks, for example
        ([input_m1, input_m2], [output_m], {'weight':weight_m})
    Returns
    -------
    torch.nn.ConvTranspose2d
        The new conv2d module
    """
    in_masks, output_mask, weight_masks = masks
    assert isinstance(convtrans, torch.nn.ConvTranspose2d)
    if len(in_masks) != 1:
        raise InputsNumberError()
    in_mask = in_masks[0]

    weight_mask = weight_masks['weight']
    pruned_in, remained_in = convert_to_coarse_mask(in_mask, 1)
    pruned_out, remained_out = convert_to_coarse_mask(output_mask, 1)
    # ConvTranspose2d has the weight shape of [N_in, N_out/groups, k1, k2]
    n_remained_in = weight_mask.size(0) - pruned_in.size(0)
    n_remained_out = weight_mask.size(
        1) * convtrans.groups - pruned_out.size(0)
    if n_remained_in != remained_in.size(0) or n_remained_out != remained_out.size(0):
        raise ShapeMisMatchError()

    k_size1, k_size2 = convtrans.kernel_size
    # Note: we should resolve the group dependency of the convtrans layers before
    # run into this function
    ori_inchannel_step = int(convtrans.in_channels/convtrans.groups)
    ori_outchannel_step = int(convtrans.out_channels/convtrans.groups)
    new_inchannel_step = new_outchannel_step = None
    for groupid in range(convtrans.groups):
        in_start = groupid * ori_inchannel_step
        in_end = in_start + ori_inchannel_step
        out_start = groupid * ori_outchannel_step
        out_end = out_start + ori_outchannel_step
        current_input_index = list(
            filter(lambda x: in_start <= x and x < in_end, remained_in.tolist()))
        current_output_index = list(
            filter(lambda x: out_start <= x and x < out_end, remained_out.tolist()))
        if len(current_input_index) == 0:
            # if the whole group are pruned
            continue
        else:
            new_inchannel_step = len(current_input_index)
            new_outchannel_step = len(current_output_index)
            break
    tmp_weight = torch.ones(
        n_remained_in, new_outchannel_step, k_size1, k_size2)
    tmp_weight = tmp_weight.to(convtrans.weight.device)

    if new_inchannel_step == 0 or new_outchannel_step == 0:
        raise EmptyLayerError()
    if n_remained_in % new_inchannel_step != 0 or n_remained_out % new_outchannel_step != 0:
        raise UnBalancedGroupError()

    new_groups = 0
    for groupid in range(convtrans.groups):
        # copy the weights of this group
        in_start = groupid * ori_inchannel_step
        in_end = in_start + ori_inchannel_step
        out_start = groupid * ori_outchannel_step
        out_end = out_start + ori_outchannel_step
        current_input_index = list(
            filter(lambda x: in_start <= x and x < in_end, remained_in.tolist()))
        current_output_index = list(
            filter(lambda x: out_start <= x and x < out_end, remained_out.tolist()))
        # remap the global index to the group index
        # in the convtranspose layer, the groups are on
        # the output channel dimension
        current_output_index = [x-out_start for x in current_output_index]
        if len(current_input_index) == 0:
            # if the whole group are pruned
            assert len(current_output_index) == 0
            continue
        # check if the number of remained channel of each group are the same
        if len(current_input_index) != new_inchannel_step or len(current_output_index) != new_outchannel_step:
            raise UnBalancedGroupError()

        # copy the weight into tmp_weight
        new_in_start = new_inchannel_step * new_groups
        new_in_end = new_in_start + new_inchannel_step
        tmp_weight[new_in_start:new_in_end] = torch.index_select(
            convtrans.weight[current_input_index], 1, torch.as_tensor(current_output_index, dtype=torch.long).to(convtrans.weight.device))
        new_groups += 1

    _logger.debug('Replace convtranspose2d with in_channels:%d out_channels:%d',
                  n_remained_in, n_remained_out)
    new_convtrans = torch.nn.ConvTranspose2d(in_channels=n_remained_in,
                                             out_channels=n_remained_out,
                                             kernel_size=convtrans.kernel_size,
                                             stride=convtrans.stride,
                                             padding=convtrans.padding,
                                             output_padding=convtrans.output_padding,
                                             dilation=convtrans.dilation,
                                             groups=new_groups,
                                             bias=convtrans.bias is not None,
                                             padding_mode=convtrans.padding_mode)
    new_convtrans.to(convtrans.weight.device)
    new_convtrans.weight.copy_(tmp_weight)
    if convtrans.bias is not None:
        if output_mask is not None:
            new_convtrans.bias.data[:] = torch.index_select(
                convtrans.bias.data, 0, remained_out)
        else:
            new_convtrans.bias.data.copy_(convtrans.bias.data)
    return new_convtrans


def replace_layernorm(layernorm, masks):
    in_masks, _, _ = masks
    assert isinstance(layernorm, nn.LayerNorm)
    if len(in_masks) != 1:
        raise InputsNumberError()
    in_mask = in_masks[0]
    dense_shape = convert_dense_shape(in_mask)
    norm_shape = layernorm.normalized_shape
    dim_n = len(dense_shape) - len(norm_shape)
    return nn.LayerNorm(dense_shape[dim_n:], layernorm.eps, layernorm.elementwise_affine)


def replace_embedding(embedding, masks):
    """
    Replace the embedding layer according the infered masks.
    We replace the embedding layer according the weight masks,
    """
    # currently we donnot support replace the embedding layer
    # because we donnot have the corressponding pruner
    return embedding


def replace_pixelshuffle(pixelshuffle, masks):
    """
    This is a nearly `no_replace` function.

    We can not replace pixelshuffle easily right now, pixelshuffle is a kind of location mapping.
    It will map tensor with shape (r^2 * C, H, W) to (C, r * H, r* W). So we have a dependency here,
    the preserved input channel number should be a multiple of C, and the multiple can be squared to positive integer.
    This dependence is similar to the group dependency in ConvXD, but more restrictive,
    i.e., each `r^2 input channels` group can not be free to preserve any number of channels, must be a number in [1, 4, 9, 16, ... , r^2].
    """
    in_masks, output_mask, _ = masks
    assert isinstance(pixelshuffle, torch.nn.PixelShuffle)
    if len(in_masks) != 1:
        raise InputsNumberError()
    in_mask = in_masks[0]

    # FIXME: This should be a correct replacement logic, but since we can't correctly generate qualified masks,
    # most of the time this is a no_replace.
    _, remained_in = convert_to_coarse_mask(in_mask, 1)
    _, remained_out = convert_to_coarse_mask(output_mask, 1)
    in_channel_num, out_channel_num = remained_in.size(0), remained_out.size(0)
    upscale_factor = math.floor(math.sqrt(in_channel_num / out_channel_num))

    if in_channel_num != out_channel_num * (upscale_factor * upscale_factor):
        err_msg = "Your speedup model may encounter shape mismatch error during inference. "
        err_msg += f"PixelShuffle preserved input channel number is {in_channel_num}, "
        err_msg += f"preserved output channel number is {out_channel_num}, "
        err_msg += "unable to find a suitable upscale_factor, keep it as it is, please replace this module manually, "
        err_msg += "or adjust the module sparsity ratio before this module to ensure that a suitable upscale_factor can be found."
        # Don't raise an error because the user maybe know how to manually replace this function.
        _logger.error(err_msg)
        # NOTE: no_replace, use the orignal upscale_factor if we can not find a suitable upscale_factor.
        upscale_factor = pixelshuffle.upscale_factor

    if upscale_factor != pixelshuffle.upscale_factor:
        war_msg = f"Change PixelShuffle upscale_factor from {pixelshuffle.upscale_factor} to {upscale_factor}, "
        war_msg += "subsequent computation semantics may have changed."
        _logger.warning(war_msg)

    new_pixelshuffle = torch.nn.PixelShuffle(upscale_factor)
    return new_pixelshuffle<|MERGE_RESOLUTION|>--- conflicted
+++ resolved
@@ -2,11 +2,8 @@
 # Licensed under the MIT license.
 
 import logging
-<<<<<<< HEAD
 from functools import reduce
-=======
 import math
->>>>>>> a0fd0036
 import torch
 import torch.nn as nn
 from torch._C import ListType

# Copyright (c) Microsoft Corporation.
# Licensed under the MIT license.

import logging
import torch
import torch.nn as nn
from .error_code import EmptyLayerError, ShapeMisMatchError, InputsNumberError, OutputTypeError, UnBalancedGroupError

_logger = logging.getLogger(__name__)

replace_module = {
    'BatchNorm2d': lambda module, masks: replace_batchnorm2d(module, masks),
    'BatchNorm1d': lambda module, masks: replace_batchnorm1d(module, masks),
    'InstanceNorm2d': lambda module, masks: replace_instancenorm2d(module, masks),
    'Conv2d': lambda module, masks: replace_conv2d(module, masks),
    'Linear': lambda module, masks: replace_linear(module, masks),
    'MaxPool2d': lambda module, masks: no_replace(module, masks),
    'AvgPool2d': lambda module, masks: no_replace(module, masks),
    'AdaptiveAvgPool2d': lambda module, masks: no_replace(module, masks),
    'ReLU': lambda module, masks: no_replace(module, masks),
    'ReLU6': lambda module, masks: no_replace(module, masks),
    'LeakyReLU': lambda module, masks: no_replace(module, masks),
    'ELU': lambda module, masks: no_replace(module, masks),
    'Hardtanh': lambda module, masks: no_replace(module, masks),
    'Hardsigmoid': lambda module, masks: no_replace(module, masks),
    'LogSigmoid': lambda module, masks: no_replace(module, masks),
    'PReLU': lambda module, masks: replace_prelu(module, masks),
    'RReLU': lambda module, masks: no_replace(module, masks),
    'SELU': lambda module, masks: no_replace(module, masks),
    'CELU': lambda module, masks: no_replace(module, masks),
    'GELU': lambda module, masks: no_replace(module, masks),
    'Sigmoid': lambda module, masks: no_replace(module, masks),
    'SiLU': lambda module, masks: no_replace(module, masks),
    'Mish': lambda module, masks: no_replace(module, masks),
    'Tanh': lambda module, masks: no_replace(module, masks),
    'Softplus': lambda module, masks: no_replace(module, masks),
    'Softshrink': lambda module, masks: no_replace(module, masks),
    'Softmax': lambda module, masks: no_replace(module, masks),
    'Tanhshrink': lambda module, masks: no_replace(module, masks),
    'Dropout': lambda module, masks: no_replace(module, masks),
    'Dropout2d': lambda module, masks: no_replace(module, masks),
    'Dropout3d': lambda module, masks: no_replace(module, masks),
    'Upsample': lambda module, masks: no_replace(module, masks),
    'LayerNorm': lambda module, masks: replace_layernorm(module, masks),
    'ConvTranspose2d': lambda module, masks: replace_convtranspose2d(module, masks),
<<<<<<< HEAD
    'Flatten': lambda module, masks: no_replace(module, masks)
=======
    'PixelShuffle': lambda module, masks: replace_pixelshuffle(module, masks)
>>>>>>> f6276e68
}


def convert_to_coarse_mask(t_mask, dim):
    """
    Convert the mask tensor to the coarse-grained mask tensor.
    Parameters
    ---------
    t_mask: torch.Tensor
        The tensor only have 1s and 0s, 0 indicates this value is masked
        and 1 indicates the corresponding value is not masked.
    dim: int
        Try to reduce the mask tensor on this dimension.

    Returns
    -------
    indexes: torch.Tensor
        The indexes of the sparsity that can be structurally removed.
    remained_indexes: torch.Tensor
        The indexes of values that need to be remained.
    """
    assert isinstance(t_mask, torch.Tensor)
    shape = list(t_mask.size())
    n_dims = len(shape)
    dim_list = list(range(n_dims))
    # try to reduce the mask from the dim-th dimension
    dim_list.remove(dim)

    t_merged = torch.sum(t_mask, dim_list)
    assert t_merged.size(0) == shape[dim]
    all_pruned = t_merged == 0
    need_remain = t_merged != 0
    # return the indexes of the sparsity that can be removed
    indexes = torch.nonzero(all_pruned, as_tuple=True)[0]
    remained_indexes = torch.nonzero(need_remain, as_tuple=True)[0]
    return indexes, remained_indexes


def no_replace(module, masks):
    """
    No need to replace
    """
    _logger.debug("no need to replace")
    return module


def replace_prelu(prelu, masks):
    """
    Parameters
    ----------
    module : torch.nn.PReLU
        The prelu module to be replace
    masks : tuple of masks
        The input/output/weight masks of the target module

    Returns
    -------
    torch.nn.PReLU
        The new prelu module
    """
    in_masks, output_mask, weight_mask = masks
    if len(in_masks) != 1:
        raise InputsNumberError()
    if not isinstance(output_mask, torch.Tensor):
        raise OutputTypeError(type(output_mask), torch.Tensor)

    in_mask = in_masks[0]
    weight_mask = weight_mask['weight']
    if weight_mask.size(0) == 1:
        return prelu
    pruned_in, remained_in = convert_to_coarse_mask(in_mask, 1)
    pruned_out, remained_out = convert_to_coarse_mask(output_mask, 1)
    n_remained_in = weight_mask.size(0) - pruned_in.size(0)
    n_remained_out = weight_mask.size(0) - pruned_out.size(0)
    remained_in, remained_out = remained_in.to(
        prelu.weight.device), remained_out.to(prelu.weight.device)
    if n_remained_in != n_remained_out:
        raise ShapeMisMatchError()

    if n_remained_in == 0:
        return torch.nn.Identity()
    new_prelu = torch.nn.PReLU(n_remained_in)
    new_prelu.weight.data = torch.index_select(
        prelu.weight.data, 0, remained_in)
    return new_prelu


def replace_linear(linear, masks):
    """
    This function will replace the original linear according to
    the infered masks. This function support the fine-grained and
    coarse-grained sparsity. In the fine-grained scenario, this function
    will remove the whole column/row that happen to be totally covered by
    the masks.

    Parameters
    ----------
    linear : torch.nn.Linear
        The linear module to be replace
    masks : Tuple of the input masks, output masks and weight masks
        Tuple of the masks, for example
        ([input_m1, input_m2], [output_m], {'weight':weight_m})

    Returns
    -------
    torch.nn.Linear
        The new linear module
    """
    in_masks, output_mask, weight_mask = masks
    assert isinstance(linear, nn.Linear)
    if len(in_masks) != 1:
        raise InputsNumberError()
    if not isinstance(output_mask, torch.Tensor):
        raise OutputTypeError(type(output_mask), torch.Tensor)

    in_mask = in_masks[0]

    weight_mask = weight_mask['weight']
    # N C K
    pruned_in, remained_in = convert_to_coarse_mask(in_mask, 1)
    pruned_out, remained_out = convert_to_coarse_mask(output_mask, 1)
    n_remained_in = weight_mask.size(1) - pruned_in.size(0)
    n_remained_out = weight_mask.size(0) - pruned_out.size(0)
    remained_in, remained_out = remained_in.to(
        linear.weight.device), remained_out.to(linear.weight.device)
    _logger.info("replace linear with new in_features: %d, out_features: %d",
                 n_remained_in, n_remained_out)
    need_bias = False
    if linear.bias is not None:
        need_bias = True
    new_linear = torch.nn.Linear(in_features=n_remained_in,
                                 out_features=n_remained_out,
                                 bias=need_bias)
    new_linear.to(linear.weight.device)
    # Copy the remained weight from the original module
    with torch.no_grad():
        tmp_weight_data = torch.index_select(
            linear.weight.data, 0, remained_out)
        new_linear.weight.data = torch.index_select(
            tmp_weight_data, 1, remained_in)

        if linear.bias is not None:
            new_linear.bias.data = torch.index_select(
                linear.bias.data, 0, remained_out)

    return new_linear


def replace_batchnorm1d(norm, masks):
    """
    Parameters
    ----------
    norm : torch.nn.BatchNorm1d
        The batchnorm module to be replace
    masks : Tuple of the input masks, output masks and weight masks
        Tuple of the masks, for example
        ([input_m1, input_m2], [output_m], {'weight':weight_m})

    Returns
    -------
    torch.nn.BatchNorm1d
        The new batchnorm module
    """
    in_masks, output_mask, _ = masks
    assert isinstance(norm, nn.BatchNorm1d)
    in_mask = in_masks[0]

    # N, C, H, W
    _, remained_in = convert_to_coarse_mask(in_mask, 1)
    _, remained_out = convert_to_coarse_mask(output_mask, 1)
    if remained_in.size(0) != remained_out.size(0):
        raise ShapeMisMatchError()

    num_features = remained_in.size(0)
    _logger.info("replace batchnorm1d with num_features: %d", num_features)
    new_norm = torch.nn.BatchNorm1d(num_features=num_features,
                                    eps=norm.eps,
                                    momentum=norm.momentum,
                                    affine=norm.affine,
                                    track_running_stats=norm.track_running_stats)
    # assign weights
    if norm.affine:
        new_norm.weight.data = torch.index_select(norm.weight.data, 0, remained_in)
        new_norm.bias.data = torch.index_select(norm.bias.data, 0, remained_in)

    new_norm.running_mean.data = torch.index_select(
        norm.running_mean.data, 0, remained_in)
    new_norm.running_var.data = torch.index_select(
        norm.running_var.data, 0, remained_in)
    return new_norm


def replace_batchnorm2d(norm, masks):
    """
    Parameters
    ----------
    norm : torch.nn.BatchNorm2d
        The batchnorm module to be replace
    masks : Tuple of the input masks, output masks and weight masks
        Tuple of the masks, for example
        ([input_m1, input_m2], [output_m], {'weight':weight_m})

    Returns
    -------
    torch.nn.BatchNorm2d
        The new batchnorm module
    """
    in_masks, output_mask, _ = masks
    assert isinstance(norm, nn.BatchNorm2d)
    in_mask = in_masks[0]

    # N, C, H, W
    _, remained_in = convert_to_coarse_mask(in_mask, 1)
    _, remained_out = convert_to_coarse_mask(output_mask, 1)
    if remained_in.size(0) != remained_out.size(0):
        raise ShapeMisMatchError()

    num_features = remained_in.size(0)
    _logger.info("replace batchnorm2d with num_features: %d", num_features)
    new_norm = torch.nn.BatchNorm2d(num_features=num_features,
                                    eps=norm.eps,
                                    momentum=norm.momentum,
                                    affine=norm.affine,
                                    track_running_stats=norm.track_running_stats)
    # assign weights
    if norm.affine:
        new_norm.weight.data = torch.index_select(norm.weight.data, 0, remained_in)
        new_norm.bias.data = torch.index_select(norm.bias.data, 0, remained_in)

    new_norm.running_mean.data = torch.index_select(
        norm.running_mean.data, 0, remained_in)
    new_norm.running_var.data = torch.index_select(
        norm.running_var.data, 0, remained_in)
    return new_norm


def replace_instancenorm2d(norm, masks):
    """
    Parameters
    ----------
    norm : torch.nn.InstanceNorm2d
        The instancenorm module to be replace
    masks : Tuple of the input masks, output masks and weight masks
        Tuple of the masks, for example
        ([input_m1, input_m2], [output_m], {'weight':weight_m})

    Returns
    -------
    torch.nn.InstanceNorm2d
        The new instancenorm module
    """
    in_masks, output_mask, _ = masks
    assert isinstance(norm, nn.InstanceNorm2d)
    in_mask = in_masks[0]

    # N, C, H, W
    _, remained_in = convert_to_coarse_mask(in_mask, 1)
    _, remained_out = convert_to_coarse_mask(output_mask, 1)
    if remained_in.size(0) != remained_out.size(0):
        raise ShapeMisMatchError()

    num_features = remained_in.size(0)
    _logger.info("replace instancenorm2d with num_features: %d", num_features)
    new_norm = torch.nn.InstanceNorm2d(num_features=num_features,
                                       eps=norm.eps,
                                       momentum=norm.momentum,
                                       affine=norm.affine,
                                       track_running_stats=norm.track_running_stats)
    # assign weights
    if norm.affine:
        new_norm.weight.data = torch.index_select(norm.weight.data, 0, remained_in)
        new_norm.bias.data = torch.index_select(norm.bias.data, 0, remained_in)

    if norm.track_running_stats:
        new_norm.running_mean.data = torch.index_select(
            norm.running_mean.data, 0, remained_in)
        new_norm.running_var.data = torch.index_select(
            norm.running_var.data, 0, remained_in)
    return new_norm


def replace_conv2d(conv, masks):
    """
    Replace the original conv with a new one according to the infered
    masks, the function support the fine-grained sparsity and coarse-grained
    sparsity. In the fine-grained scenario, this replace function will replace
    the filters that happen to be totally coverd by the fine-grained sparsity.

    Parameters
    ----------
    conv : torch.nn.Conv2d
        The conv2d module to be replaced
    masks : Tuple of the input masks, output masks and weight masks
        Tuple of the masks, for example
        ([input_m1, input_m2], [output_m], {'weight':weight_m})

    Returns
    -------
    torch.nn.Conv2d
        The new conv2d module
    """
    in_masks, output_mask, weight_masks = masks
    assert isinstance(conv, nn.Conv2d)
    # the conv layer should only have one input tensor
    if len(in_masks) != 1:
        raise InputsNumberError()

    in_mask = in_masks[0]

    weight_mask = weight_masks['weight']
    pruned_in, remained_in = convert_to_coarse_mask(in_mask, 1)
    pruned_out, remained_out = convert_to_coarse_mask(output_mask, 1)

    n_remained_in = weight_mask.size(1) * conv.groups - pruned_in.size(0)
    n_remained_out = weight_mask.size(0) - pruned_out.size(0)

    if n_remained_in != remained_in.size(0) or n_remained_out != remained_out.size(0):
        raise ShapeMisMatchError()

    k_size1, k_size2 = conv.kernel_size
    # Note: We should resolve the group dependency of the conv layers before
    # run into here.
    # check if the mask tensor meets the group dependency and calculate the
    # new number of the groups after pruning
    # the original step size of the input channel for each group
    ori_inchannel_step = int(conv.in_channels/conv.groups)
    # the original step size of the output channel for each group
    ori_outchannel_step = int(conv.out_channels/conv.groups)
    # calculate the new_in_channel_step and new_outchannel_step first
    new_inchannel_step = new_outchannel_step = None
    for groupid in range(conv.groups):
        in_start = groupid * ori_inchannel_step
        in_end = in_start + ori_inchannel_step
        out_start = groupid * ori_outchannel_step
        out_end = out_start + ori_outchannel_step
        current_input_index = list(
            filter(lambda x: in_start <= x and x < in_end, remained_in.tolist()))
        current_output_index = list(
            filter(lambda x: out_start <= x and x < out_end, remained_out.tolist()))
        # remap the global index to the group index
        if len(current_input_index) == 0:
            # if the whole group are pruned
            continue
        else:

            new_inchannel_step = len(current_input_index)
            new_outchannel_step = len(current_output_index)
            break
    tmp_weight = torch.ones(
        n_remained_out, new_inchannel_step, k_size1, k_size2)
    tmp_weight = tmp_weight.to(conv.weight.device)
    if new_inchannel_step == 0 or new_outchannel_step == 0:
        raise EmptyLayerError()
    if n_remained_in % new_inchannel_step != 0 or n_remained_out % new_outchannel_step != 0:
        raise UnBalancedGroupError()

    new_groups = 0
    for groupid in range(conv.groups):
        in_start = groupid * ori_inchannel_step
        in_end = in_start + ori_inchannel_step
        out_start = groupid * ori_outchannel_step
        out_end = out_start + ori_outchannel_step
        current_input_index = list(
            filter(lambda x: in_start <= x and x < in_end, remained_in.tolist()))
        current_output_index = list(
            filter(lambda x: out_start <= x and x < out_end, remained_out.tolist()))
        # remap the global index to the group index
        current_input_index = [x-in_start for x in current_input_index]
        if len(current_input_index) == 0:
            # if the whole group are pruned
            assert len(current_output_index) == 0
            continue
        # check if the number of remained channel of each group are the same
        if len(current_input_index) != new_inchannel_step or len(current_output_index) != new_outchannel_step:
            raise UnBalancedGroupError()

        # copy the weight into tmp_weight
        new_out_start = new_outchannel_step * new_groups
        new_out_end = new_out_start + new_outchannel_step
        tmp_weight[new_out_start:new_out_end] = torch.index_select(
            conv.weight[current_output_index], 1, torch.as_tensor(current_input_index, dtype=torch.long).to(conv.weight.device))
        new_groups += 1

    _logger.debug("replace conv2d with in_channels: %d, out_channels: %d",
                  n_remained_in, n_remained_out)

    # need_bias is a flag that indicates that if a conv layer need
    # bias, if the original conv doesn't have a bias and there is
    # no constant need to be folded into the bias, the need_bias is False.
    need_bias = conv.bias is not None
    new_conv = torch.nn.Conv2d(in_channels=n_remained_in,
                               out_channels=n_remained_out,
                               kernel_size=conv.kernel_size,
                               stride=conv.stride,
                               padding=conv.padding,
                               dilation=conv.dilation,
                               groups=new_groups,
                               bias=need_bias,
                               padding_mode=conv.padding_mode)

    new_conv.to(conv.weight.device)
    new_conv.weight.copy_(tmp_weight)

    # copy the bias data
    if conv.bias is not None:
        new_conv.bias.data.copy_(torch.index_select(
            conv.bias.data, 0, remained_out))

    return new_conv


def replace_convtranspose2d(convtrans, masks):
    """
    We need anothor replace function for
    convtranspose2d, because the layout of
    the weight is different from traditional
    conv layers. The layout of the weight is [N_in, N_out, ksize_1, ksize_2]
    Parameters
    ----------
    convtrans : torch.nn.ConvTranspose2d
        The conv2d module to be replaced
    masks : Tuple of the input masks, output masks and weight masks
        Tuple of the masks, for example
        ([input_m1, input_m2], [output_m], {'weight':weight_m})
    Returns
    -------
    torch.nn.ConvTranspose2d
        The new conv2d module
    """
    in_masks, output_mask, weight_masks = masks
    assert isinstance(convtrans, torch.nn.ConvTranspose2d)
    if len(in_masks) != 1:
        raise InputsNumberError()
    in_mask = in_masks[0]

    weight_mask = weight_masks['weight']
    pruned_in, remained_in = convert_to_coarse_mask(in_mask, 1)
    pruned_out, remained_out = convert_to_coarse_mask(output_mask, 1)
    # ConvTranspose2d has the weight shape of [N_in, N_out/groups, k1, k2]
    n_remained_in = weight_mask.size(0) - pruned_in.size(0)
    n_remained_out = weight_mask.size(
        1) * convtrans.groups - pruned_out.size(0)
    if n_remained_in != remained_in.size(0) or n_remained_out != remained_out.size(0):
        raise ShapeMisMatchError()

    k_size1, k_size2 = convtrans.kernel_size
    # Note: we should resolve the group dependency of the convtrans layers before
    # run into this function
    ori_inchannel_step = int(convtrans.in_channels/convtrans.groups)
    ori_outchannel_step = int(convtrans.out_channels/convtrans.groups)
    new_inchannel_step = new_outchannel_step = None
    for groupid in range(convtrans.groups):
        in_start = groupid * ori_inchannel_step
        in_end = in_start + ori_inchannel_step
        out_start = groupid * ori_outchannel_step
        out_end = out_start + ori_outchannel_step
        current_input_index = list(
            filter(lambda x: in_start <= x and x < in_end, remained_in.tolist()))
        current_output_index = list(
            filter(lambda x: out_start <= x and x < out_end, remained_out.tolist()))
        if len(current_input_index) == 0:
            # if the whole group are pruned
            continue
        else:
            new_inchannel_step = len(current_input_index)
            new_outchannel_step = len(current_output_index)
            break
    tmp_weight = torch.ones(
        n_remained_in, new_outchannel_step, k_size1, k_size2)
    tmp_weight = tmp_weight.to(convtrans.weight.device)

    if new_inchannel_step == 0 or new_outchannel_step == 0:
        raise EmptyLayerError()
    if n_remained_in % new_inchannel_step != 0 or n_remained_out % new_outchannel_step != 0:
        raise UnBalancedGroupError()

    new_groups = 0
    for groupid in range(convtrans.groups):
        # copy the weights of this group
        in_start = groupid * ori_inchannel_step
        in_end = in_start + ori_inchannel_step
        out_start = groupid * ori_outchannel_step
        out_end = out_start + ori_outchannel_step
        current_input_index = list(
            filter(lambda x: in_start <= x and x < in_end, remained_in.tolist()))
        current_output_index = list(
            filter(lambda x: out_start <= x and x < out_end, remained_out.tolist()))
        # remap the global index to the group index
        # in the convtranspose layer, the groups are on
        # the output channel dimension
        current_output_index = [x-out_start for x in current_output_index]
        if len(current_input_index) == 0:
            # if the whole group are pruned
            assert len(current_output_index) == 0
            continue
        # check if the number of remained channel of each group are the same
        if len(current_input_index) != new_inchannel_step or len(current_output_index) != new_outchannel_step:
            raise UnBalancedGroupError()

        # copy the weight into tmp_weight
        new_in_start = new_inchannel_step * new_groups
        new_in_end = new_in_start + new_inchannel_step
        tmp_weight[new_in_start:new_in_end] = torch.index_select(
            convtrans.weight[current_input_index], 1, torch.as_tensor(current_output_index, dtype=torch.long).to(convtrans.weight.device))
        new_groups += 1

    _logger.debug('Replace convtranspose2d with in_channels:%d out_channels:%d',
                  n_remained_in, n_remained_out)
    new_convtrans = torch.nn.ConvTranspose2d(in_channels=n_remained_in,
                                             out_channels=n_remained_out,
                                             kernel_size=convtrans.kernel_size,
                                             stride=convtrans.stride,
                                             padding=convtrans.padding,
                                             dilation=convtrans.dilation,
                                             groups=new_groups,
                                             bias=convtrans.bias is not None,
                                             padding_mode=convtrans.padding_mode)
    new_convtrans.to(convtrans.weight.device)
    new_convtrans.weight.copy_(tmp_weight)
    if convtrans.bias is not None:
        if output_mask is not None:
            new_convtrans.bias.data[:] = torch.index_select(
                convtrans.bias.data, 0, remained_out)
        else:
            new_convtrans.bias.data.copy_(convtrans.bias.data)
    return new_convtrans


def replace_layernorm(layernorm, masks):
    in_masks, _, _ = masks
    assert isinstance(layernorm, nn.LayerNorm)
    if len(in_masks) != 1:
        raise InputsNumberError()
    in_mask = in_masks[0]
    dim_n = len(in_mask.size())
    new_shape = []
    for i in range(1, dim_n):
        sum_dims = list(range(0, dim_n))
        sum_dims.remove(i)
        reduced = torch.sum(in_mask, sum_dims)
        n_remained = torch.sum(reduced > 0)
        new_shape.append(n_remained)

    return nn.LayerNorm(tuple(new_shape), layernorm.eps, layernorm.elementwise_affine)


def replace_pixelshuffle(pixelshuffle, masks):
    """
    Parameters
    ----------
    norm : torch.nn.PixelShuffle
        The pixelshuffle module to be replace
    masks : Tuple of the input masks, output masks and weight masks
        Tuple of the masks, for example
        ([input_m1, input_m2], [output_m], {'weight':weight_m})

    Returns
    -------
    torch.nn.PixelShuffle
        The new pixelshuffle module
    """
    in_masks, output_mask, _ = masks
    assert isinstance(pixelshuffle, torch.nn.PixelShuffle)
    if len(in_masks) != 1:
        raise InputsNumberError()

    in_mask = in_masks[0]

    # N, C, H, W
    _, remained_in = convert_to_coarse_mask(in_mask, 1)
    _, remained_out = convert_to_coarse_mask(output_mask, 1)
    upscale_factor = pixelshuffle.upscale_factor
    if remained_in.size(0) % (upscale_factor * upscale_factor):
        _logger.debug("Shape mismatch, remained_in:%d upscale_factor:%d",
                      remained_in.size(0), remained_out.size(0))
        raise ShapeMisMatchError()
    if remained_out.size(0) * upscale_factor * upscale_factor != remained_in:
        raise ShapeMisMatchError()

    new_pixelshuffle = torch.nn.PixelShuffle(upscale_factor)

    return new_pixelshuffle<|MERGE_RESOLUTION|>--- conflicted
+++ resolved
@@ -43,11 +43,8 @@
     'Upsample': lambda module, masks: no_replace(module, masks),
     'LayerNorm': lambda module, masks: replace_layernorm(module, masks),
     'ConvTranspose2d': lambda module, masks: replace_convtranspose2d(module, masks),
-<<<<<<< HEAD
     'Flatten': lambda module, masks: no_replace(module, masks)
-=======
     'PixelShuffle': lambda module, masks: replace_pixelshuffle(module, masks)
->>>>>>> f6276e68
 }
 
 

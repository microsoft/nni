--- conflicted
+++ resolved
@@ -18,18 +18,13 @@
                                                    map_recursive_zip,
                                                    run_onlyif_instance)
 from nni.compression.pytorch.speedup.compress_modules import replace_module
-<<<<<<< HEAD
-from nni.common.concrete_trace_utils.utils import run_onlyif_instance, map_recursive, map_recursive_zip
-from nni.compression.pytorch.speedup.v2.container import Slot, NodeInfo
+from nni.compression.pytorch.speedup.v2.container import NodeInfo, Slot
 from nni.compression.pytorch.speedup.v2.mask_updater import MaskUpdater, DefaultMaskUpdater, DefaultModuleMaskUpdater
-=======
-from nni.compression.pytorch.speedup.v2.container import NodeInfo, Slot
 from nni.compression.pytorch.utils.mask_conflict import fix_mask_conflict
 from nni.compression.pytorch.utils.utils import (rand_like_with_shape,
                                                  randomize_tensor,
                                                  torch_float_dtype,
                                                  torch_integer_dtype)
->>>>>>> d80e349f
 
 
 @compatibility(is_backward_compatible=True)
@@ -80,18 +75,6 @@
         super().__init__(module, garbage_collect_values)
 
         self.module: GraphModule
-<<<<<<< HEAD
-=======
-        if map_location is None:
-            map_location = 'cuda' if torch.cuda.is_available() else 'cpu'
-        if isinstance(masks_file, (str, Path)) and Path(masks_file).exists():
-            self.masks_file = torch.load(masks_file, map_location)
-        elif isinstance(masks_file, dict):
-            self.masks_file = masks_file
-        else:
-            raise Exception('Please provide the mask or the path of the mask file')
-        self.map_location = map_location
->>>>>>> d80e349f
         self.batch_dim = batch_dim
         self.batch_size = batch_size
         self.customized_replace_func = customized_replace_func
@@ -165,12 +148,6 @@
         return self.slots[node].value_2
 
     def tensor_randomizer(self, obj):
-<<<<<<< HEAD
-=======
-        import copy
-
-        # if self.tensor_propagate_check(obj):
->>>>>>> d80e349f
         if isinstance(obj, torch.Tensor):
             if obj.numel() != 1 and len(obj.size()) > self.batch_dim and obj.size(self.batch_dim) == self.batch_size:
                 new_obj = obj.clone().detach()
@@ -521,8 +498,14 @@
             the device on which masks are placed, same to map_location in ```torch.load```
         """
 
-        self.masks_file = masks_file
-        self.map_location = map_location
+        if map_location is None:
+            map_location = 'cuda' if torch.cuda.is_available() else 'cpu'
+        if isinstance(masks_file, (str, Path)) and Path(masks_file).exists():
+            self.masks_file = torch.load(masks_file, map_location)
+        elif isinstance(masks_file, dict):
+            self.masks_file = masks_file
+        else:
+            raise Exception('Please provide the mask or the path of the mask file')
 
         self.logger.info("start to speedup the model")
         training = self.module.training

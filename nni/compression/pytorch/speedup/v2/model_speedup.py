# Copyright (c) Microsoft Corporation.
# Licensed under the MIT license.

from __future__ import annotations

from copy import deepcopy
import inspect
import logging
from pathlib import Path
import tempfile
from typing import Any, Dict, List

import torch
import torch.fx
from torch.fx import GraphModule
from torch.fx._compatibility import compatibility
from torch.fx.node import Node, Target

from nni.common.concrete_trace_utils import concrete_trace
from nni.compression.pytorch.utils import set_nested_attr
from nni.compression.pytorch.speedup.compress_modules import replace_module
from nni.compression.pytorch.utils.mask_conflict import fix_mask_conflict
from nni.compression.pytorch.utils.utils import rand_like_with_shape, torch_integer_dtype

from .container import NodeInfo
from .mask_updater import (MaskUpdater,
                           DefaultMaskUpdater,
                           LeafModuleMaskUpdater,
                           NoMaskUpdater,
                           NoChangeMaskUpdater)
from .replacer import Replacer, DefaultReplacer
from .utils import tree_map_zip


def _normalize_input(dummy_input: Any) -> Any:
    if isinstance(dummy_input, torch.Tensor):
        dummy_input = (dummy_input, )
    elif isinstance(dummy_input, list):
        dummy_input = tuple(dummy_input)
    return dummy_input

@compatibility(is_backward_compatible=True)
class ModelSpeedup(torch.fx.Interpreter):
    """
    This class is to speedup the model with provided weight mask, the masked module will be replaced by a new dense module.
    ModelSpeedup use concrete trace based on ``torch.fx`` to get the graph,
    note that the trace may fail if there is stochastic structure in the model.

    Parameters
    ----------
    model
        The model user wants to speedup.
    dummy_input
        A tensor or a tuple, the dummy input to execute the model.
    masks_or_file
        The path of user provided masks file, or the masks object.
    map_location
        The device on which masks are placed, same to map_location in ```torch.load```.
    batch_dim
        The index of batch dimension in the dummy_input.
    batch_size
        The batch_size coefficient of the sparsity inference.
        This value is actually used as the batchsize of the dummy_input.
    customized_mask_updaters
        A list of ``MaskUpdater``.
        NNI will automatically infer sparsity based on the data distribution in the forward and backward process,
        but if some special operations lead to automatic sparsity inference errors,
        users can manually set the mask inference rules for the special operations to make the mask inference correct.
    customized_replacers
        A list of ``Replacer``.
        The replacer is used to replace the origin module with a compressed module.
        Users can costomized the replacement logic by customized a replacer.
        Before the built-in replacement logic in nni is executed,
        the replacement logic in the customized replacer list will be executed sequentially first.
    graph_module
        A torch.fx.GraphModule.
        If ModelSpeedup default concrete trace cannot meet the needs,
        users can directly pass in a torch.fx.GraphModule instead.
    garbage_collect_values
        If the garbage_collect_values is True, nni will delete cache information after the cache has none usage.
    logger
        Set a logger. If the value is None, nni will use the default logger.
    """
    STD_DELTA = 1e-6

    def __init__(self,
                 model: torch.nn.Module,
                 dummy_input: Any,
                 masks_or_file: Any,
                 map_location: Any = None,
                 batch_dim: int = 0,
                 batch_size: int = 8,
                 customized_mask_updaters: List[MaskUpdater] | None = None,
                 customized_replacers: List[Replacer] | None = None,
                 graph_module: GraphModule | None = None,
                 garbage_collect_values: bool = True,
                 logger: logging.Logger | None = None):
<<<<<<< HEAD
        self.dummy_input = (dummy_input,) if isinstance(dummy_input, torch.Tensor) else dummy_input
=======
        self.dummy_input = _normalize_input(dummy_input)
>>>>>>> 8693bde0
        self.bound_model = model
        self.graph_module = graph_module if isinstance(graph_module, GraphModule) else concrete_trace(model, self.dummy_input)

        super().__init__(self.graph_module, garbage_collect_values)

        if isinstance(masks_or_file, (str, Path)) and Path(masks_or_file).exists():
            self.masks = torch.load(masks_or_file, map_location)
        elif isinstance(masks_or_file, dict):
            self.masks = masks_or_file
        else:
            raise Exception('Please provide the mask or the path of the mask file.')

        self.batch_dim = batch_dim
        self.batch_size = batch_size

        self.mask_updaters: List[MaskUpdater] = [
            *(customized_mask_updaters if customized_mask_updaters else []),
            NoChangeMaskUpdater(),
            NoMaskUpdater(),
            LeafModuleMaskUpdater(),
            DefaultMaskUpdater()
        ]

        assert customized_replacers is None or all(isinstance(replacer, Replacer) for replacer in customized_replacers)
        self.replacers = customized_replacers if customized_replacers is not None else []
        self.replacers.append(DefaultReplacer(replace_module_func_dict=replace_module))

        if logger == None:
            self.logger = logging.getLogger(__name__)
            self.logger.setLevel(logging.INFO)
        else:
            self.logger = logger

        self.node_infos: Dict[Node, NodeInfo] = {}
        for node in self.graph_module.graph.nodes:
            self.node_infos[node] = NodeInfo(node)

    @compatibility(is_backward_compatible=True)
    def store_attr(self, path: str, obj: Any):
        set_nested_attr(self.graph_module, path, obj)

    @compatibility(is_backward_compatible=True)
    def placeholder(self, target: Target, args, kwargs) -> Any:
        """
        Override the execution for 'placeholder' ops.
        """
        return self.arg_dict[target]

    def tensor_propagate_check(self, obj: torch.Tensor):
        """
        Detect the tensor should be seen as an intermediate tensor.
        """
        return obj.numel() > self.batch_size and obj.numel() % self.batch_size == 0

    def direct_calc_mask(self, output: Any, output_mask: torch.Tensor | None = None, batch_dim: int | None = None):
        batch_dim = self.batch_dim if batch_dim is None else batch_dim
        if isinstance(output, torch.Tensor) and self.tensor_propagate_check(output):
            mask_size = list(output.size())
            mask_size[batch_dim] = 1
            output_mask = torch.ones(mask_size).type_as(output).float() if output_mask is None else output_mask.clone()
            output: torch.Tensor = output.transpose(0, batch_dim)
            output_mask = output_mask.transpose(0, batch_dim)
            if output.dtype in torch_integer_dtype:
                same = output[:] == output[0]
                reduced = torch.sum(same, dim=0)
                is_constant = reduced == output.size(0)
                output_mask[:, is_constant] = 0.
            else:
                std = torch.std(output, dim=0)
                mask_pos = std < self.STD_DELTA
                output_mask[:, mask_pos] = 0.
            return output_mask.transpose(0, batch_dim)
        else:
            return None

    def indirect_calc_mask(self, output_grad: torch.Tensor, output_mask: torch.Tensor, batch_dim: int | None = None):
        batch_dim = self.batch_dim if batch_dim is None else batch_dim
        if isinstance(output_grad, torch.Tensor) and self.tensor_propagate_check(output_grad):
            output_grad = output_grad.transpose(0, batch_dim)
            output_mask = output_mask.clone().transpose(0, batch_dim)
            assert output_grad.shape[1:] == output_mask.shape[1:]
            gradient_sum = torch.sum(torch.abs(output_grad), dim=0)
            _grad_zero = gradient_sum == 0.
            output_mask[:, _grad_zero] = 0.
            return output_mask.transpose(0, batch_dim)
        return output_mask

    # backward the output grad_fn with output_mask as grad
    def indirect_backward(self, output: Any, output_mask: torch.Tensor | None):
        if isinstance(output, torch.Tensor) and self.tensor_propagate_check(output):
            assert isinstance(output_mask, torch.Tensor)
            if output.grad_fn is not None:
                output.backward(output_mask.expand_as(output))
        else:
            assert output_mask is None

    # pass the gradient to the predecessor nodes
    def indirect_pass_grad(self, node: Node, outputs: Any):
        def add_grad(grad, output):
            if isinstance(output, torch.Tensor):
                if grad is not None and output.grad is not None:
                    return grad + output.grad
                elif grad is None:
                    return output.grad
                else:
                    return grad
            else:
                return grad

        self.node_infos[node].output_grad = tree_map_zip(add_grad, self.node_infos[node].output_grad, outputs)

    def propagate_originally(self):
        """
        Propagate normally to get informations of intermediate variables such as shape, dtype of tensors.
        Default action:
            execute and store output to node_info.output_origin(intermediate variables when assigned),
                and node_info.output_inplace(intermediate variables after in-place ops)
        """
        self.logger.info("Propagate original variables")
        for node in self.graph_module.graph.nodes:
            node: Node
            self.logger.info('Propagate variables for %s: %s', node.op, node.name)

            args, kwargs = node.args, node.kwargs
            args = tree_map_zip(lambda nd: self.node_infos[nd].output_inplace if isinstance(nd, Node) else nd, args)
            kwargs = tree_map_zip(lambda nd: self.node_infos[nd].output_inplace if isinstance(nd, Node) else nd, kwargs)
            output = getattr(self, node.op)(node.target, args, kwargs)

            self.node_infos[node].output_origin = output
            self.node_infos[node].output_inplace = \
                tree_map_zip(lambda t: t.clone().detach() if isinstance(t, torch.Tensor) else deepcopy(t), output)
            self.node_infos[node].output_masks = \
                tree_map_zip(lambda t: torch.ones_like(t).clone().detach() if isinstance(t, torch.Tensor) else None, output)

            if self.garbage_collect_values:
                # do memory collect to reduce memory usage
                for to_delete in self.user_to_last_uses.get(node, []):
                    del self.node_infos[to_delete]._output_inplace

    def update_direct_sparsity(self):
        # update direct out mask
        self.logger.info("Update direct sparsity...")

        for node in self.graph_module.graph.nodes:
            node: Node
            self.node_infos[node].mask_updater.direct_update_preprocess(self, node)

        for node in self.graph_module.graph.nodes:
            node: Node
            self.logger.info('Update direct mask for %s: %s', node.op, node.name)
            self.node_infos[node].mask_updater.direct_update_process(self, node)

        for node in self.graph_module.graph.nodes:
            node: Node
            self.node_infos[node].mask_updater.direct_update_postprocess(self, node)

    def update_indirect_sparsity(self):
        # update indirect out mask
        self.logger.info("Update indirect sparsity...")

        for node in reversed(self.graph_module.graph.nodes):
            node: Node
            self.node_infos[node].mask_updater.indirect_update_preprocess(self, node)

        for node in reversed(self.graph_module.graph.nodes):
            node: Node
            self.logger.info('Update indirect mask for %s: %s', node.op, node.name)
            self.node_infos[node].mask_updater.indirect_update_process(self, node)

        for node in reversed(self.graph_module.graph.nodes):
            node: Node
            self.node_infos[node].mask_updater.indirect_update_postprocess(self, node)

    def replace_compressed_modules(self):
        """
        Replace all the modules that have changed (weights/inputs/output) shape.
        The new module is created using the same arguments of the to-be-replaced module,
        and correctly inherits its weights.

        NOTE: ```func``` type cannot be replaced as it is not a module, thus, one limitation
        is that ```func``` should be not required to be replaced.
        """
        self.logger.info("Replace compressed modules...")
        # the mask conflict should be already resolved
        with torch.no_grad():
            for replacer in self.replacers:
                replacer.replace_modules(self)
        for node in self.node_infos:
            if node.op == 'call_module' and not self.node_infos[node].replaced:
                module = self.fetch_attr(node.target)
                module_type = module._get_name()
                err_msg = f"Has not supported replacing module with type: {module_type}, "
                err_msg += f"you could report an issue at https://github.com/microsoft/nni. "
                err_msg += f"If you know how to replace {module_type}, "
                err_msg += f"you could implement module replacement by passing in"
                err_msg += f"`customized_replacers` to `{self.__class__.__name__}`. "
                err_msg += f"You are welcome to contribute back to nni as native support "
                err_msg += f"if you have implemented the replacement function, "
                err_msg += f"so that more users can benefit from your contributions."
                self.logger.error(err_msg)

    def initialize_propagate(self, args):
        def model_tensor_randomizer(obj):
            if isinstance(obj, torch.Tensor) and obj.dim() > self.batch_dim:
                input_shape = list(obj.size())
                # set the batchsize to the confidence ratio
                input_shape[self.batch_dim] = self.batch_size
                return rand_like_with_shape(input_shape, obj)
            else:
                return obj

        # input of the whole model
        placeholders: List[Node] = [node for node in self.graph_module.graph.nodes if node.op == 'placeholder']
        assert len(args) <= len(placeholders)
        args = tree_map_zip(model_tensor_randomizer, args)
        self.arg_dict = {}
        for i, placeholder in enumerate(placeholders):
            if i < len(args):
                self.arg_dict[placeholder.target] = args[i]
            else:
                assert len(placeholder.args) == 1, f'Parameter \'{placeholder.target}\' has no default value!'
                self.arg_dict[placeholder.target] = placeholder.args[0]

    def initialize_update_sparsity(self):
        # for mask_updater to store extended infos
        for node in self.node_infos:
            for mask_updater in self.mask_updaters:
                if mask_updater.detect(self, node):
                    self.node_infos[node].mask_updater = mask_updater
                    break

        for node_info in self.node_infos.values():
            if node_info.module is None:
                continue
            masks = self.masks.get(node_info.node.target, {})

            output_masks = {name: masks[name] for name in filter(lambda name: name.startswith('_output_'), masks.keys())}
            if output_masks:
                if isinstance(node_info.output_masks, torch.Tensor):
                    node_info.output_masks *= list(output_masks.values())[0]
                elif isinstance(node_info.output_masks, (list, tuple)):
                    for key, mask in output_masks.items():
                        key = key.split('_output_')[1]
                        assert key.isnumeric()
                        if mask is not None:
                            node_info.output_masks[int(key)] *= mask
                elif isinstance(node_info.output_masks, dict):
                    for key, mask in output_masks.items():
                        if mask is not None:
                            key = key.split('_output_')[1]
                            node_info.output_masks[key] *= mask
                else:
                    raise RuntimeError(f'Unsupported output type {type(node_info.output_masks)}.')

            input_masks = {name: masks[name] for name in filter(lambda name: name.startswith('_input_'), masks.keys())}
            if input_masks:
                func = self.fetch_attr(node_info.node.target).forward
                while hasattr(func, '__wrapped__'):
                    func = func.__wrapped__
                arg_list = inspect.getfullargspec(func).args
                kw_to_posi = dict(zip(arg_list[1:], range(len(arg_list) - 1)))
                node_kw = {
                    **dict(zip(range(len(arg_list) - 1), node_info.node.args)),
                    **dict(zip(arg_list[1:], node_info.node.args)),
                    **{kw_to_posi[k]: v for k, v in node.kwargs.items()},
                    **node_info.node.kwargs,
                }
                for key, mask in input_masks.items():
                    key = key.split('_input_')[1]
                    key = int(key) if key.isnumeric() else key
                    if isinstance(mask, torch.Tensor):
                        assert isinstance(self.node_infos[node_kw[key]].output_masks, torch.Tensor)
                        self.node_infos[node_kw[key]].output_masks *= mask.detach().clone()

    def speedup_model(self) -> GraphModule:
        try:
            ori_state_dict_file = tempfile.NamedTemporaryFile(delete=False)
            torch.save(self.graph_module.state_dict(), ori_state_dict_file)
            ori_state_dict_file.close()

            self.logger.info("Start to speedup the model...")
            training = self.graph_module.training
            self.graph_module.train(False)

            # TODO: suppose to fix the conflict after the sparsity propagation, which is more elegent
            self.logger.info('Resolve the mask conflict before mask propagate...')
            fix_mask_conflict(self.masks, self.graph_module, self.dummy_input)
            self.logger.info('Infer module masks...')
            self.initialize_propagate(self.dummy_input)
            self.propagate_originally()
            self.initialize_update_sparsity()
            self.update_direct_sparsity()
            self.update_indirect_sparsity()
            self.logger.info('Resolve the mask conflict after mask propagate...')
            fix_mask_conflict(self.masks, self.graph_module, self.dummy_input)

            self.graph_module.load_state_dict(torch.load(ori_state_dict_file.name))
            self.graph_module.train(training)
        finally:
            import os
            os.unlink(ori_state_dict_file.name)

        self.replace_compressed_modules()
        self.logger.info("Speedup done.")

        return self.bound_model

    def run(self):
        self.speedup_model()<|MERGE_RESOLUTION|>--- conflicted
+++ resolved
@@ -95,11 +95,7 @@
                  graph_module: GraphModule | None = None,
                  garbage_collect_values: bool = True,
                  logger: logging.Logger | None = None):
-<<<<<<< HEAD
-        self.dummy_input = (dummy_input,) if isinstance(dummy_input, torch.Tensor) else dummy_input
-=======
         self.dummy_input = _normalize_input(dummy_input)
->>>>>>> 8693bde0
         self.bound_model = model
         self.graph_module = graph_module if isinstance(graph_module, GraphModule) else concrete_trace(model, self.dummy_input)
 

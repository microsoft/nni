# Copyright (c) Microsoft Corporation.
# Licensed under the MIT license.

from __future__ import annotations

from copy import deepcopy
import inspect
import logging
from pathlib import Path
import tempfile
from typing import Any, Dict, List

import torch
import torch.fx
from torch.fx import GraphModule
from torch.fx._compatibility import compatibility
from torch.fx.node import Node, Target

from nni.common.concrete_trace_utils import concrete_trace
from nni.compression.pytorch.utils import set_nested_attr
from nni.compression.pytorch.speedup.compress_modules import replace_module
from nni.compression.pytorch.utils.mask_conflict import fix_mask_conflict
from nni.compression.pytorch.utils.utils import rand_like_with_shape, torch_integer_dtype

from .container import NodeInfo
from .mask_updater import (MaskUpdater,
                           DefaultMaskUpdater,
                           LeafModuleMaskUpdater,
                           NoMaskUpdater,
                           NoChangeMaskUpdater)
from .replacer import Replacer, DefaultReplacer
from .utils import tree_map_zip


@compatibility(is_backward_compatible=True)
class ModelSpeedup(torch.fx.Interpreter):
    """
<<<<<<< HEAD
    This class is to speedup the model with provided weight mask, the masked module will be replaced by a new dense module.
    ModelSpeedup use concrete trace based on ``torch.fx`` to get the graph,
    note that the trace may fail if there is stochastic structure in the model.
=======
    This class is to speedup the model with provided masks.
>>>>>>> 33d41faa

    Parameters
    ----------
    model
        The model user wants to speedup.
    dummy_input
        A tensor or a tuple, the dummy input to execute the model.
    masks_or_file
        The path of user provided masks file, or the masks object.
    map_location
        The device on which masks are placed, same to map_location in ```torch.load```.
    batch_dim
        The index of batch dimension in the dummy_input.
    batch_size
        The batch_size coefficient of the sparsity inference.
        This value is actually used as the batchsize of the dummy_input.
    customized_mask_updaters
        A list of ``MaskUpdater``.
        NNI will automatically infer sparsity based on the data distribution in the forward and backward process,
        but if some special operations lead to automatic sparsity inference errors,
        users can manually set the mask inference rules for the special operations to make the mask inference correct.
    customized_replacers
        A list of ``Replacer``.
        The replacer is used to replace the origin module with a compressed module.
        Users can costomized the replacement logic by customized a replacer.
        Before the built-in replacement logic in nni is executed,
        the replacement logic in the customized replacer list will be executed sequentially first.
    graph_module
        A torch.fx.GraphModule.
        If ModelSpeedup default concrete trace cannot meet the needs,
        users can directly pass in a torch.fx.GraphModule instead.
    garbage_collect_values
        If the garbage_collect_values is True, nni will delete cache information after the cache has none usage.
    logger
        Set a logger. If the value is None, nni will use the default logger.
    """
    STD_DELTA = 1e-6

    def __init__(self,
                 model: torch.nn.Module,
                 dummy_input: Any,
                 masks_or_file: Any,
                 map_location: Any = None,
                 batch_dim: int = 0,
                 batch_size: int = 8,
                 customized_mask_updaters: List[MaskUpdater] | None = None,
                 customized_replacers: List[Replacer] | None = None,
                 graph_module: GraphModule | None = None,
                 garbage_collect_values: bool = True,
                 logger: logging.Logger | None = None):
        self.dummy_input = (dummy_input,) if isinstance(dummy_input, torch.Tensor) else tuple(dummy_input)
        self.bound_model = model
        self.graph_module = graph_module if isinstance(graph_module, GraphModule) else concrete_trace(model, self.dummy_input)

        super().__init__(self.graph_module, garbage_collect_values)

        if isinstance(masks_or_file, (str, Path)) and Path(masks_or_file).exists():
            self.masks = torch.load(masks_or_file, map_location)
        elif isinstance(masks_or_file, dict):
            self.masks = masks_or_file
        else:
            raise Exception('Please provide the mask or the path of the mask file.')

        self.batch_dim = batch_dim
        self.batch_size = batch_size

        self.mask_updaters: List[MaskUpdater] = [
            *(customized_mask_updaters if customized_replacers else []),
            NoChangeMaskUpdater(),
            NoMaskUpdater(),
            LeafModuleMaskUpdater(),
            DefaultMaskUpdater()
        ]

        assert customized_replacers is None or all(isinstance(replacer, Replacer) for replacer in customized_replacers)
        self.replacers = customized_replacers if customized_replacers is not None else []
        self.replacers.append(DefaultReplacer(replace_module_func_dict=replace_module))

        if logger == None:
            self.logger = logging.getLogger(__name__)
            self.logger.setLevel(logging.INFO)
        else:
            self.logger = logger

        self.node_infos: Dict[Node, NodeInfo] = {}
        for node in self.graph_module.graph.nodes:
            self.node_infos[node] = NodeInfo(node)

    @compatibility(is_backward_compatible=True)
    def store_attr(self, path: str, obj: Any):
        set_nested_attr(self.graph_module, path, obj)

    @compatibility(is_backward_compatible=True)
    def placeholder(self, target: Target, args, kwargs) -> Any:
        """
        Override the execution for 'placeholder' ops.
        """
        return self.arg_dict[target]

    def tensor_propagate_check(self, obj: torch.Tensor):
        """
        Detect the tensor should be seen as an intermediate tensor.
        """
        return obj.numel() > self.batch_size and obj.numel() % self.batch_size == 0

    def direct_calc_mask(self, output: Any, output_mask: torch.Tensor | None = None, batch_dim: int | None = None):
        batch_dim = self.batch_dim if batch_dim is None else batch_dim
        if isinstance(output, torch.Tensor) and self.tensor_propagate_check(output):
            mask_size = list(output.size())
            mask_size[batch_dim] = 1
            output_mask = torch.ones(mask_size).type_as(output).float() if output_mask is None else output_mask.clone()
            output: torch.Tensor = output.transpose(0, batch_dim)
            output_mask = output_mask.transpose(0, batch_dim)
            if output.dtype in torch_integer_dtype:
                same = output[:] == output[0]
                reduced = torch.sum(same, dim=0)
                is_constant = reduced == output.size(0)
                output_mask[:, is_constant] = 0.
            else:
                std = torch.std(output, dim=0)
                mask_pos = std < self.STD_DELTA
                output_mask[:, mask_pos] = 0.
            return output_mask.transpose(0, batch_dim)
        else:
            return None

    def indirect_calc_mask(self, output_grad: torch.Tensor, output_mask: torch.Tensor, batch_dim: int | None = None):
        batch_dim = self.batch_dim if batch_dim is None else batch_dim
        if isinstance(output_grad, torch.Tensor) and self.tensor_propagate_check(output_grad):
            output_grad = output_grad.transpose(0, batch_dim)
            output_mask = output_mask.clone().transpose(0, batch_dim)
            assert output_grad.shape[1:] == output_mask.shape[1:]
            gradient_sum = torch.sum(torch.abs(output_grad), dim=0)
            _grad_zero = gradient_sum == 0.
            output_mask[:, _grad_zero] = 0.
            return output_mask.transpose(0, batch_dim)
        return output_mask

    # backward the output grad_fn with output_mask as grad
    def indirect_backward(self, output: Any, output_mask: torch.Tensor | None):
        if isinstance(output, torch.Tensor) and self.tensor_propagate_check(output):
            assert isinstance(output_mask, torch.Tensor)
            if output.grad_fn is not None:
                output.backward(output_mask.expand_as(output))
        else:
            assert output_mask is None

    # pass the gradient to the predecessor nodes
    def indirect_pass_grad(self, node: Node, outputs: Any):
        def add_grad(grad, output):
            if isinstance(output, torch.Tensor):
                if grad is not None and output.grad is not None:
                    return grad + output.grad
                elif grad is None:
                    return output.grad
                else:
                    return grad
            else:
                return grad

        self.node_infos[node].output_grad = tree_map_zip(add_grad, self.node_infos[node].output_grad, outputs)

    def propagate_originally(self):
        """
        Propagate normally to get informations of intermediate variables such as shape, dtype of tensors.
        Default action:
            execute and store output to node_info.output_origin(intermediate variables when assigned),
                and node_info.output_inplace(intermediate variables after in-place ops)
        """
        self.logger.info("Propagate original variables")
        for node in self.graph_module.graph.nodes:
            node: Node
            self.logger.info('Propagate variables for %s: %s', node.op, node.name)

            args, kwargs = node.args, node.kwargs
            args = tree_map_zip(lambda nd: self.node_infos[nd].output_inplace if isinstance(nd, Node) else nd, args)
            kwargs = tree_map_zip(lambda nd: self.node_infos[nd].output_inplace if isinstance(nd, Node) else nd, kwargs)
            output = getattr(self, node.op)(node.target, args, kwargs)

            self.node_infos[node].output_origin = output
            self.node_infos[node].output_inplace = \
                tree_map_zip(lambda t: t.clone().detach() if isinstance(t, torch.Tensor) else deepcopy(t), output)
            self.node_infos[node].output_masks = \
                tree_map_zip(lambda t: torch.ones_like(t).clone().detach() if isinstance(t, torch.Tensor) else None, output)

            if self.garbage_collect_values:
                # do memory collect to reduce memory usage
                for to_delete in self.user_to_last_uses.get(node, []):
                    del self.node_infos[to_delete]._output_inplace

    def update_direct_sparsity(self):
        # update direct out mask
        self.logger.info("Update direct sparsity...")

        for node in self.graph_module.graph.nodes:
            node: Node
            self.node_infos[node].mask_updater.direct_update_preprocess(self, node)

        for node in self.graph_module.graph.nodes:
            node: Node
            self.logger.info('Update direct mask for %s: %s', node.op, node.name)
            self.node_infos[node].mask_updater.direct_update_process(self, node)

        for node in self.graph_module.graph.nodes:
            node: Node
            self.node_infos[node].mask_updater.direct_update_postprocess(self, node)

    def update_indirect_sparsity(self):
        # update indirect out mask
        self.logger.info("Update indirect sparsity...")

        for node in reversed(self.graph_module.graph.nodes):
            node: Node
            self.node_infos[node].mask_updater.indirect_update_preprocess(self, node)

        for node in reversed(self.graph_module.graph.nodes):
            node: Node
            self.logger.info('Update indirect mask for %s: %s', node.op, node.name)
            self.node_infos[node].mask_updater.indirect_update_process(self, node)

        for node in reversed(self.graph_module.graph.nodes):
            node: Node
            self.node_infos[node].mask_updater.indirect_update_postprocess(self, node)

    def replace_compressed_modules(self):
        """
        Replace all the modules that have changed (weights/inputs/output) shape.
        The new module is created using the same arguments of the to-be-replaced module,
        and correctly inherits its weights.

        NOTE: ```func``` type cannot be replaced as it is not a module, thus, one limitation
        is that ```func``` should be not required to be replaced.
        """
        self.logger.info("Replace compressed modules...")
        # the mask conflict should be already resolved
        with torch.no_grad():
            for replacer in self.replacers:
                replacer.replace_modules(self)
        for node in self.node_infos:
            if node.op == 'call_module':
                module = self.fetch_attr(node.target)
                module_type = module._get_name()
                err_msg = f"Has not supported replacing module with type: {module_type}, "
                err_msg += f"you could report an issue at https://github.com/microsoft/nni. "
                err_msg += f"If you know how to replace {module_type}, "
                err_msg += f"you could implement module replacement by passing in"
                err_msg += f"`customized_replacers` to `{self.__class__.__name__}`. "
                err_msg += f"You are welcome to contribute back to nni as native support "
                err_msg += f"if you have implemented the replacement function, "
                err_msg += f"so that more users can benefit from your contributions."
                self.logger.error(err_msg)

    def initialize_propagate(self, args):
        def model_tensor_randomizer(obj):
            if isinstance(obj, torch.Tensor) and obj.dim() > self.batch_dim:
                input_shape = list(obj.size())
                # set the batchsize to the confidence ratio
                input_shape[self.batch_dim] = self.batch_size
                return rand_like_with_shape(input_shape, obj)
            else:
                return obj

        # input of the whole model
        placeholders: List[Node] = [node for node in self.graph_module.graph.nodes if node.op == 'placeholder']
        assert len(args) <= len(placeholders)
        args = tree_map_zip(model_tensor_randomizer, args)
        self.arg_dict = {}
        for i, placeholder in enumerate(placeholders):
            if i < len(args):
                self.arg_dict[placeholder.target] = args[i]
            else:
                assert len(placeholder.args) == 1, f'Parameter \'{placeholder.target}\' has no default value!'
                self.arg_dict[placeholder.target] = placeholder.args[0]

    def initialize_update_sparsity(self):
        # for mask_updater to store extended infos
        for node in self.node_infos:
            for mask_updater in self.mask_updaters:
                if mask_updater.detect(self, node):
                    self.node_infos[node].mask_updater = mask_updater
                    break

        for node_info in self.node_infos.values():
            if node_info.module is None:
                continue
            masks = self.masks_file.get(node_info.node.target, {})

            output_masks = {name: masks[name] for name in filter(lambda name: name.startswith('_output_'), masks.keys())}
            if output_masks:
                if isinstance(node_info.output_masks, torch.Tensor):
                    node_info.output_masks *= list(output_masks.values())[0]
                elif isinstance(node_info.output_masks, (list, tuple)):
                    for key, mask in output_masks.items():
                        key = key.split('_output_')[1]
                        assert key.isnumeric()
                        if mask is not None:
                            node_info.output_masks[int(key)] *= mask
                elif isinstance(node_info.output_masks, dict):
                    for key, mask in output_masks.items():
                        if mask is not None:
                            key = key.split('_output_')[1]
                            node_info.output_masks[key] *= mask
                else:
                    raise RuntimeError(f'Unsupported output type {type(node_info.output_masks)}.')

            input_masks = {name: masks[name] for name in filter(lambda name: name.startswith('_input_'), masks.keys())}
            if input_masks:
                func = self.fetch_attr(node_info.node.target).forward
                while hasattr(func, '__wrapped__'):
                    func = func.__wrapped__
                arg_list = inspect.getfullargspec(func).args
                kw_to_posi = dict(zip(arg_list[1:], range(len(arg_list) - 1)))
                node_kw = {
                    **dict(zip(range(len(arg_list) - 1), node_info.node.args)),
                    **dict(zip(arg_list[1:], node_info.node.args)),
                    **{kw_to_posi[k]: v for k, v in node.kwargs.items()},
                    **node_info.node.kwargs,
                }
                for key, mask in input_masks.items():
                    key = key.split('_input_')[1]
                    key = int(key) if key.isnumeric() else key
                    if isinstance(mask, torch.Tensor):
                        assert isinstance(self.node_infos[node_kw[key]].output_masks, torch.Tensor)
                        self.node_infos[node_kw[key]].output_masks *= mask.detach().clone()

    def speedup_model(self) -> GraphModule:
        try:
            ori_state_dict_file = tempfile.NamedTemporaryFile(delete=False)
            torch.save(self.graph_module.state_dict(), ori_state_dict_file)
            ori_state_dict_file.close()

            self.logger.info("Start to speedup the model...")
            training = self.graph_module.training
            self.graph_module.train(False)

            # TODO: suppose to fix the conflict after the sparsity propagation, which is more elegent
            self.logger.info('Resolve the mask conflict before mask propagate...')
            fix_mask_conflict(self.masks, self.graph_module, self.dummy_input)
            self.logger.info('Infer module masks...')
            self.initialize_propagate(self.dummy_input)
            self.propagate_originally()
            self.initialize_update_sparsity()
            self.update_direct_sparsity()
            self.update_indirect_sparsity()
            self.logger.info('Resolve the mask conflict after mask propagate...')
            fix_mask_conflict(self.masks, self.graph_module, self.dummy_input)

            self.graph_module.load_state_dict(torch.load(ori_state_dict_file.name))
            self.graph_module.train(training)
        finally:
            import os
            os.unlink(ori_state_dict_file.name)

        self.replace_compressed_modules()
        self.logger.info("Speedup done.")

        return self.bound_model

    def run(self):
        self.speedup_model()<|MERGE_RESOLUTION|>--- conflicted
+++ resolved
@@ -35,13 +35,9 @@
 @compatibility(is_backward_compatible=True)
 class ModelSpeedup(torch.fx.Interpreter):
     """
-<<<<<<< HEAD
     This class is to speedup the model with provided weight mask, the masked module will be replaced by a new dense module.
     ModelSpeedup use concrete trace based on ``torch.fx`` to get the graph,
     note that the trace may fail if there is stochastic structure in the model.
-=======
-    This class is to speedup the model with provided masks.
->>>>>>> 33d41faa
 
     Parameters
     ----------

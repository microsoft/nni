--- conflicted
+++ resolved
@@ -67,10 +67,7 @@
         self.bound_model = model
         self.inferred_masks = dict()  # key: module_name, value: ModuleMasks
         self.batch_dim = batch_dim
-<<<<<<< HEAD
         self.confidence = confidence
-=======
->>>>>>> c299e576
         self.dummy_input, self.device = self._random_model_input(
             dummy_input, confidence, batch_dim)
         self.torch_graph = build_module_graph(model, self.dummy_input)
@@ -524,15 +521,10 @@
                     "Has not supported replacing the module: `{}`".format(m_type))
             _logger.info("replace module (name: %s, op_type: %s)",
                          g_node.name, m_type)
-<<<<<<< HEAD
-
-            compressed_module = replace_module[m_type](
-=======
             replace_function = replace_module[m_type]
             if m_type in self.customized_replace_func:
                 replace_function = self.customized_replace_func[m_type]
             compressed_module = replace_function(
->>>>>>> c299e576
                 leaf_module, auto_infer.get_masks())
             new_submodule = compressed_module
             if reindex_dim is None:

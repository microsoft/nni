--- conflicted
+++ resolved
@@ -2,14 +2,11 @@
 # Licensed under the MIT license.
 
 import copy
-<<<<<<< HEAD
 import types
-=======
 import logging
 from pathlib import Path
 import queue
 
->>>>>>> cc122226
 import torch
 import torch.nn as nn
 

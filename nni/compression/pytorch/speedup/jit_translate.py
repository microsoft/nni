--- conflicted
+++ resolved
@@ -12,12 +12,7 @@
 
 import re
 import logging
-<<<<<<< HEAD
 from functools import partial, lru_cache
-=======
-from functools import partial
-import copy
->>>>>>> 97d067e6
 import torch
 
 
@@ -92,247 +87,8 @@
 
     inputs = op_node.inputs()
     input_values = [parse_constant(_i, speedup) for _i in inputs]
-<<<<<<< HEAD
     if op_node.kind() not in trans_func_dict:
         raise RuntimeError('Unsupported function op node type: {}'.format(op_node.kind()))
-=======
-    func = trans_from_jit_to_python[op_node.kind()](op_node, speedup)
-    return func(*input_values)
-
-
-def dropout_python(node, speedup):
-    return torch.dropout
-
-
-def flatten_python(node, speedup):
-    c_node = node.key_node
-    inputs = list(c_node.inputs())
-    start_dim = inputs[1].toIValue()
-    end_dim = inputs[2].toIValue()
-    new_flatten = partial(torch.flatten, start_dim=start_dim, end_dim=end_dim)
-    return new_flatten
-
-
-def relu_inplace_python(node, speedup):
-    return torch.relu_
-
-
-def relu_python(node, speedup):
-    return torch.relu
-
-
-def sigmoid_python(node, speedup):
-    return torch.sigmoid
-
-
-def mean_python(node, speedup):
-    c_node = node.key_node
-    inputs = list(c_node.inputs())
-    dim_list = translate_list(inputs[1], speedup)
-    keep_dim = inputs[2].toIValue()
-    new_mean = partial(torch.mean, dim=tuple(dim_list), keepdim=keep_dim)
-    return new_mean
-
-
-def add_python(node, speedup):
-    c_node = node.key_node
-    inputs = list(c_node.inputs())
-    constant = None
-    for i in range(2):
-        input_i = inputs[i]
-        debug_name = input_i.debugName()
-        if debug_name not in speedup.internal_result:
-            # this input is a constant value
-            # TODO: what if this input is a constant tensor
-
-            if input_i.toIValue() is not None:
-                constant = parse_constant(input_i, speedup)
-                break
-    if constant is None:
-        return torch.add
-    else:
-        new_add = partial(torch.add, constant)
-        return new_add
-
-
-def sub_python(node, speedup):
-    c_node = node.key_node
-    inputs = list(c_node.inputs())
-    constant = [None, None]
-    for i in range(2):
-        input_i = inputs[i]
-        debug_name = input_i.debugName()
-        if debug_name not in speedup.internal_result:
-            # this input is a constant value
-            # TODO: what if this input is a constant tensor
-
-            if input_i.toIValue() is not None:
-                constant[i] = parse_constant(input_i, speedup)
-                break
-    if constant[0] is None and constant[1] is None:
-        new_sub = torch.sub
-    elif constant[0] is not None:
-        new_sub = partial(torch.sub, input=constant)
-    else:
-        new_sub = partial(torch.sub, other=constant)
-    return new_sub
-
-
-def floor_div_python(node, speedup):
-    c_node = node.key_node
-    inputs = list(c_node.inputs())
-    divisor = inputs[1]
-    constant = None
-    if divisor.debugName() not in speedup.internal_result:
-        # divisor is a constant value/tensor
-        constant = parse_constant(divisor, speedup)
-    if constant is None:
-        return torch.floor_divide
-    else:
-        new_op = partial(torch.floor_divide, other=constant)
-        return new_op
-
-
-def mul_python(node, speedup):
-    c_node = node.key_node
-    inputs = list(c_node.inputs())
-    constant = None
-    for i in range(2):
-        input_i = inputs[i]
-        debug_name = input_i.debugName()
-        if debug_name not in speedup.internal_result:
-            constant = parse_constant(input_i, speedup)
-            # both two inputs cannot be constants at the same time
-            break
-    if constant is None:
-        return torch.mul
-    else:
-        new_mul = partial(torch.mul, constant)
-        return new_mul
-
-
-def transpose_python(node, speedup):
-    return torch.t
-
-
-def transpose2_python(node, speedup):
-    c_node = node.key_node
-    inputs = list(c_node.inputs())
-    dim_1 = inputs[1].toIValue()
-    dim_2 = inputs[2].toIValue()
-    new_transpose = partial(torch.transpose, dim0=dim_1, dim1=dim_2)
-    return new_transpose
-
-
-def matmul_python(node, speedup):
-    return torch.matmul
-
-
-def div_python(node, speedup):
-    # The second input parameter of torch.div can be a
-    # tensor or a constant, if it is a constant, we need
-    # to return
-    c_node = node.key_node
-    inputs = list(c_node.inputs())
-    if inputs[1].debugName() in speedup.internal_result:
-        # the second input parameters is the output of the other
-        # nodes
-        return torch.div
-    else:
-        other = inputs[1].toIValue()
-        new_div = partial(torch.div, other=other)
-
-        return new_div
-
-
-def softmax_python(node, speedup):
-    c_node = node.key_node
-    inputs = list(c_node.inputs())
-    dim = inputs[1].toIValue()
-    new_softmax = partial(torch.softmax, dim=dim)
-    return new_softmax
-
-
-def contiguous_python(node, speedup):
-    class contiguousModule(torch.nn.Module):
-        def forward(self, x):
-            return x.contiguous().clone()
-    return contiguousModule()
-
-
-def gelu_python(node, speedup):
-    return torch.nn.GELU()
-
-
-def silu_python(node, speedup):
-    return torch.nn.SiLU()
-
-
-def avgpool2d_python(node, speedup):
-    c_node = node.key_node
-    inputs = list(c_node.inputs())
-    kernel_size = translate_list(inputs[1], speedup)
-    stride = translate_list(inputs[2], speedup)
-    padding = translate_list(inputs[3], speedup)
-    new_avgpool = partial(torch.nn.functional.avg_pool2d,
-                          kernel_size=kernel_size, stride=stride, padding=padding)
-    return new_avgpool
-
-
-def adaptive_avgpool_python(node, speedup):
-    c_node = node.key_node
-    inputs = list(c_node.inputs())
-    output_size = translate_list(inputs[1], speedup)
-    new_avgpool = torch.nn.AdaptiveAvgPool2d(output_size)
-    return new_avgpool
-
-
-def tupleunpack_python(node, speedup):
-    # Note: tuple unpack should only exists at the
-    # the end of the model, and is no need to replace/propagate mask
-    return None
-
-
-def num2tensor_python(node, speedup):
-    return torch.nn.Identity()
-
-
-def exp_python(node, speedup):
-    return torch.exp
-
-
-def squeeze_python(node, speedup):
-    c_node = node.key_node
-    inputs = list(c_node.inputs())
-    dim = None
-    if len(inputs) > 1:
-        dim = parse_constant(inputs[1], speedup)
-    new_squeeze = partial(torch.squeeze, dim=dim)
-    return new_squeeze
-
-
-def unsqueeze_python(node, speedup):
-    c_node = node.key_node
-    inputs = list(c_node.inputs())
-    dim = parse_constant(inputs[1], speedup)
-    new_unsqueeze = partial(torch.unsqueeze, dim=dim)
-    return new_unsqueeze
-
-def constant_pad_nd_python(node, speedup):
-    c_node = node.key_node
-    inputs = list(c_node.inputs())
-    pad = translate_list(inputs[1], speedup)
-    value = parse_constant(inputs[2], speedup)
-    new_constant_pad_nd = partial(torch.nn.functional.pad, pad=pad, value=value)
-    return new_constant_pad_nd
-
-##########################################################
-# Split Line
-# Following module/functions cannot be translated into a
-# single function, so we use torch.nn.Module to wrap the
-# the core function, and return the torch.nn.Module instead
-##########################################################
->>>>>>> 97d067e6
 
     func = trans_func_dict[op_node.kind()](op_node, speedup)
     return func(*input_values)
@@ -387,95 +143,8 @@
     # the end of the model, and is no need to replace/propagate mask
     return None
 
-<<<<<<< HEAD
 def num2tensor_python(_node: NodePyGroup, _speedup: ModelSpeedup):
     return torch.nn.Identity()
-=======
-def select_python(node, speedup):
-    class SelectModule(torch.nn.Module):
-        def __init__(self, dim, index):
-            super(SelectModule, self).__init__()
-            self.dim = copy.deepcopy(dim)
-            self.index = copy.deepcopy(index)
-
-        def forward(self, x):
-            return x.select(self.dim, self.index)
-    c_node = node.key_node
-    inputs = list(c_node.inputs())
-    dim = inputs[1].toIValue()
-    index = inputs[2].toIValue()
-    return SelectModule(dim, index)
-
-
-def size_python(node, speedup):
-    # return None
-    class SizeMoudle(torch.nn.Module):
-        def __init__(self, sizedim):
-            super(SizeMoudle, self).__init__()
-            self.sizedim = sizedim
-
-        def forward(self, x):
-            return torch.as_tensor([x.size(self.sizedim)], dtype=torch.long)
-            # return torch.tensor(x.size(self.sizedim))
-    c_node = node.key_node
-    inputs = list(c_node.inputs())
-    size_dim = inputs[1].toIValue()
-    return SizeMoudle(size_dim)
-
-
-def toint_python(node, speedup):
-    class ToIntModule(torch.nn.Module):
-        def forward(self, x):
-            return x.to(torch.int)
-    return ToIntModule()
-
-
-def view_python(node, speedup):
-    class ViewModule(torch.nn.Module):
-        def __init__(self, shape):
-            super(ViewModule, self).__init__()
-            self.shape = shape
-            logger.info('View Module output size: %s', str(self.shape))
-
-        def forward(self, *args):
-            return args[0].view(self.shape)
-    c_node = node.key_node
-    inputs = list(c_node.inputs())
-    shape = translate_list(inputs[1], speedup)
-    return ViewModule(shape)
-
-
-def reshape_python(node, speedup):
-    class ReshapeModule(torch.nn.Module):
-        def __init__(self, shape):
-            super(ReshapeModule, self).__init__()
-            self.shape = shape
-            logger.info('Reshape Module output size: %s', str(self.shape))
-
-        def forward(self, *args):
-            return args[0].reshape(self.shape)
-    c_node = node.key_node
-    inputs = list(c_node.inputs())
-    shape = translate_list(inputs[1], speedup)
-    return ReshapeModule(shape)
-
-
-def permute_python(node, speedup):
-    class PermuteModule(torch.nn.Module):
-        def __init__(self, dimlist):
-            super(PermuteModule, self).__init__()
-            # deepcopy the values here, because the following randomize operation
-            # will change the value of the dimlist
-            self.dimlist = copy.deepcopy(dimlist)
-
-        def forward(self, x):
-            return x.permute(self.dimlist)
-    c_node = node.key_node
-    inputs = list(c_node.inputs())
-    dim_list = translate_list(inputs[1], speedup)
-    return PermuteModule(dim_list)
-
->>>>>>> 97d067e6
 
 def getattr_python(node: NodePyGroup, _speedup: ModelSpeedup):
     """
@@ -505,53 +174,12 @@
     assert len(key_words) == 1
     return GetModule(key_words[0])
 
-<<<<<<< HEAD
 class FuncAdapter:
     """
     A function adapter which can reorder arguments.
     It can be initialate with constant argument, and positions of each non-constant
     argument. When called, it can put arguments into correct position, then call the
     function.
-=======
-def constant_python(node, speedup):
-    """
-    get the constant value of constant operator node.
-
-    Parameters
-    ----------
-    node: torch._C.Node
-        The cpp node of prim::Getattr
-    speedup: ModelSpeedup
-        The corresponding speedup object.
-    """
-    class ConstantModule(torch.nn.Module):
-        def __init__(self, constant):
-            super(ConstantModule, self).__init__()
-            self.constant = constant
-        def forward(self):
-            return self.constant
-
-    assert node.kind() == 'prim::Constant'
-    pattern = '\[value=(.*?)\]'
-    key_words = re.findall(pattern, str(node))
-    if len(key_words) == 0:
-        return ConstantModule(None)
-    assert len(key_words) == 1
-    # parse the constant value
-    value = key_words[0]
-    if value.startswith("\""):
-        value = torch.device(value[1:-1])
-    elif value.startswith('{'):
-        # TODO Support set values in the future
-        value = set()
-    elif '.' in value:
-        # float value
-        value = float(value)
-    else:
-        # integer value
-        value = int(value)
-    return ConstantModule(value)
->>>>>>> 97d067e6
 
     Attributes
     ----------
@@ -773,7 +401,6 @@
             for f in fs: keyword[p] = f(keyword[p])
     return undetermined_special_treat
 
-<<<<<<< HEAD
 def generate_aten_to_python(func: Callable, node: NodePyGroup, speedup: ModelSpeedup) -> FuncAdapter:
     """
     parse a Return a callable object to inference the mask according to the node.op_type.
@@ -786,17 +413,6 @@
         The target node to inference the mask
     speedup:
         The speedup object of the target model.
-=======
-def to_python(node, speedup):
-    # for the time being, only device parameters are supported
-    class ToModule(torch.nn.Module):
-        def __init__(self, device, dtype):
-            super(ToModule, self).__init__()
-            self.device = device
-            self.dtype = dtype
-        def forward(self, x):
-            return x.to(device, dtype=self.dtype)
->>>>>>> 97d067e6
 
     Returns
     ------
@@ -805,20 +421,6 @@
         , if current op_type is not supported, then we return None.
     """
     c_node = node.key_node
-<<<<<<< HEAD
-=======
-    inputs = list(c_node.inputs())
-    in_debugname = inputs[0].debugName()
-    # device of the input tensor
-    device = speedup.internal_result[in_debugname].device
-
-    for _, _node in enumerate(inputs[1:]):
-        val = parse_constant(_node, speedup)
-        if isinstance(val, torch.device):
-            device = val
-    dtype = jitid_2_dtype[parse_constant(inputs[1], speedup)]
-    return ToModule(device, dtype)
->>>>>>> 97d067e6
 
     schema = c_node.schema()
     positional_num, keyword_list, special_treat = parse_aten_schema(schema)
@@ -828,157 +430,16 @@
 
     undetermined_special_treat = special_treat_to_constant_value(positional, keyword, undetermined, special_treat)
 
-<<<<<<< HEAD
     return FuncAdapter(func, positional, keyword, undetermined, undetermined_special_treat)
 
 trans_func_dict = {
     'aten::slice': slice_python,
     'aten::Int': partial(generate_aten_to_python, torch._C._TensorBase.int),
 
-=======
-    c_node = node.key_node
-    inputs = list(c_node.inputs())
-    dim = inputs[1].toIValue()
-    return CatModule(dim)
-
-
-def ones_python(node, speedup):
-    class OnesModule(torch.nn.Module):
-        def __init__(self, out_size, dtype_id, device, require_grad):
-            super(OnesModule, self).__init__()
-            self.out_size = out_size
-            self.device = device
-            self.require_grad = require_grad
-            self.dtype = jitid_2_dtype[dtype_id]
-
-        def forward(self, *args):
-            return torch.ones(size=self.out_size, dtype=self.dtype, device=self.device, requires_grad=self.require_grad)
-
-    c_node = node.key_node
-    inputs = list(c_node.inputs())
-    output_shape = translate_list(inputs[0], speedup)
-    dtype_id = parse_constant(inputs[1], speedup)
-    # layout = parse_constant(inputs[2], speedup)
-    device = parse_constant(inputs[3], speedup)
-    require_grad = parse_constant(inputs[4], speedup)
-    return OnesModule(output_shape, dtype_id, device, require_grad)
-
-
-def zeros_python(node, speedup):
-    class ZerosModule(torch.nn.Module):
-        def __init__(self, out_size, dtype_id, device, require_grad):
-            super(ZerosModule, self).__init__()
-            self.out_size = out_size
-            self.device = device
-            self.require_grad = require_grad
-            self.dtype = jitid_2_dtype[dtype_id]
-
-        def forward(self, *args):
-            return torch.zeros(size=self.out_size, dtype=self.dtype, device=self.device, requires_grad=self.require_grad)
-
-    c_node = node.key_node
-    inputs = list(c_node.inputs())
-    output_shape = translate_list(inputs[0], speedup)
-    dtype_id = parse_constant(inputs[1], speedup)
-    # layout = parse_constant(inputs[2], speedup)
-    device = parse_constant(inputs[3], speedup)
-    require_grad = parse_constant(inputs[4], speedup)
-    return ZerosModule(output_shape, dtype_id, device, require_grad)
-
-def rsub_python(node, speedup):
-    c_node = node.key_node
-    inputs = list(c_node.inputs())
-    constant = None
-    other_name = inputs[1].debugName()
-    alpha = parse_constant(inputs[2], speedup)
-    if other_name not in speedup.internal_result:
-        constant = parse_constant(inputs[1], speedup)
-    if constant is None:
-        return torch.sub()
-    else:
-        new_sub = partial(torch.sub, other=constant, alpha=alpha)
-        return new_sub
-
-def expand_python(node, speedup):
-    class ExpandModule(torch.nn.Module):
-        def __init__(self, new_size):
-            super(ExpandModule, self).__init__()
-            # need deepcopy when the input is size-related
-            self.new_size = copy.deepcopy(new_size)
-
-        def forward(self, *args):
-            return args[0].expand(self.new_size).clone()
-
-    c_node = node.key_node
-    inputs = list(c_node.inputs())
-    new_size = translate_list(inputs[1], speedup)
-    return ExpandModule(new_size)
-def expandas_python(node, speedup):
-    class ExpandasModule(torch.nn.Module):
-        def forward(self, x, y):
-            return x.expand_as(y).clone()
-    return ExpandasModule()
-
-
-trans_from_jit_to_python = {
-    'aten::add': add_python,
-    'aten::add_': add_python,
-    'aten::sub': sub_python,
-    'aten::sub_': sub_python,
-    'aten::mul': mul_python,
-    'aten::mul_': mul_python,
-    'aten::relu': relu_python,
-    'aten::relu_': relu_inplace_python,
-    'aten::sigmoid': sigmoid_python,
-    'aten::sigmoid_': sigmoid_python,
-    # tanh behaives like relu
-    'aten::tanh': relu_python,
-    'aten::tanh_': relu_python,
-    'aten::flatten': flatten_python,
-    'aten::mean': mean_python,
-    'aten::dropout': dropout_python,
-    'aten::slice': slice_python,
-    'aten::select': select_python,
-    'aten::size': size_python,
-    'aten::t': transpose_python,
-    'aten::transpose': transpose2_python,
-    'aten::Int': toint_python,
-    'aten::view': view_python,
-    'aten::reshape': reshape_python,
-    'aten::permute': permute_python,
-    'aten::matmul': matmul_python,
-    'aten::div': div_python,
-    'aten::floor_divide': floor_div_python,
-    'aten::softmax': softmax_python,
-    'aten::contiguous': contiguous_python,
-    'aten::gelu': gelu_python,
-    'aten::cat': cat_python,
-    'aten::avg_pool2d': avgpool2d_python,
-    'aten::max_pool2d': avgpool2d_python,
-    'aten::adaptive_avg_pool2d': adaptive_avgpool_python,
-    'aten::to': to_python,
-    'aten::type_as': typeas_python,
-    'aten::upsample_bilinear2d': upsample_bilinear2d_python,
-    'aten::upsample_nearest2d': upsample_nearest2d_python,
-    'aten::exp': exp_python,
-    'aten::squeeze': squeeze_python,
-    'aten::unsqueeze': unsqueeze_python,
-    'aten::ones': ones_python,
-    'aten::zeros': zeros_python,
-    'aten::rsub': rsub_python,
-    'aten::expand': expand_python,
->>>>>>> 97d067e6
     'prim::TupleUnpack': tupleunpack_python,
     'prim::ListUnpack': tupleunpack_python,
     'prim::NumToTensor': num2tensor_python,
     'prim::GetAttr': getattr_python,
-<<<<<<< HEAD
-=======
-    'prim::Constant': constant_python,
-    'aten::constant_pad_nd': constant_pad_nd_python,
-    'aten::silu': silu_python,
-    'aten::expand_as': expandas_python
->>>>>>> 97d067e6
 }
 def init_add_functions(func_from: Union[ModuleType, Type[Any]]):
     """

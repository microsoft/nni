--- conflicted
+++ resolved
@@ -10,9 +10,7 @@
 
 logger = logging.getLogger(__name__)
 logger.setLevel(logging.INFO)
-<<<<<<< HEAD
 jitid_2_dtype = {4: torch.long, 6:torch.float32}
-=======
 
 # to exclude partial
 
@@ -27,7 +25,6 @@
     'unsqueeze_python', 'upsample_bilinear2d_python', 'view_python'
 ]
 
->>>>>>> c299e576
 
 def translate_list(list_node, speedup=None):
     """
@@ -310,9 +307,6 @@
     new_unsqueeze = partial(torch.unsqueeze, dim=dim)
     return new_unsqueeze
 
-<<<<<<< HEAD
-
-=======
 def constant_pad_nd_python(node, speedup):
     c_node = node.key_node
     inputs = list(c_node.inputs())
@@ -320,7 +314,6 @@
     value = parse_constant(inputs[2], speedup)
     new_constant_pad_nd = partial(torch.nn.functional.pad, pad=pad, value=value)
     return new_constant_pad_nd
->>>>>>> c299e576
 
 ##########################################################
 # Split Line
@@ -611,7 +604,6 @@
     return CatModule(dim)
 
 
-<<<<<<< HEAD
 def ones_python(node, speedup):
     class OnesModule(torch.nn.Module):
         def __init__(self, out_size, dtype_id, device, require_grad):
@@ -683,13 +675,11 @@
     inputs = list(c_node.inputs())
     new_size = translate_list(inputs[1], speedup)
     return ExpandModule(new_size)
-=======
 def expandas_python(node, speedup):
     class ExpandasModule(torch.nn.Module):
         def forward(self, x, y):
             return x.expand_as(y).clone()
     return ExpandasModule()
->>>>>>> c299e576
 
 
 trans_from_jit_to_python = {
@@ -734,7 +724,6 @@
     'aten::exp': exp_python,
     'aten::squeeze': squeeze_python,
     'aten::unsqueeze': unsqueeze_python,
-<<<<<<< HEAD
     'aten::ones': ones_python,
     'aten::zeros': zeros_python,
     'aten::rsub': rsub_python,
@@ -743,17 +732,11 @@
     'prim::ListUnpack': tupleunpack_python,
     'prim::NumToTensor': num2tensor_python,
     'prim::GetAttr': getattr_python,
-    'prim::Constant': constant_python
-
-=======
+    'prim::Constant': constant_python,
     'aten::constant_pad_nd': constant_pad_nd_python,
     'aten::silu': silu_python,
     'aten::expand_as': expandas_python,
-    'prim::TupleUnpack': tupleunpack_python,
-    'prim::ListUnpack': tupleunpack_python,
-    'prim::NumToTensor': num2tensor_python,
-    'prim::GetAttr': getattr_python
->>>>>>> c299e576
+    
 }
 
 

# Copyright (c) Microsoft Corporation.
# Licensed under the MIT license.
import torch
<<<<<<< HEAD
import re
import logging
from .shape_dependency import ReshapeDependency
=======

>>>>>>> acb627cf

torch_float_dtype = [torch.float, torch.float16,
                     torch.float32, torch.float64, torch.half, torch.double]
torch_integer_dtype = [torch.uint8, torch.int16,
                       torch.short, torch.int32, torch.long, torch.bool]

_logger = logging.getLogger(__name__)
_logger.setLevel(logging.INFO)


def get_module_by_name(model, module_name):
    """
    Get a module specified by its module name

    Parameters
    ----------
    model : pytorch model
        the pytorch model from which to get its module
    module_name : str
        the name of the required module

    Returns
    -------
    module, module
        the parent module of the required module, the required module
    """
    name_list = module_name.split(".")
    for name in name_list[:-1]:
        if hasattr(model, name):
            model = getattr(model, name)
        else:
            return None, None
    if hasattr(model, name_list[-1]):
        leaf_module = getattr(model, name_list[-1])
        return model, leaf_module
    else:
        return None, None


def rand_like_with_shape(shape, ori_t):
    """
    Return a new random tensor like the original
    tensor.
    """
    assert isinstance(ori_t, torch.Tensor)
    device = ori_t.device
    dtype = ori_t.dtype
    require_grad = ori_t.requires_grad
    lower_bound = torch.min(ori_t)
    higher_bound = torch.max(ori_t)

    if dtype in [torch.uint8, torch.int16, torch.short, torch.int16, torch.long, torch.bool]:
        return torch.randint(lower_bound, higher_bound+1, shape, dtype=dtype, device=device)
    else:
        return torch.rand(shape, dtype=dtype, device=device, requires_grad=require_grad)


def randomize_tensor(tensor, start=1, end=100):
    """
    Randomize the target tensor according to the given
    range.
    """
    assert isinstance(tensor, torch.Tensor)
    if tensor.dtype in torch_integer_dtype:
        # integer tensor can only be randomized by the torch.randint
        torch.randint(int(start), int(end), tensor.size(),
                      out=tensor.data, dtype=tensor.dtype)
        # pass
    else:
        # we can use nn.init.uniform_ to randomize this tensor
        # Note: the tensor that with integer type cannot be randomize
        # with nn.init.uniform_
        torch.nn.init.uniform_(tensor.data, start, end)
<<<<<<< HEAD


def not_safe_to_prune(model, dummy_input):
    """
    Get the layers that are not safe to prune(may bring the shape conflict).
    For example, if the output tensor of a conv layer is directly followed by
    a shape-dependent function(such as reshape/view), then this conv layer
    may be not safe to be pruned. Pruning may change the output shape of
    this conv layer and result in shape problems. This function find all the
    layers that directly followed by the shape-dependent functions(view, reshape, etc).
    If you run the inference after the speedup and run into a shape related error,
    please exclude the layers returned by this function and try again.

    Parameters
    ----------
    model: torch.nn.Module
        The target model to prune.
    dummy_input: torch.Tensor/list of torch.Tensor/tuple of Tensor
    """
    reshape_dset = ReshapeDependency(model, dummy_input)
    return reshape_dset.dependency_sets


jit_python_code_replacement = {
    'torch.slice': lambda tmpstr: python_slice_replace(tmpstr)
}


def translate_jit_code(code):
    pattern = 'torch\.(.*?)\('
    func_names = re.findall(pattern, code)
    modules = {'torch.': torch, 'torch.nn.functional.': torch.nn.functional,
               'torch.Tensor.': torch.Tensor, 'torch._C._nn.': torch._C._nn}
    replace = {}
    # rebase the namespace to get the runnable python code
    for full_name in func_names:
        func = re.split('\.', full_name)[-1]
        for module_name in modules:
            torch_module = modules[module_name]
            if hasattr(torch_module, func):
                replace['torch.'+full_name] = module_name + func
                break
        # assert found == True, 'Cannot find the function call %s' % full_name
    for key, value in replace.items():
        code = code.replace(key, value)

    # several function cannot find the coresponding function under the namespace
    # torch.Tensor and torch.(for example torch.slice), so we need to handle these
    # functions manually
    lines = code.split('\n')
    for i, line in enumerate(lines):
        for fname in jit_python_code_replacement:
            if fname in line:
                lines[i] = jit_python_code_replacement[fname](line)
    code = '\n'.join(lines)
    code = 'import torch\nfrom torch import Tensor, tensor\nfrom typing import *\n' + code
    with open('nni_jit_tmp_forward.py', 'w') as f:
        f.write(code)
    from nni_jit_tmp_forward import forward
    return forward


def python_slice_replace(funcstr):
    """
    translate the torch.slice to the appropriate python str that can be replace
    in the forward function string.

    Parameters
    ----------
    funcstr: str
        the str that calling the torch.slice, for example:
        _8 = torch.slice(attention_mask, 0, 0, 9223372036854775807, 1)

    Returns:
    new_str: str
        the string that should replace the original one
    """
    # parse the input parameters
    pattern = 'torch\.slice\((.*)\)'
    parameter_str = re.findall(pattern, funcstr)
    parameters = re.split(',', parameter_str[0])
    target_tensor = parameters[0]
    dim = int(parameters[1])
    dim_str = ','.join([':']*(dim) + [':'.join(parameters[2:])])

    print('%s[%s]' % (target_tensor, dim_str))
    new_str = funcstr.replace(
        'torch.slice(%s)' % parameter_str[0], '%s[%s]' % (target_tensor, dim_str))
    return new_str
=======
>>>>>>> acb627cf
<|MERGE_RESOLUTION|>--- conflicted
+++ resolved
@@ -1,13 +1,8 @@
 # Copyright (c) Microsoft Corporation.
 # Licensed under the MIT license.
 import torch
-<<<<<<< HEAD
 import re
 import logging
-from .shape_dependency import ReshapeDependency
-=======
-
->>>>>>> acb627cf
 
 torch_float_dtype = [torch.float, torch.float16,
                      torch.float32, torch.float64, torch.half, torch.double]
@@ -81,28 +76,6 @@
         # Note: the tensor that with integer type cannot be randomize
         # with nn.init.uniform_
         torch.nn.init.uniform_(tensor.data, start, end)
-<<<<<<< HEAD
-
-
-def not_safe_to_prune(model, dummy_input):
-    """
-    Get the layers that are not safe to prune(may bring the shape conflict).
-    For example, if the output tensor of a conv layer is directly followed by
-    a shape-dependent function(such as reshape/view), then this conv layer
-    may be not safe to be pruned. Pruning may change the output shape of
-    this conv layer and result in shape problems. This function find all the
-    layers that directly followed by the shape-dependent functions(view, reshape, etc).
-    If you run the inference after the speedup and run into a shape related error,
-    please exclude the layers returned by this function and try again.
-
-    Parameters
-    ----------
-    model: torch.nn.Module
-        The target model to prune.
-    dummy_input: torch.Tensor/list of torch.Tensor/tuple of Tensor
-    """
-    reshape_dset = ReshapeDependency(model, dummy_input)
-    return reshape_dset.dependency_sets
 
 
 jit_python_code_replacement = {
@@ -170,6 +143,4 @@
     print('%s[%s]' % (target_tensor, dim_str))
     new_str = funcstr.replace(
         'torch.slice(%s)' % parameter_str[0], '%s[%s]' % (target_tensor, dim_str))
-    return new_str
-=======
->>>>>>> acb627cf
+    return new_str
--- conflicted
+++ resolved
@@ -31,10 +31,7 @@
         # if the input is the path of the mask_file
         assert os.path.exists(masks)
         masks = torch.load(masks)
-<<<<<<< HEAD
-=======
     assert len(masks) > 0, 'Mask tensor cannot be empty'
->>>>>>> 2f3c3951
     # if the user uses the model and dummy_input to trace the model, we
     # should get the traced model handly, so that, we only trace the
     # model once, GroupMaskConflict and ChannelMaskConflict will reuse

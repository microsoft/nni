# Copyright (c) Microsoft Corporation.
# Licensed under the MIT license.

import copy
import logging

from .common import ExperimentConfig, AlgorithmConfig, CustomAlgorithmConfig
from .remote import RemoteMachineConfig
from .kubeflow import KubeflowRoleConfig, KubeflowNfsConfig, KubeflowAzureStorageConfig
from .frameworkcontroller import FrameworkControllerRoleConfig
from .shared_storage import NfsConfig, AzureBlobConfig
from . import util

_logger = logging.getLogger(__name__)

def to_v2(v1) -> ExperimentConfig:
    v1 = copy.deepcopy(v1)
    platform = v1.pop('trainingServicePlatform')
<<<<<<< HEAD
    if platform == 'pai':
        platform = 'openpai'
    assert platform in ['local', 'remote', 'openpai', 'aml']
=======
    assert platform in ['local', 'remote', 'pai', 'aml']
    if platform == 'pai':
        platform = 'openpai'
>>>>>>> 9cd42f61
    v2 = ExperimentConfig(platform)

    _drop_field(v1, 'authorName')
    _move_field(v1, v2, 'experimentName', 'experiment_name')
    _drop_field(v1, 'description')
    _move_field(v1, v2, 'trialConcurrency', 'trial_concurrency')
    _move_field(v1, v2, 'maxExecDuration', 'max_experiment_duration')
    if isinstance(v2.max_experiment_duration, (int, float)):
        v2.max_experiment_duration = str(v2.max_experiment_duration) + 's'
    _move_field(v1, v2, 'maxTrialNum', 'max_trial_number')
    _move_field(v1, v2, 'maxTrialDuration', 'max_trial_duration')
    if isinstance(v2.max_trial_duration, (int, float)):
        v2.max_trial_duration = str(v2.max_trial_duration) + 's'
    _move_field(v1, v2, 'searchSpacePath', 'search_space_file')
    assert not v1.pop('multiPhase', None), 'Multi-phase is no longer supported'
    _deprecate(v1, v2, 'multiThread')
    _move_field(v1, v2, 'nniManagerIp', 'nni_manager_ip')
    _move_field(v1, v2, 'logDir', 'experiment_working_directory')
    _move_field(v1, v2, 'debug', 'debug')
    _deprecate(v1, v2, 'versionCheck')
    _move_field(v1, v2, 'logLevel', 'log_level')
    _deprecate(v1, v2, 'logCollection')
    v1.pop('useAnnotation', None)  # TODO: how to handle annotation in nni.Experiment?

    if 'trial' in v1:
        v1_trial = v1.pop('trial')
        _move_field(v1_trial, v2, 'command', 'trial_command')
        _move_field(v1_trial, v2, 'codeDir', 'trial_code_directory')
        _move_field(v1_trial, v2, 'gpuNum', 'trial_gpu_number')

    for algo_type in ['tuner', 'assessor', 'advisor']:
        if algo_type in v1:
            convert_algo(algo_type, v1, v2)

    ts = v2.training_service

    if platform == 'local':
        local_config = v1.pop('localConfig', {})
        _move_field(local_config, ts, 'gpuIndices', 'gpu_indices')
        _move_field(local_config, ts, 'maxTrialNumPerGpu', 'max_trial_number_per_gpu')
        _move_field(local_config, ts, 'useActiveGpu', 'use_active_gpu')
        assert not local_config, local_config

    if platform == 'remote':
        remote_config = v1.pop('remoteConfig', {})
        _move_field(remote_config, ts, 'reuse', 'reuse_mode')
        assert not remote_config, remote_config

        ts.machine_list = []
        for v1_machine in v1.pop('machineList'):
            v2_machine = RemoteMachineConfig()
            ts.machine_list.append(v2_machine)
            _move_field(v1_machine, v2_machine, 'ip', 'host')
            _move_field(v1_machine, v2_machine, 'port', 'port')
            _move_field(v1_machine, v2_machine, 'username', 'user')
            _move_field(v1_machine, v2_machine, 'sshKeyPath', 'ssh_key_file')
            _move_field(v1_machine, v2_machine, 'passphrase', 'ssh_passphrase')
            _move_field(v1_machine, v2_machine, 'gpuIndices', 'gpu_indices')
            _move_field(v1_machine, v2_machine, 'maxTrialNumPerGpu', 'max_trial_number_per_gpu')
            _move_field(v1_machine, v2_machine, 'useActiveGpu', 'use_active_gpu')
            _move_field(v1_machine, v2_machine, 'pythonPath', 'python_path')
            _move_field(v1_machine, v2_machine, 'passwd', 'password')
            assert not v1_machine, v1_machine

    if platform == 'openpai':
        _move_field(v1_trial, ts, 'nniManagerNFSMountPath', 'local_storage_mount_point')
        _move_field(v1_trial, ts, 'containerNFSMountPath', 'container_storage_mount_point')
        _move_field(v1_trial, ts, 'cpuNum', 'trial_cpu_number')
        if 'memoryMB' in v1_trial:
            ts.trial_memory_size = str(v1_trial.pop('memoryMB')) + 'mb'
        _move_field(v1_trial, ts, 'image', 'docker_image')
        _move_field(v1_trial, ts, 'virtualCluster', 'virtual_cluster')
        _move_field(v1_trial, ts, 'paiStorageConfigName', 'storage_config_name')
        _move_field(v1_trial, ts, 'paiConfigPath', 'openpaiConfigFile')

        pai_config = v1.pop('paiConfig')
        _move_field(pai_config, ts, 'userName', 'username')
        _deprecate(pai_config, v2, 'password')
        _move_field(pai_config, ts, 'token', 'token')
        _move_field(pai_config, ts, 'host', 'host')
        _move_field(pai_config, ts, 'reuse', 'reuse_mode')
        _move_field(pai_config, ts, 'gpuNum', 'trial_gpu_number')
        _move_field(pai_config, ts, 'cpuNum', 'trial_cpu_number')
        if 'memoryMB' in pai_config:
            ts.trial_memory_size = str(pai_config.pop('memoryMB')) + 'mb'
        _deprecate(pai_config, v2, 'maxTrialNumPerGpu')
        _deprecate(pai_config, v2, 'useActiveGpu')
        assert not pai_config, pai_config

    if platform == 'aml':
        _move_field(v1_trial, ts, 'image', 'docker_image')

        aml_config = v1.pop('amlConfig', {})
        _move_field(aml_config, ts, 'subscriptionId', 'subscription_id')
        _move_field(aml_config, ts, 'resourceGroup', 'resource_group')
        _move_field(aml_config, ts, 'workspaceName', 'workspace_name')
        _move_field(aml_config, ts, 'computeTarget', 'compute_target')
        _move_field(aml_config, ts, 'maxTrialNumPerGpu', 'max_trial_number_per_gpu')
        _deprecate(aml_config, v2, 'useActiveGpu')
        assert not aml_config, aml_config

    if platform == 'kubeflow':
        kf_config = v1.pop('kubeflowConfig')
        _move_field(kf_config, ts, 'operator', 'operator')
        ps_name = 'ps' if ts.operator != 'pytorch-operator' else 'master'
        _move_field(kf_config, ts, 'apiVersion', 'api_version')

        # FIXME: use storage service
        storage_name = kf_config.pop('storage', None)
        if storage_name is None:
            storage_name = 'nfs' if 'nfs' in kf_config else 'azureStorage'
        if storage_name == 'nfs':
            nfs = kf_config.pop('nfs')
            ts.storage = KubeflowNfsConfig(server=nfs['server'], path=nfs['path'])
        if storage_name == 'azureStorage':
            key_vault = kf_config.pop('keyVault')
            azure_storage = kf_config.pop('azureStorage')
            ts.storage = KubeflowAzureStorageConfig(
                azure_account=azure_storage['accountName'],
                azure_share=azure_storage['azureShare'],
                key_vault=key_vault['vaultName'],
                key_vault_secret=key_vault['name']
            )
            _deprecate(kf_config, v2, 'uploadRetryCount')

        assert not kf_config, kf_config

        _drop_field(v1_trial, 'nasMode')
        for role_name in [ps_name, 'worker']:
            if role_name not in v1_trial:
                continue
            v1_role = v1_trial.pop(role_name)
            v2_role = KubeflowRoleConfig()
            if role_name == 'worker':
                ts.worker = v2_role
            else:
                ts.parameter_server = v2_role

            _move_field(v1_role, v2_role, 'replicas', 'replicas')
            _move_field(v1_role, v2_role, 'command', 'command')
            _move_field(v1_role, v2_role, 'gpu_num', 'gpu_number')
            _move_field(v1_role, v2_role, 'cpu_num', 'cpu_number')
            v2_role.memory_size = str(v1_role.pop('memoryMB')) + 'mb'
            _move_field(v1_role, v2_role, 'image', 'docker_image')
            _deprecate(v1_role, v2, 'privateRegistryAuthPath')
            assert not v1_role, v1_role

    if platform == 'frameworkcontroller':
        fc_config = v1.pop('frameworkcontroller')
        _deprecate(fc_config, v2, 'serviceAccountName')

        storage_name = fc_config.pop('storage', None)
        if storage_name is None:
            storage_name = 'nfs' if 'nfs' in fc_config else 'azureStorage'
        if storage_name == 'nfs':
            nfs = fc_config.pop('nfs')
            ts.storage = KubeflowNfsConfig(server=nfs['server'], path=nfs['path'])
        if storage_name == 'azureStorage':
            key_vault = fc_config.pop('keyVault')
            azure_storage = fc_config.pop('azureStorage')
            ts.storage = KubeflowAzureStorageConfig(
                azure_account=azure_storage['accountName'],
                azure_share=azure_storage['azureShare'],
                key_vault=key_vault['vaultName'],
                key_vault_secret=key_vault['name']
            )
            _deprecate(fc_config, v2, 'uploadRetryCount')

        assert not fc_config, fc_config

        _drop_field(v1_trial, 'nasMode')
        ts.task_roles = []
        for v1_role in v1_trial.pop('taskRoles', []):
            v2_role = FrameworkControllerRoleConfig()
            ts.task_roles.append(v2_role)

            _move_field(v1_role, v2_role, 'name', 'name')
            _move_field(v1_role, v2_role, 'taskNum', 'task_number')
            policy = v1_role.pop('frameworkControllerCompletionPolicy', {})
            _move_field(policy, v2_role, 'minFailedTaskCount', 'attempt_completion_min_failed_tasks')
            _move_field(policy, v2_role, 'minSucceededTaskCount', 'attempt_completion_min_succeeded_tasks')
            _move_field(v1_role, v2_role, 'command', 'command')
            _move_field(v1_role, v2_role, 'gpuNum', 'gpu_number')
            _move_field(v1_role, v2_role, 'cpuNum', 'cpu_number')
            v2_role.memory_size = str(v1_role.pop('memoryMB')) + 'mb'
            _move_field(v1_role, v2_role, 'image', 'docker_image')
            _deprecate(v1_role, v2, 'privateRegistryAuthPath')
            assert not v1_role, v1_role

    # hybrid mode should always use v2 schema, so no need to handle here

    v1_storage = v1.pop('sharedStorage', None)
    if v1_storage:
        type_ = v1_storage.pop('storageType')
        if type_ == 'NFS':
            v2.shared_storage = NfsConfig(**v1_storage)
        elif type_ == 'AzureBlob':
            v2.shared_storage = AzureBlobConfig(**v1_storage)
        else:
            raise ValueError(f'bad storage type: {type_}')

    assert not v1_trial, v1_trial
    assert not v1, v1
    return v2.canonical()

def _move_field(v1, v2, v1_key, v2_key):
    if v1_key in v1:
        value = v1.pop(v1_key, None)
        if value is not None:
            setattr(v2, v2_key, value)

def _drop_field(v1, key):
    if key in v1:
        logging.warning(f'Configuration field {key} is no longer supported and has been ignored')
        v1.pop(key)

# NOTE: fields not yet supported by v2 are also (temporarily) placed here
def _deprecate(v1, v2, key):
    if key in v1:
        if v2._deprecated is None:
            v2._deprecated = {}
        v2._deprecated[key] = v1.pop(key)

def convert_algo(algo_type, v1, v2):
    if algo_type not in v1:
        return None
    v1_algo = v1.pop(algo_type)

    builtin_name = v1_algo.pop(f'builtin{algo_type.title()}Name', None)
    class_args = v1_algo.pop('classArgs', None)

    if builtin_name is not None:
        v2_algo = AlgorithmConfig(name=builtin_name, class_args=class_args)

    else:
        code_directory = util.canonical_path(v1_algo.pop('codeDir'))
        class_file_name = v1_algo.pop('classFileName')
        assert class_file_name.endswith('.py')
        class_name = class_file_name[:-3] + '.' + v1_algo.pop('className')
        v2_algo = CustomAlgorithmConfig(
            class_name=class_name,
            code_directory=code_directory,
            class_args=class_args
        )

    setattr(v2, algo_type, v2_algo)
    _deprecate(v1_algo, v2, 'includeIntermediateResults')
    _move_field(v1_algo, v2, 'gpuIndices', 'tuner_gpu_indices')
    assert not v1_algo, v1_algo
    return v2_algo<|MERGE_RESOLUTION|>--- conflicted
+++ resolved
@@ -16,15 +16,9 @@
 def to_v2(v1) -> ExperimentConfig:
     v1 = copy.deepcopy(v1)
     platform = v1.pop('trainingServicePlatform')
-<<<<<<< HEAD
-    if platform == 'pai':
-        platform = 'openpai'
-    assert platform in ['local', 'remote', 'openpai', 'aml']
-=======
     assert platform in ['local', 'remote', 'pai', 'aml']
     if platform == 'pai':
         platform = 'openpai'
->>>>>>> 9cd42f61
     v2 = ExperimentConfig(platform)
 
     _drop_field(v1, 'authorName')

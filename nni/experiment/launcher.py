--- conflicted
+++ resolved
@@ -44,14 +44,9 @@
         platform = 'hybrid' if isinstance(config.training_service, list) else config.training_service.platform
         _save_experiment_information(exp_id, port, start_time, platform,
                                      config.experiment_name, proc.pid, config.experiment_working_directory)
-<<<<<<< HEAD
         if mode != 'view':
             _logger.info('Setting up...')
-            _init_experiment(config, port, debug)
-=======
-        _logger.info('Setting up...')
-        rest.post(port, '/experiment', config.json())
->>>>>>> aec4ce14
+            rest.post(port, '/experiment', config.json())
         return proc
 
     except Exception as e:

--- conflicted
+++ resolved
@@ -342,10 +342,7 @@
         experiment_profile = self.get_experiment_profile()
         experiment_profile['params'][key] = value
         rest.put(self.port, api, experiment_profile)
-<<<<<<< HEAD
-=======
         logging.info('Successfully update %s.', key)
->>>>>>> bc55eec6
 
     def update_trial_concurrency(self, value: int):
         """

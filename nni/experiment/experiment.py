import atexit
from enum import Enum
import logging
from pathlib import Path
import socket
from subprocess import Popen
import time
from typing import Optional, Union, List, overload, Any

import colorama
import psutil

import nni.runtime.log

from .config import ExperimentConfig
from .data import TrialJob, TrialMetricData, TrialResult
from . import launcher
from . import management
from . import rest
from ..tools.nnictl.command_utils import kill_command

_logger = logging.getLogger('nni.experiment')

class RunMode(Enum):
    """
    Config lifecycle and ouput redirection of NNI manager process.

      - Background: stop NNI manager when Python script exits; do not print NNI manager log. (default)
      - Foreground: stop NNI manager when Python script exits; print NNI manager log to stdout.
      - Detach: do not stop NNI manager when Python script exits.

    NOTE:
    This API is non-stable and is likely to get refactored in next release.
    NNI manager should treat log level more seriously so we can default to "foreground" without being too verbose.
    """
    Background = 'background'
    Foreground = 'foreground'
    Detach = 'detach'

class Experiment:
    """
    Create and stop an NNI experiment.

    Attributes
    ----------
    config
        Experiment configuration.
    port
        Web UI port of the experiment, or `None` if it is not running.
    """

    @overload
    def __init__(self, config: ExperimentConfig) -> None:
        """
        Prepare an experiment.

        Use `Experiment.run()` to launch it.

        Parameters
        ----------
        config
            Experiment configuration.
        """
        ...

    @overload
    def __init__(self, training_service: Union[str, List[str]]) -> None:
        """
        Prepare an experiment, leaving configuration fields to be set later.

        Example usage::

            experiment = Experiment('remote')
            experiment.config.trial_command = 'python3 trial.py'
            experiment.config.machines.append(RemoteMachineConfig(ip=..., user_name=...))
            ...
            experiment.run(8080)

        Parameters
        ----------
        training_service
            Name of training service.
            Supported value: "local", "remote", "openpai", "aml", "kubeflow", "frameworkcontroller", "adl" and hybrid training service.
        """
        ...

    def __init__(self, config=None, training_service=None):
        nni.runtime.log.init_logger_for_command_line()

        self.config: Optional[ExperimentConfig] = None
        self.id: str = management.generate_experiment_id()
        self.port: Optional[int] = None
        self._proc: Optional[Popen] = None
<<<<<<< HEAD
        self.mode = 'create'
=======
        self.action = 'create'
>>>>>>> 3b27ac76
        self.url_prefix: Optional[str] = None

        args = [config, training_service]  # deal with overloading
        if isinstance(args[0], (str, list)):
            self.config = ExperimentConfig(args[0])
        else:
            self.config = args[0]

    def start(self, port: int = 8080, debug: bool = False, run_mode: RunMode = RunMode.Background) -> None:
        """
        Start the experiment in background.

        This method will raise exception on failure.
        If it returns, the experiment should have been successfully started.

        Parameters
        ----------
        port
            The port of web UI.
        debug
            Whether to start in debug mode.
        """
        if run_mode is not RunMode.Detach:
            atexit.register(self.stop)

        config = self.config.canonical_copy()
        if config.use_annotation:
            raise RuntimeError('NNI annotation is not supported by Python experiment API.')

        if config.experiment_working_directory is not None:
            log_dir = Path(config.experiment_working_directory, self.id, 'log')
        else:  # this should never happen in latest version, keep it until v2.7 for potential compatibility
            log_dir = Path.home() / f'nni-experiments/{self.id}/log'
        nni.runtime.log.start_experiment_log(self.id, log_dir, debug)

        self._proc = launcher.start_experiment(self.action, self.id, config, port, debug, run_mode, self.url_prefix)
        assert self._proc is not None

        self.port = port  # port will be None if start up failed

        ips = [config.nni_manager_ip]
        for interfaces in psutil.net_if_addrs().values():
            for interface in interfaces:
                if interface.family == socket.AF_INET:
                    ips.append(interface.address)
        ips = [f'http://{ip}:{port}' for ip in ips if ip]
        msg = 'Web UI URLs: ' + colorama.Fore.CYAN + ' '.join(ips) + colorama.Style.RESET_ALL
        _logger.info(msg)

    def stop(self) -> None:
        """
        Stop background experiment.
        """
        _logger.info('Stopping experiment, please wait...')
        atexit.unregister(self.stop)

        nni.runtime.log.stop_experiment_log(self.id)
        if self._proc is not None:
            try:
                rest.delete(self.port, '/experiment', self.url_prefix)
            except Exception as e:
                _logger.exception(e)
                _logger.warning('Cannot gracefully stop experiment, killing NNI process...')
                kill_command(self._proc.pid)

        self.id = None
        self.port = None
        self._proc = None
        _logger.info('Experiment stopped')

    def run(self, port: int = 8080, wait_completion: bool = True, debug: bool = False) -> bool:
        """
        Run the experiment.

        If wait_completion is True, this function will block until experiment finish or error.

        Return `True` when experiment done; or return `False` when experiment failed.

        Else if wait_completion is False, this function will non-block and return None immediately.
        """
        self.start(port, debug)
        if wait_completion:
            try:
                while True:
                    time.sleep(10)
                    status = self.get_status()
                    if status == 'DONE' or status == 'STOPPED':
                        return True
                    if status == 'ERROR':
                        return False
            except KeyboardInterrupt:
                _logger.warning('KeyboardInterrupt detected')
            finally:
                self.stop()

    @classmethod
    def connect(cls, port: int):
        """
        Connect to an existing experiment.

        Parameters
        ----------
        port
            The port of web UI.
        """
        experiment = Experiment()
        experiment.port = port
        experiment.id = experiment.get_experiment_profile().get('id')
        status = experiment.get_status()
        pid = experiment.get_experiment_metadata(experiment.id).get('pid')
        if pid is None:
            _logger.warning('Get experiment pid failed, can not stop experiment by stop().')
        else:
            experiment._proc = psutil.Process(pid)
        _logger.info('Connect to port %d success, experiment id is %s, status is %s.', port, experiment.id, status)
        return experiment

    @staticmethod
    def resume(experiment_id: str, port: int = 8080, wait_completion: bool = True, debug: bool = False):
        """
        Resume a stopped experiment.

        Parameters
        ----------
        experiment_id
            The stopped experiment id.
        port
            The port of web UI.
        wait_completion
            If true, run in the foreground. If false, run in the background.
        debug
            Whether to start in debug mode.
        """
        experiment = Experiment._resume(experiment_id)
        experiment.run(port=port, wait_completion=wait_completion, debug=debug)
        if not wait_completion:
            return experiment

    @staticmethod
    def view(experiment_id: str, port: int = 8080, non_blocking: bool = False):
        """
        View a stopped experiment.

        Parameters
        ----------
        experiment_id
            The stopped experiment id.
        port
            The port of web UI.
        non_blocking
            If false, run in the foreground. If true, run in the background.
        """
        experiment = Experiment._view(experiment_id)
        experiment.start(port=port, debug=False)
        if non_blocking:
            return experiment
        else:
            try:
                while True:
                    time.sleep(10)
            except KeyboardInterrupt:
                _logger.warning('KeyboardInterrupt detected')
            finally:
                experiment.stop()

    @staticmethod
    def _resume(exp_id, exp_dir=None):
        exp = Experiment()
        exp.id = exp_id
        exp.action = 'resume'
        exp.config = launcher.get_stopped_experiment_config(exp_id, exp_dir)
        return exp

    @staticmethod
    def _view(exp_id, exp_dir=None):
        exp = Experiment()
        exp.id = exp_id
        exp.action = 'view'
        exp.config = launcher.get_stopped_experiment_config(exp_id, exp_dir)
        return exp

    def get_status(self) -> str:
        """
        Return experiment status as a str.

        Returns
        -------
        str
            Experiment status.
        """
        resp = rest.get(self.port, '/check-status', self.url_prefix)
        return resp['status']

    def get_trial_job(self, trial_job_id: str):
        """
        Return a trial job.

        Parameters
        ----------
        trial_job_id: str
            Trial job id.

        Returns
        -------
        TrialJob
            A `TrialJob` instance corresponding to `trial_job_id`.
        """
        resp = rest.get(self.port, '/trial-jobs/{}'.format(trial_job_id), self.url_prefix)
        return TrialJob(**resp)

    def list_trial_jobs(self):
        """
        Return information for all trial jobs as a list.

        Returns
        -------
        list
            List of `TrialJob`.
        """
        resp = rest.get(self.port, '/trial-jobs', self.url_prefix)
        return [TrialJob(**trial_job) for trial_job in resp]

    def get_job_statistics(self):
        """
        Return trial job statistics information as a dict.

        Returns
        -------
        dict
            Job statistics information.
        """
        resp = rest.get(self.port, '/job-statistics', self.url_prefix)
        return resp

    def get_job_metrics(self, trial_job_id=None):
        """
        Return trial job metrics.

        Parameters
        ----------
        trial_job_id: str
            trial job id. if this parameter is None, all trail jobs' metrics will be returned.

        Returns
        -------
        dict
            Each key is a trialJobId, the corresponding value is a list of `TrialMetricData`.
        """
        api = '/metric-data/{}'.format(trial_job_id) if trial_job_id else '/metric-data'
        resp = rest.get(self.port, api, self.url_prefix)
        metric_dict = {}
        for metric in resp:
            trial_id = metric["trialJobId"]
            if trial_id not in metric_dict:
                metric_dict[trial_id] = [TrialMetricData(**metric)]
            else:
                metric_dict[trial_id].append(TrialMetricData(**metric))
        return metric_dict

    def get_experiment_profile(self):
        """
        Return experiment profile as a dict.

        Returns
        -------
        dict
            The profile of the experiment.
        """
        resp = rest.get(self.port, '/experiment', self.url_prefix)
        return resp

    def get_experiment_metadata(self, exp_id: str):
        """
        Return experiment metadata with specified exp_id as a dict.

        Returns
        -------
        dict
            The specified experiment metadata.
        """
        experiments_metadata = self.get_all_experiments_metadata()
        for metadata in experiments_metadata:
            if metadata['id'] == exp_id:
                return metadata
        return {}

    def get_all_experiments_metadata(self):
        """
        Return all experiments metadata as a list.

        Returns
        -------
        list
            The experiments metadata.
        """
        resp = rest.get(self.port, '/experiments-info', self.url_prefix)
        return resp

    def export_data(self):
        """
        Return exported information for all trial jobs.

        Returns
        -------
        list
            List of `TrialResult`.
        """
        resp = rest.get(self.port, '/export-data', self.url_prefix)
        return [TrialResult(**trial_result) for trial_result in resp]

    def _get_query_type(self, key: str):
        if key == 'trialConcurrency':
            return '?update_type=TRIAL_CONCURRENCY'
        if key == 'maxExecDuration':
            return '?update_type=MAX_EXEC_DURATION'
        if key == 'searchSpace':
            return '?update_type=SEARCH_SPACE'
        if key == 'maxTrialNum':
            return '?update_type=MAX_TRIAL_NUM'

    def _update_experiment_profile(self, key: str, value: Any):
        """
        Update an experiment's profile

        Parameters
        ----------
        key: str
            One of `['trial_concurrency', 'max_experiment_duration', 'search_space', 'max_trial_number']`.
        value: Any
            New value of the key.
        """
        api = '/experiment{}'.format(self._get_query_type(key))
        experiment_profile = self.get_experiment_profile()
        experiment_profile['params'][key] = value
        rest.put(self.port, api, experiment_profile, self.url_prefix)
        logging.info('Successfully update %s.', key)

    def update_trial_concurrency(self, value: int):
        """
        Update an experiment's trial_concurrency

        Parameters
        ----------
        value: int
            New trial_concurrency value.
        """
        self._update_experiment_profile('trialConcurrency', value)

    def update_max_experiment_duration(self, value: str):
        """
        Update an experiment's max_experiment_duration

        Parameters
        ----------
        value: str
            Strings like '1m' for one minute or '2h' for two hours.
            SUFFIX may be 's' for seconds, 'm' for minutes, 'h' for hours or 'd' for days.
        """
        self._update_experiment_profile('maxExecDuration', value)

    def update_search_space(self, value: dict):
        """
        Update the experiment's search_space.
        TODO: support searchspace file.

        Parameters
        ----------
        value: dict
            New search_space.
        """
        self._update_experiment_profile('searchSpace', value)

    def update_max_trial_number(self, value: int):
        """
        Update an experiment's max_trial_number

        Parameters
        ----------
        value: int
            New max_trial_number value.
        """
        self._update_experiment_profile('maxTrialNum', value)<|MERGE_RESOLUTION|>--- conflicted
+++ resolved
@@ -91,11 +91,7 @@
         self.id: str = management.generate_experiment_id()
         self.port: Optional[int] = None
         self._proc: Optional[Popen] = None
-<<<<<<< HEAD
-        self.mode = 'create'
-=======
         self.action = 'create'
->>>>>>> 3b27ac76
         self.url_prefix: Optional[str] = None
 
         args = [config, training_service]  # deal with overloading

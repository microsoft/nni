--- conflicted
+++ resolved
@@ -42,11 +42,6 @@
         print(Fore.YELLOW + '=' * 80 + Fore.RESET)
         print(Fore.YELLOW + 'Reference: https://nni.readthedocs.io/en/stable/reference/experiment_config.html' + Fore.RESET)
         config = ExperimentConfig(**v2_config)
-<<<<<<< HEAD
-        print(config)
-        print(config.json())
-=======
->>>>>>> 7c7e4467
     else:
         config = ExperimentConfig.load(config_file)
 

--- conflicted
+++ resolved
@@ -36,50 +36,6 @@
     ----------
     builtin_name: str
         builtin name.
-<<<<<<< HEAD
-
-    Returns: dict | list of dict | None
-    -------
-        If builtin_name is specified, returns meta information of speicified builtin
-        alogorithms, for example:
-        {
-            'name': 'Random',
-            'class_name': 'nni.hyperopt_tuner.HyperoptTuner',
-            'class_args': {
-                'algorithm_name': 'random_search'
-            },
-            'accept_class_args': False,
-            'class_args_validator': 'nni.hyperopt_tuner.HyperoptClassArgsValidator'
-        }
-        If builtin_name is None, returns multiple meta information in a list.
-    """
-    merged_dict = _get_merged_builtin_dict()
-
-    if algo_type is None and builtin_name is None:
-        return merged_dict
-
-    if algo_type:
-        assert algo_type in ALGO_TYPES
-        metas = merged_dict[algo_type]
-    else:
-        metas = merged_dict['tuners'] + merged_dict['assessors'] + merged_dict['advisors']
-    if builtin_name:
-        for m in metas:
-            if m['name'] == builtin_name:
-                return m
-    else:
-        return metas
-
-    return None
-
-def get_installed_package_meta(algo_type, builtin_name):
-    """ Get meta information of user installed algorithms from:
-    <nni_installation_path>/config/installed_packages.yml
-
-    Parameters
-    ----------
-=======
->>>>>>> 683c458a
     algo_type: str | None
         can be one of 'tuners', 'assessors', 'advisors' or None
 
@@ -87,8 +43,8 @@
     -------
         Returns meta information of speicified builtin alogorithms, for example:
         {
-            'classArgsValidator': 'nni.smac_tuner.smac_tuner.SMACClassArgsValidator',
-            'className': 'nni.smac_tuner.smac_tuner.SMACTuner',
+            'classArgsValidator': 'nni.smac_tuner.SMACClassArgsValidator',
+            'className': 'nni.smac_tuner.SMACTuner',
             'builtinName': 'SMAC'
         }
     """

--- conflicted
+++ resolved
@@ -180,12 +180,6 @@
     for op_type in exclude_op_types:
         op_names.difference_update(type2names.get(op_type, set()))
 
-<<<<<<< HEAD
-    if len(fuse_names) > 0 and len(op_names) != len(fuse_names):
-        raise ValueError("When setting fuse_names, the length of op_names should equal to fuse_nams")
-
-=======
->>>>>>> 5f1f17f9
     return {module_name: name2module[module_name] for module_name in op_names}, config, fuse_names
 
 

# Copyright (c) Microsoft Corporation.
# Licensed under the MIT license.

from __future__ import annotations

from collections import defaultdict
from copy import deepcopy
import re
from typing import Any, Dict, List, Tuple

import torch

from .setting import INPUT_PREFIX, OUTPUT_PREFIX


def trans_legacy_config_list(config_list: List[Dict[str, Any]]) -> List[Dict[str, Any]]:
    """
    Parameters
    ----------
    config_list
        Legacy format config list.

    Returns
    -------
    List[Dict[str, Any]]
        New (v2.5) format config list.
    """
    # transfer the old config keys to new config keys
    if not config_list:
        return config_list

    if 'exclude' not in config_list[0] and 'sparsity' not in config_list[0] and 'sparsity_per_layer' \
        not in config_list[0] and 'total_sparsity' not in config_list[0] and 'quant_types' not in config_list[0]:
        # all the old keys not in the first config, then we assume this config list is not a legacy config list.
        return config_list

    config_list = deepcopy(config_list)

    # trans common part
    ex_op_types = set()
    ex_op_names = set()
    ex_op_names_re = set()
    for config in config_list:
        if 'op_partial_names' in config:
            config['op_names_re'] = [f'.*{p_name}.*' for p_name in config.pop('op_partial_names')]
        if 'exclude' in config:
            config.pop('exclude')
            ex_op_types.update(config.get('op_types', set()))
            ex_op_names.update(config.get('op_names', set()))
            ex_op_names_re.update(config.get('op_names_re', set()))
    if ex_op_types or ex_op_names or ex_op_names_re:
        for config in config_list:
            config['exclude_op_types'] = list(ex_op_types)
            config['exclude_op_names'] = list(ex_op_names)
            config['exclude_op_names_re'] = list(ex_op_names_re)

    # trans pruning config
    group_id_candidate = 0
    for config in config_list:
        sparse_ratio = None
        group_id = None
        max_sparse_ratio = config.pop('max_sparsity_per_layer', None)
        if 'sparsity_per_layer' in config or 'sparsity' in config:
            sparse_ratio = config.pop('sparsity_per_layer', config.pop('sparsity'))
        if 'total_sparsity' in config:
            sparse_ratio = config.pop('total_sparsity')
            group_id = group_id_candidate
            group_id_candidate += 1
        if sparse_ratio is not None:
            config['target_names'] = ['weight', 'bias']
            config['target_settings'] = {
                'weight': {
                    'sparse_ratio': sparse_ratio,
                    'max_sparse_ratio': max_sparse_ratio,
                    'global_group_id': group_id,
                    'sparse_granularity': 'default',
                }
            }

    # trans quantization part
    for config in config_list:
        target_names = []
        target_settings = {}
        if 'quant_types' in config:
            quant_types, quant_bits = config.pop('quant_types'), config.pop('quant_bits')
            if 'input' in quant_types:
                target_names.append(INPUT_PREFIX)
                quant_bit = quant_bits if isinstance(quant_bits, int) else quant_bits['input']
                target_settings[INPUT_PREFIX] = {'quant_dtype': f'int{quant_bit}'}
            if 'weight' in quant_types:
<<<<<<< HEAD
                # target_names.extend(['weight', 'bias'])
=======
>>>>>>> 5e543dee
                target_names.extend(['weight'])
                quant_bit = quant_bits if isinstance(quant_bits, int) else quant_bits['weight']
                target_settings['weight'] = {'quant_dtype': f'int{quant_bit}'}
            if 'output' in quant_types:
                target_names.append(OUTPUT_PREFIX)
                quant_bit = quant_bits if isinstance(quant_bits, int) else quant_bits['output']
                target_settings[OUTPUT_PREFIX] = {'quant_dtype': f'int{quant_bit}'}
            config['target_names'] = target_names
            config['target_settings'] = target_settings
    return config_list


def select_modules_by_config(model: torch.nn.Module, config: Dict[str, Any]) -> Tuple[Dict[str, torch.nn.Module], Dict[str, Any]]:
    """
    This is a helper function for selecting the modules in model specified in config.

    There are six optional keys in config to specify the module,
    note that the module name should be the same as the name obtained from ``model.named_modules()``,
    module type is the ``__name__`` of the module class:
        - ``op_names``: a module name list, the modules with these names will be selected.
        - ``op_types``: a module type name list, the modules satisfied these types will be selected.
        - ``op_names_re``: a regular expression list, the modules satisfied the regular expressions will be selected.
        - ``exclude_op_names``: a module name list, the modules with these names will be excluded.
        - ``exclude_op_types``: a module type name list, the modules satisfied these types will be excluded.
        - ``exclude_op_names_re``: a regular expression list, the modules satisfied the regular expressions will be excluded.

    A module is selected if it satisfies all the following conditions:
        1. If ``op_names`` or ``op_names_re`` is not empty, the module name should in ``op_names``
           or satisfied one of regular expressions in ``op_names_re``.
        2. If ``op_types`` is not empty, the module type name should in ``op_types``.
        3. If ``exclude_op_names`` or ``exclude_op_names_re`` is not empty, the module name should not in ``exclude_op_names``
           and should not satisfied each of regular expressions in ``exclude_op_names_re``.
        4. If ``exclude_op_types`` is not empty, the module type name should not in ``exclude_op_types``.

    Parameters
    ----------
    model
        The modules selected from.
    config
        A dict contains keys ['op_names', 'op_types', 'op_names_re', 'exclude_op_names', 'exclude_op_types', 'exclude_op_names_re']

    Returns
    -------
    Tuple[Dict[str, torch.nn.Module], Dict[str, Any]]
        (named_module_dict, public_config).
        Named module dict is {module_name: selected_module}
        Public config is the passed-in config without keys:
        ['op_names', 'op_types', 'op_names_re', 'exclude_op_names', 'exclude_op_types', 'exclude_op_names_re'].
    """
    # intersection(union(op_names, op_names_re), op_types) - exclude_op_names - exclude_op_names_re - exclude_op_types
    name2module = {}
    type2names = defaultdict(set)
    for module_name, module in model.named_modules(remove_duplicate=False):
        name2module[module_name] = module
        type2names[type(module).__name__].add(module_name)

    config = deepcopy(config)
    op_names = set(config.pop('op_names', list()))
    op_types = config.pop('op_types', list())
    op_names_re = config.pop('op_names_re', list())
    exclude_op_names = config.pop('exclude_op_names', list())
    exclude_op_types = config.pop('exclude_op_types', list())
    exclude_op_names_re = config.pop('exclude_op_names_re', list())

    for op_name_re in op_names_re:
        for op_name in name2module:
            if re.match(op_name_re, op_name):
                op_names.add(op_name)

    if op_types:
        selected_by_op_types = set()
        for op_type in op_types:
            selected_by_op_types.update(type2names.get(op_type, set()))
        op_names.intersection_update(selected_by_op_types)

    op_names.difference_update(exclude_op_names)

    for op_name_re in exclude_op_names_re:
        for op_name in name2module:
            if re.match(op_name_re, op_name) and op_name in op_names:
                op_names.remove(op_name)

    for op_type in exclude_op_types:
        op_names.difference_update(type2names.get(op_type, set()))

    return {module_name: name2module[module_name] for module_name in op_names}, config<|MERGE_RESOLUTION|>--- conflicted
+++ resolved
@@ -88,10 +88,6 @@
                 quant_bit = quant_bits if isinstance(quant_bits, int) else quant_bits['input']
                 target_settings[INPUT_PREFIX] = {'quant_dtype': f'int{quant_bit}'}
             if 'weight' in quant_types:
-<<<<<<< HEAD
-                # target_names.extend(['weight', 'bias'])
-=======
->>>>>>> 5e543dee
                 target_names.extend(['weight'])
                 quant_bit = quant_bits if isinstance(quant_bits, int) else quant_bits['weight']
                 target_settings['weight'] = {'quant_dtype': f'int{quant_bit}'}

# Copyright (c) Microsoft Corporation.
# Licensed under the MIT license.

from __future__ import annotations

from collections.abc import Sequence, MutableMapping
from copy import deepcopy
import logging
import types
from typing import Dict, List, Tuple, Union, Any, Callable, Optional

from torch import Tensor
from torch.nn import Module
from torch.optim import Optimizer
from torch.optim.lr_scheduler import _LRScheduler
from torch.utils.hooks import RemovableHandle

try:
    import pytorch_lightning as pl
    from pytorch_lightning.callbacks import Callback
except ImportError:
    LIGHTNING_INSTALLED = False
else:
    LIGHTNING_INSTALLED = True

try:
    from transformers.trainer import Trainer as HFTrainer
except ImportError:
    TRANSFORMERS_INSTALLED = False
else:
    TRANSFORMERS_INSTALLED = True

import nni
from nni.common import is_traceable
from .constructor_helper import OptimizerConstructHelper, LRSchedulerConstructHelper
from .check_ddp import check_ddp_model, reset_ddp_model

_logger = logging.getLogger(__name__)


class Hook:
    """
    The base class used to generate, register and remove torch hook.
    Parameters
    ----------
    target
        The hook target, a torch.Tensor or a torch.nn.Module.
    target_name
        The name of the target, use periods to separate, e.g., 'model.layers.0.conv1.weight'.
    hook_factory
        A factory fucntion, input is an empty list, output is a hook function.
        The empty list is used to store some useful information in hook.
    """

    def __init__(self, target: Module | Tensor, target_name: str, hook_factory: Callable[[List], Callable]):
        self.target = target
        self.target_name = target_name
        self.hook_factory = hook_factory
        self.buffer: List = []
        self.handle: RemovableHandle | None = None

    def _register(self, hook_func: Callable) -> RemovableHandle:
        raise NotImplementedError

    def register(self):
        if self.handle is not None:
            _logger.warning('%s for %s already has been registered.', self.__class__.__name__, self.target_name)
            return
        self.handle = self._register(self.hook_factory(self.buffer))

    def remove(self):
        if self.handle is None:
            _logger.warning('%s for %s has not been registered yet.', self.__class__.__name__, self.target_name)
            return
        self.handle.remove()
        self.handle = None
        self.buffer = []


class TensorHook(Hook):
    """
    Here is an example for hook_factory, in this example, the gradient on this tensor will be saved in the buffer::
        def hook_factory(buffer):
            def hook(grad):
                buffer.append(grad.clone())
            return hook
    """

    def __init__(self, target: Tensor, target_name: str, hook_factory: Callable[[List], Callable[[Tensor], Tensor | None]]):
        assert isinstance(target, Tensor)
        super().__init__(target, target_name, hook_factory)
        self.target: Tensor

    def _register(self, hook_func: Callable[[Tensor], Tensor | None]) -> RemovableHandle:
        return self.target.register_hook(hook_func)


class ModuleHook(Hook):
    def __init__(self, target: Module, target_name: str, hook_factory: Callable[[List], Callable[[Module, Any, Any], Any]]):
        assert isinstance(target, Module)
        super().__init__(target, target_name, hook_factory)
        self.target: Module


class ForwardHook(ModuleHook):
    """
    Here is an example for hook_factory, in this example, the output of this module will be saved in the buffer::
        def hook_factory(buffer):
            def hook(module, input, output):
                buffer.append(output.clone())
            return hook
    """

    def _register(self, hook_func: Callable[[Module, Tuple[Any], Any], None]):
        return self.target.register_forward_hook(hook_func)


class BackwardHook(ModuleHook):
    """
    Here is an example for hook_factory, in this example, the gradient of this module input will be saved in the buffer::
        def hook_factory(buffer):
            def hook(module, grad_input, grad_output):
                buffer.append(grad_input.clone())
            return hook
    """

    def _register(self, hook_func: Callable[[Module, Tuple[Tensor] | Tensor, Tuple[Tensor] | Tensor], Any]):
        return self.target.register_backward_hook(hook_func)


class Evaluator:
    """
    Evaluator is a package for the training & evaluation process. In model compression,
    NNI have the need to intervene in the training process to collect intermediate information,
    and even modify part of the training loop. Evaluator provides a series of member functions that are convenient to modify these,
    and the pruner (or quantizer) can easily intervene in training by calling these functions.
    Notes
    -----
    Users are not recommended to use any member functions of this class.
    """

    # A flag to indicate whether the evaluator is initialized complete.
    _initialization_complete: bool
    _hook: List[Hook]

    def _init_optimizer_helpers(self, pure_model: Module | pl.LightningModule):
        """
        This is an internal API, ``pure_model`` means the model is the original model passed in by the user,
        it should not be the modified model (wrapped, hooked, or patched by NNI).
        That is, the optimizers & lr_schedulers obtained by ``Evaluator`` match the ``pure_model``.
        This function is used to record the status of the optimizers & lr_schedulers,
        and ensure NNI can reinitialize the optimizers & lr_schedulers with a similar but modified model.
        Notes
        -----
        This is a part of Evaluator initialization, please make sure this function has been called before using other evaluator functions.
        """
        raise NotImplementedError

    def bind_model(self, model: Module | pl.LightningModule, param_names_map: Dict[str, str] | None = None):
        """
        Bind the model suitable for this ``Evaluator`` to use the evaluator's abilities of model modification,
        model training, and model evaluation.
        Parameter
        ---------
        model
            The model bind to this ``Evaluator``, usually a wrapped model.
        param_names_map
            ``param_names_map`` maps the names of the parameters in the pure_model to the names of the parameters in the bound model.
            The format of param_names_map is {pure_model_param_name: bound_model_param_name}.
            It is for initializing the optimizers for the bound model.
        """
        raise NotImplementedError

    def unbind_model(self):
        """
        Unbind the model bound by ``bind_model``. Then ``Evaluator`` can be reused by binding a new model by `bind_model`.
        """
        raise NotImplementedError

    def patch_loss(self, patch: Callable[[Tensor, Any], Tensor]):
        """
        The patch may add additional loss or replace the original loss. Here is an example::
            def loss_patch(original_loss, batch, *args, **kwargs):
                params_norm = 0
                for param in model.parameters():
                    params_norm += torch.norm(param)
                return original_loss + params_norm
        Something like ``loss = loss_patch(training_step(batch, *args, **kwargs), batch)`` will happen during each time loss computation.
        """
        raise NotImplementedError

    def revert_loss(self):
        """
        Revert the loss to the original one.
        """
        raise NotImplementedError

    def patch_optimizer_step(self, before_step_tasks: List[Callable], after_step_tasks: List[Callable]):
        """
        Run tasks in `before_step_tasks` before `optimizer.step()` each time.
        Run tasks in `after_step_tasks` after `optimizer.step()` each time.
        Notes
        -----
        If the model has multiple optimizers, this function only patches tasks to the first optimizer right now.
        """
        raise NotImplementedError

    def revert_optimizer_step(self):
        """
        Revert the optimizer step to the original one.
        """
        raise NotImplementedError

    def register_hooks(self, hooks: List[Hook]):
        """
        The input is a list of ``TensorHook``, ``ForwardHook``, ``BackwardHook``,
        please view how to use ``TensorHook``, ``ForwardHook``, ``BackwardHook``.
        This function will call ``Hook.register()`` of hook in ``hooks``, and record the hook in ``self._hooks``.
        """
        if not hasattr(self, '_hooks'):
            self._hooks: List[Hook] = []
        for hook in hooks:
            hook.register()
            self._hooks.append(hook)

    def get_all_hooks(self) -> List[Hook]:
        """
        Get all registered ``Hook``.
        """
        return getattr(self, '_hooks', [])

    def remove_all_hooks(self):
        """
        Call ``Hook.remove()`` of all ``Hook`` instances in ``self._hooks``, then clear ``self._hooks``.
        """
        if hasattr(self, '_hooks'):
            for hook in self._hooks:
                hook.remove()
            self._hooks.clear()

    def train(self, max_steps: int | None = None, max_epochs: int | None = None):
        """
        Train the bound model with default optimization loop defined by user and only change the training duration.
        """
        raise NotImplementedError

    def finetune(self):
        """
        Finetune the bound model with default optimization loop defined by user.
        """
        raise NotImplementedError

    def evaluate(self) -> float | None | Tuple[float, Any] | Tuple[None, Any]:
        """
        NNI assume the evaluation function user passed in should return a float number or a dict as metric.
        If the evaluation function returned a dict, take the value with dict key ``default``
        as the first element of ``evaluate`` returned value,
        and put the dict as the second element of the returned value.
        For any other type of the metric returned by evaluation function, ``evaluate`` will directly returned
        (it should be a float, but NNI does not prevent other types from being returned,
        this will handle by the object calling ``evaluate``).
        """
        # Note that the first item of the returned value will be used as the default metric used by NNI.
        raise NotImplementedError

    def get_dummy_input(self) -> Any:
        """
        The returned value is a dummy input for the model, always used by ``torch.jit.trace``.
        """
        raise NotImplementedError


class LightningEvaluator(Evaluator):
    """
    LightningEvaluator is the Evaluator based on PyTorchLightning.
    It is very friendly to the users who are familiar to PyTorchLightning
    or already have training/validation/testing code written in PyTorchLightning.
    The only need is to use ``nni.trace`` to trace the Trainer & LightningDataModule.
    Additionally, please make sure the ``Optimizer`` class and ``LR_Scheduler`` class used in ``LightningModule.configure_optimizers()``
    are also be traced by ``nni.trace``.
    Please refer to the :doc:`/compression/compression_evaluator` for the evaluator initialization example.
    Parameters
    ----------
    trainer
        Pytorch-Lightning Trainer. It should be traced by nni, e.g., ``trainer = nni.trace(pl.Trainer)(...)``.
    data_module
        Pytorch-Lightning LightningDataModule. It should be traced by nni, e.g., ``data_module = nni.trace(pl.LightningDataModule)(...)``.
    dummy_input
        The dummy_input is used to trace the graph. If dummy_input is not given, will use the data in data_module.train_dataloader().
    Notes
    -----
    If the the test metric is needed by nni, please make sure log metric with key ``default`` in ``LightningModule.test_step()``.
    """

    def __init__(self, trainer: pl.Trainer, data_module: pl.LightningDataModule,
                 dummy_input: Any | None = None):
        assert LIGHTNING_INSTALLED, 'pytorch_lightning is not installed.'
        err_msg_p = 'Only support traced {}, please use nni.trace({}) to initialize the trainer.'
        err_msg = err_msg_p.format('pytorch_lightning.Trainer', 'pytorch_lightning.Trainer')
        assert isinstance(trainer, pl.Trainer) and is_traceable(trainer), err_msg
        err_msg = err_msg_p.format('pytorch_lightning.LightningDataModule', 'pytorch_lightning.LightningDataModule')
        assert isinstance(data_module, pl.LightningDataModule) and is_traceable(data_module), err_msg
        self.trainer = trainer
        self.data_module = data_module
        self._dummy_input = dummy_input

        self.model: pl.LightningModule | None = None
        self._ori_model_attr = {}
        self._param_names_map: Dict[str, str] | None = None

        self._initialization_complete = False

    def _init_optimizer_helpers(self, pure_model: pl.LightningModule):
        assert self._initialization_complete is False, 'Evaluator initialization is already complete.'

        self._optimizer_helpers = []
        self._lr_scheduler_helpers = []
        # record i-th lr_scheduler scheduling j-th optimizer lr
        self._lrs_opt_map = {}
        # record `LightningModule.configure_optimizers` 6-th option returned dict information
        self._opt_returned_dicts = []

        # The return value of `configure_optimizers` may one of the following six options:
        optimizers_lr_schedulers: Any = pure_model.configure_optimizers()
        # 1. None - Fit will run without any optimizer.
        if optimizers_lr_schedulers is None:
            err_msg = 'NNI does not support `LightningModule.configure_optimizers` returned None, ' + \
                      'if you have a reason why you must, please file an issue at https://github.com/microsoft/nni/issues'
            raise ValueError(err_msg)
        # 2. Single optimizer.
        # 3. Dictionary, with an "optimizer" key, and (optionally) a "lr_scheduler" key whose
        # value is a single LR scheduler or lr_scheduler_config.
        elif isinstance(optimizers_lr_schedulers, (Optimizer, dict)):
            optimizers_lr_schedulers = [optimizers_lr_schedulers]

        err_msg = f'Got an wrong returned value type of `LightningModule.configure_optimizers`: {type(optimizers_lr_schedulers).__name__}'
        assert isinstance(optimizers_lr_schedulers, (list, tuple)), err_msg

        # 4. Two lists - the first list has multiple optimizers,
        # and the second has multiple LR schedulers (or multiple lr_scheduler_config).
        if isinstance(optimizers_lr_schedulers[0], (list, tuple)):
            optimizers, lr_schedulers = optimizers_lr_schedulers
            self._optimizer_helpers = [OptimizerConstructHelper.from_trace(pure_model, optimizer) for optimizer in optimizers]
            self._lr_scheduler_helpers = [LRSchedulerConstructHelper.from_trace(lr_scheduler) for lr_scheduler in lr_schedulers]
            optimizer_ids_map = {id(optimizer): i for i, optimizer in enumerate(optimizers)}
            self._lrs_opt_map = {i: optimizer_ids_map[id(lr_scheduler.optimizer)] for i, lr_scheduler in enumerate(lr_schedulers)}
        # 5. List or Tuple of optimizers.
        elif isinstance(optimizers_lr_schedulers[0], Optimizer):
            self._optimizer_helpers = [OptimizerConstructHelper.from_trace(pure_model, optimizer) for optimizer in optimizers_lr_schedulers]
        # 6. Tuple of dictionaries as described above, with an optional "frequency" key.
        elif isinstance(optimizers_lr_schedulers[0], dict):
            optimizer_ids_map = {}
            lr_scheduler_opt_ids_map = {}
            optimizer_count = 0
            scheduler_count = 0
            for opt_dict in optimizers_lr_schedulers:
                opt_dict: Dict
                self._optimizer_helpers.append(OptimizerConstructHelper.from_trace(pure_model, opt_dict['optimizer']))
                optimizer_ids_map[id(opt_dict['optimizer'])] = optimizer_count
                opt_dict['optimizer'] = optimizer_count
                optimizer_count += 1

                lr_scheduler = opt_dict.get('lr_scheduler', {}).get('scheduler', None)
                if lr_scheduler is not None:
                    self._lr_scheduler_helpers.append(LRSchedulerConstructHelper.from_trace(lr_scheduler))
                    lr_scheduler_opt_ids_map[scheduler_count] = id(lr_scheduler.optimizer)
                    opt_dict['lr_scheduler']['scheduler'] = scheduler_count
                    scheduler_count += 1
                self._opt_returned_dicts.append(opt_dict)
            self._lrs_opt_map = {scheduler_count: optimizer_ids_map[opt_id] for scheduler_count, opt_id in lr_scheduler_opt_ids_map.items()}
        else:
            err_msg = 'Got an wrong returned value type of `LightningModule.configure_optimizers`: '
            err_msg += f'list or tuple of {type(optimizers_lr_schedulers[0]).__name__}'
            raise TypeError(err_msg)

        self._initialization_complete = True

    def bind_model(self, model: pl.LightningModule, param_names_map: Dict[str, str] | None = None, module_name_param_dict: Dict[str, List[Tensor]] = None):
        err_msg = 'Evaluator initialization is not complete, please call `_init_optimizer_helpers` before bind model.'
        assert self._initialization_complete is True, err_msg
        assert isinstance(model, pl.LightningModule)
        if self.model is not None:
            _logger.warning('Already bound a model, will unbind it before bind a new model.')
            self.unbind_model()

        self.model = model
        self._ori_model_attr.update({
            'training_step': model.training_step,
            'configure_optimizers': model.configure_optimizers,
            'configure_callbacks': model.configure_callbacks
        })
        self._param_names_map = param_names_map
        self._patch_configure_optimizers(module_name_param_dict)

    def unbind_model(self):
        if self.model:
            self.revert_loss()
            self.revert_optimizer_step()
            self.remove_all_hooks()
            self._revert_configure_optimizers()
            self._param_names_map = None
            self._ori_model_attr.clear()
            self.model = None
        else:
            _logger.warning('Did not bind any model, no need to unbind model.')

    def optimizer_add_param_group(self, module_name_param_dict: Dict[str, List[Tensor]], optimizers: Union[List[Optimizer], Optimizer]):
        def find_param_group(param_groups: List[Dict], module_name: str):
            for param_group in param_groups:
                params = param_group["params"]
                if isinstance(params, Tensor):
                    params = [params]
                elif isinstance(params, set):
                    raise TypeError('optimizer parameters need to be organized in ordered collections, but '
                                    'the ordering of tensors in sets will change between runs. Please use a list instead.')
                else:
                    params = list(params)
                name_lis = [param2name_dict[id(p)] for p in params]

                for name in name_lis:
                    # if module_name  == name.strip().split("._nni_wrapper")[0]:
                    if module_name in name:
                        return param_group

            return None

        def add_param(param_lis: List[Tensor], target_param_group: Dict, optimizer: Optimizer):
            for param in param_lis:
                new_param_group = target_param_group.copy()
                new_param_group["params"] = param
                optimizer.add_param_group(new_param_group)

        assert self.model is not None
        param2name_dict = {id(p): name for name, p in self.model.named_parameters()}
        optimizers = optimizers if isinstance(optimizers, (list, tuple)) else [optimizers]

        for module_name, param_lis in module_name_param_dict.items():
            is_find_param_group = False
            for optimizer in optimizers:
                param_groups = optimizer.param_groups
                target_param_group = find_param_group(param_groups, module_name)
                if target_param_group is None:
                    continue
                is_find_param_group = True
                add_param(param_lis, target_param_group, optimizer)
            if not is_find_param_group:
                # TODO: use dependency model's config to init it
                # raise ValueError(f"can't find param_group configuration for {module_name}")
                target_param_group = optimizers[0].param_groups[0]
                add_param(param_lis, target_param_group, optimizers[0])

    def _patch_configure_optimizers(self, module_name_param_dict: Dict[str, List[Tensor]] = None):
        assert isinstance(self.model, pl.LightningModule)
        print("===== patch optimizer =====")

        if self._opt_returned_dicts:
            def new_configure_optimizers(_):  # type: ignore
                optimizers = [opt_helper.call(self.model, self._param_names_map) for opt_helper in self._optimizer_helpers]  # type: ignore
                lr_schedulers = [lrs_helper.call(optimizers[self._lrs_opt_map[i]])
                                 for i, lrs_helper in enumerate(self._lr_scheduler_helpers)]
                opt_lrs_dicts = deepcopy(self._opt_returned_dicts)
                for opt_lrs_dict in opt_lrs_dicts:
                    opt_lrs_dict['optimizer'] = optimizers[opt_lrs_dict['optimizer']]
                    if 'lr_scheduler' in opt_lrs_dict:
                        opt_lrs_dict['lr_scheduler']['scheduler'] = lr_schedulers[opt_lrs_dict['lr_scheduler']['scheduler']]
                # add param_group
                if module_name_param_dict is not None:
                    self.optimizer_add_param_group(module_name_param_dict, [opt_lrs_dict['optimizer'] for opt_lrs_dict in opt_lrs_dicts])

                return opt_lrs_dicts

        elif self._lr_scheduler_helpers:
            def new_configure_optimizers(_):  # type: ignore
                optimizers = [opt_helper.call(self.model, self._param_names_map) for opt_helper in self._optimizer_helpers]  # type: ignore
                lr_schedulers = [lrs_helper.call(optimizers[self._lrs_opt_map[i]])
                                 for i, lrs_helper in enumerate(self._lr_scheduler_helpers)]

                # add param_group
                if module_name_param_dict is not None:
                    self.optimizer_add_param_group(module_name_param_dict, optimizers)

                return optimizers, lr_schedulers

        else:
            def new_configure_optimizers(_):
                optimizers = [opt_helper.call(self.model, self._param_names_map) for opt_helper in self._optimizer_helpers]  # type: ignore
                # add param_group
                if module_name_param_dict is not None:
                    self.optimizer_add_param_group(module_name_param_dict, optimizers)

                return optimizers

        self.model.configure_optimizers = types.MethodType(new_configure_optimizers, self.model)

    def _revert_configure_optimizers(self):
        assert isinstance(self.model, pl.LightningModule)
        self.model.configure_optimizers = self._ori_model_attr['configure_optimizers']

    def patch_loss(self, patch: Callable[[Tensor, Any], Tensor]):
        assert isinstance(self.model, pl.LightningModule)
        old_training_step = self.model.training_step

        def patched_training_step(_, *args, **kwargs):
            output = old_training_step(*args, **kwargs)
            batch = args[0] if len(args) > 0 else kwargs['batch']
            if isinstance(output, Tensor):
                output = patch(output, batch)
            else:
                output['loss'] = patch(output['loss'], batch)
            return output

        self.model.training_step = types.MethodType(patched_training_step, self.model)

    def revert_loss(self):
        assert isinstance(self.model, pl.LightningModule)
        self.model.training_step = self._ori_model_attr['training_step']

    def patch_optimizer_step(self, before_step_tasks: List[Callable], after_step_tasks: List[Callable]):
        assert isinstance(self.model, pl.LightningModule)

        class OptimizerCallback(Callback):
            def on_before_optimizer_step(self, trainer: pl.Trainer, pl_module: pl.LightningModule,
                                         optimizer: Optimizer, opt_idx: int) -> None:
                for task in before_step_tasks:
                    task()

            def on_before_zero_grad(self, trainer: pl.Trainer, pl_module: pl.LightningModule, optimizer: Optimizer) -> None:
                for task in after_step_tasks:
                    task()

        old_configure_callbacks = self.model.configure_callbacks

        def patched_configure_callbacks(_):
            callbacks = old_configure_callbacks()
            callbacks = list(callbacks) if isinstance(callbacks, Sequence) else [callbacks]
            callbacks.append(OptimizerCallback())
            return callbacks

        self.model.configure_callbacks = types.MethodType(patched_configure_callbacks, self.model)

    def revert_optimizer_step(self):
        assert isinstance(self.model, pl.LightningModule)
        self.model.configure_callbacks = self._ori_model_attr['configure_callbacks']

    def train(self, max_steps: int | None = None, max_epochs: int | None = None):
        assert isinstance(self.model, pl.LightningModule)
        # reset trainer
        trainer: pl.Trainer = self.trainer.trace_copy().get()  # type: ignore
        # NOTE: lightning may dry run some steps at first for sanity check in Trainer.fit() by default,
        # If we want to record some information in the forward hook, we may get some additional information,
        # so using Trainer.num_sanity_val_steps = 0 disable sanity check.
        trainer.num_sanity_val_steps = 0

        if max_steps:
            trainer.fit_loop.max_steps = max_steps
        if max_epochs:
            trainer.fit_loop.max_epochs = max_epochs
        trainer.fit(self.model, self.data_module)

        # del trainer reference, we don't want to dump trainer when we dump the entire model.
        self.model.trainer = None

    def finetune(self):
        self.train()

    def evaluate(self) -> Tuple[float | None, List[Dict[str, float]]]:
        """
        NNI will use metric with key ``default`` for evaluating model,
        please make sure you have this key in your ``Trainer.test()`` returned metric dicts.
        If ``Trainer.test()`` returned list contains multiple dicts with key ``default``,
        NNI will take their average as the final metric.
        E.g., if ``Trainer.test()`` returned ``[{'default': 0.8, 'loss': 2.3}, {'default': 0.6, 'loss': 2.4}]``,
        NNI will take the final metric ``(0.8 + 0.6) / 2 = 0.7``.
        """
        assert isinstance(self.model, pl.LightningModule)
        # reset trainer
        trainer: pl.Trainer = self.trainer.trace_copy().get()  # type: ignore
        original_results = trainer.test(self.model, self.data_module)
        # del trainer reference, we don't want to dump trainer when we dump the entire model.
        self.model.trainer = None
        nni_metrics_list = [metrics['default'] for metrics in original_results if 'default' in metrics]
        if nni_metrics_list:
            nni_metric = sum(nni_metrics_list) / len(nni_metrics_list)
        else:
            nni_metric = None
        return nni_metric, original_results

    def get_dummy_input(self) -> Any:
        if self._dummy_input is not None:
            return self._dummy_input
        try:
            return next(iter(self.data_module.train_dataloader()))
        except Exception as e:
            _logger.error('Get default dummy input failed, please manually set dummy_input.')
            raise e


_OPTIMIZERS = Union[Optimizer, List[Optimizer]]
_TRAINING_STEP = Callable[[Any], Union[Tensor, Tuple[Tensor], Dict[str, Tensor]]]
_SCHEDULERS = Union[None, _LRScheduler, List[_LRScheduler]]
_EVALUATING_FUNC = Callable[[Module], Union[float, Dict]]
_TRAINING_FUNC = Callable[[Module, _OPTIMIZERS, _TRAINING_STEP, _SCHEDULERS, Optional[int], Optional[int]], None]


class TorchEvaluator(Evaluator):
    """
    TorchEvaluator is the Evaluator for native PyTorch users.
    Please refer to the :doc:`/compression/compression_evaluator` for the evaluator initialization example.
    Parameters
    ----------
    training_func
        The training function is used to train the model, note that this a entire optimization training loop.
        Training function has three required parameters, ``model``, ``optimizers`` and ``training_step``,
        and three optional parameters, ``lr_schedulers``, ``max_steps``, ``max_epochs``.
        Let's explain these six parameters NNI passed in, but in most cases, users don't need to care about these.
        Users only need to treat these six parameters as the original parameters during the training process.
        * The ``model`` is a wrapped model from the original model, it has a similar structure to the model to be pruned,
          so it can share training function with the original model.
        * ``optimizers`` are re-initialized from the ``optimizers`` passed to the evaluator and the wrapped model's parameters.
        * ``training_step`` also based on the ``training_step`` passed to the evaluator,
          it might be modified by the compressor during model compression.
        * If users use ``lr_schedulers`` in the ``training_func``, NNI will re-initialize the ``lr_schedulers`` with the re-initialized
          optimizers.
        * ``max_steps`` is the NNI training duration limitation. It is for pruner (or quantizer) to control the number of training steps.
          The user implemented ``training_func`` should respect ``max_steps`` by stopping the training loop after ``max_steps`` is reached.
          Pruner may pass ``None`` to ``max_steps`` when it only controls ``max_epochs``.
        * ``max_epochs`` is similar to the ``max_steps``, the only different is that it controls the number of training epochs.
          The user implemented ``training_func`` should respect ``max_epochs`` by stopping the training loop
          after ``max_epochs`` is reached. Pruner may pass ``None`` to ``max_epochs`` when it only controls ``max_steps``.
        Note that when the pruner passes ``None`` to both ``max_steps`` and ``max_epochs``,
        it treats ``training_func`` as a function of model fine-tuning.
        Users should assign proper values to ``max_steps`` and ``max_epochs``.
        .. code-block:: python
            def training_func(model: torch.nn.Module, optimizers: torch.optim.Optimizer,
                              training_step: Callable[[Any, Any], torch.Tensor],
                              lr_schedulers: _LRScheduler | None = None, max_steps: int | None = None,
                              max_epochs: int | None = None, *args, **kwargs):
                ...
                total_epochs = max_epochs if max_epochs else 20
                total_steps = max_steps if max_steps else 1000000
                current_steps = 0
                ...
                for epoch in range(total_epochs):
                    ...
                    if current_steps >= total_steps:
                        return
        Note that ``optimizers`` and ``lr_schedulers`` passed to the ``training_func`` have the same type as the ``optimizers``
        and ``lr_schedulers`` passed to evaluator, a single ``torch.optim.Optimzier``/ ``torch.optim._LRScheduler`` instance or
        a list of them.
    optimziers
        A single traced optimizer instance or a list of traced optimizers by ``nni.trace``.
        NNI may modify the ``torch.optim.Optimizer`` member function ``step`` and/or optimize compressed models,
        so NNI needs to have the ability to re-initialize the optimizer. ``nni.trace`` can record the initialization parameters
        of a function/class, which can then be used by NNI to re-initialize the optimizer for a new but structurally similar model.
        E.g. ``traced_optimizer = nni.trace(torch.nn.Adam)(model.parameters())``.
    training_step
        A callable function, the first argument of inputs should be ``batch``, and the outputs should contain loss.
        Three kinds of outputs are supported: single loss, tuple with the first element is loss, a dict contains a key ``loss``.
        .. code-block:: python
            def training_step(batch, model, ...):
                inputs, labels = batch
                output = model(inputs)
                ...
                loss = loss_func(output, labels)
                return loss
    lr_schedulers
        Optional. A single traced lr_scheduler instance or a list of traced lr_schedulers by ``nni.trace``.
        For the same reason with ``optimizers``, NNI needs the traced lr_scheduler to re-initialize it.
        E.g. ``traced_lr_scheduler = nni.trace(ExponentialLR)(optimizer, 0.1)``.
    dummy_input
        Optional. The dummy_input is used to trace the graph, it's same with ``example_inputs`` in
        `torch.jit.trace <https://pytorch.org/docs/stable/generated/torch.jit.trace.html?highlight=torch%20jit%20trace#torch.jit.trace>`_.
    evaluating_func
        Optional. A function that input is model and return the evaluation metric.
        This is the function used to evaluate the compressed model performance.
        The input is a model and the output is a ``float`` metric or a ``dict``
        (``dict`` should contains key ``default`` with a ``float`` value).
        NNI will take the float number as the model score, and assume the higher score means the better performance.
        If you want to provide additional information, please put it into a dict
        and NNI will take the value of key ``default`` as evaluation metric.
    Notes
    -----
    It is also worth to note that not all the arguments of ``TorchEvaluator`` must be provided.
    Some pruners (or quantizers) only require ``evaluating_func`` as they do not train the model,
    some pruners (or quantizers) only require ``training_func``.
    Please refer to each pruner's (or quantizer's) doc to check the required arguments.
    But, it is fine to provide more arguments than the pruner's (or quantizer's) need.
    """

    def __init__(self, training_func: _TRAINING_FUNC, optimizers: Optimizer | List[Optimizer], training_step: _TRAINING_STEP,
                 lr_schedulers: _LRScheduler | List[_LRScheduler] | None = None, dummy_input: Any | None = None,
                 evaluating_func: _EVALUATING_FUNC | None = None):
        self.training_func = training_func
        self._ori_training_step = training_step
        self._training_step = self._ori_training_step
        self.dummy_input = dummy_input
        self.evaluating_func = evaluating_func

        self._train_with_single_optimizer = isinstance(optimizers, Optimizer)
        self._train_with_single_scheduler = isinstance(lr_schedulers, _LRScheduler)

        self.model: Module | None = None
        self._optimizers: List[Optimizer] | None = None
        self._lr_schedulers: List[_LRScheduler] | None = None
        self._first_optimizer_step: Callable | None = None
        self._param_names_map: Dict[str, str] | None = None

        # will del self._tmp_optimizers and self._tmp_lr_schedulers in `_init_optimizer_helpers`
        self._tmp_optimizers = optimizers if isinstance(optimizers, (list, tuple)) else [optimizers]
        assert all(isinstance(optimizer, Optimizer) and is_traceable(optimizer) for optimizer in self._tmp_optimizers)
        self._tmp_lr_schedulers = lr_schedulers if isinstance(lr_schedulers, (list, tuple)) else [lr_schedulers] if lr_schedulers else []
        assert all(isinstance(lr_scheduler, _LRScheduler) and is_traceable(lr_scheduler) for lr_scheduler in self._tmp_lr_schedulers)
        self._initialization_complete = False

    def _init_optimizer_helpers(self, pure_model: Module):
        assert self._initialization_complete is False, 'Evaluator initialization is already complete.'

        self._optimizer_helpers = [OptimizerConstructHelper.from_trace(pure_model, optimizer) for optimizer in self._tmp_optimizers]
        self._lr_scheduler_helpers = [LRSchedulerConstructHelper.from_trace(lr_scheduler) for lr_scheduler in self._tmp_lr_schedulers]
        optimizer_ids_map = {id(optimizer): i for i, optimizer in enumerate(self._tmp_optimizers)}
        # record i-th lr_scheduler scheduling j-th optimizer lr
        self._lrs_opt_map = {i: optimizer_ids_map[id(lr_scheduler.optimizer)]  # type: ignore
                             for i, lr_scheduler in enumerate(self._tmp_lr_schedulers)}  # type: ignore

        delattr(self, '_tmp_optimizers')
        delattr(self, '_tmp_lr_schedulers')
        self._initialization_complete = True

    def _rewrap_if_ddp_model(self, model):
        errmsg = "model is None, no need to rewrap model to DistributedDatapallel model"
        assert model is not None, errmsg
        is_ddp_model, ddp_params = check_ddp_model(model)

        return reset_ddp_model(model, ddp_params) if is_ddp_model else model

<<<<<<< HEAD
    def bind_model(self, model: Module, param_names_map: Dict[str, str] | None = None, module_name_param_dict: Dict[str, List[Tensor]] = None):
=======
    def bind_model(self, model: Module, param_names_map: Dict[str, str] | None = None):
>>>>>>> 5e543dee
        err_msg = 'Evaluator initialization is not complete, please call `_init_optimizer_helpers` before bind model.'
        assert self._initialization_complete is True, err_msg
        assert isinstance(model, Module)
        if self.model is not None:
            _logger.warning('Already bound a model, will unbind it before bind a new model.')
            self.unbind_model()
<<<<<<< HEAD
=======

>>>>>>> 5e543dee
        self.model = self._rewrap_if_ddp_model(model)
        self._param_names_map = param_names_map
        # initialize optimizers & lr_schedulers for the bound model here
        self._optimizers = [helper.call(model, param_names_map) for helper in self._optimizer_helpers]
        self._lr_schedulers = [lrs_helper.call(self._optimizers[self._lrs_opt_map[i]]) \
                               for i, lrs_helper in enumerate(self._lr_scheduler_helpers)]
        self._first_optimizer_step = self._optimizers[0].step

        if module_name_param_dict is not None:
            self.optimizer_add_param_group(module_name_param_dict)
            print("successfully add param group in the optimizer")

    def optimizer_add_param_group(self, module_name_param_dict: Dict[str, List[Tensor]]):
        assert self.model is not None
        param2name_dict = {id(p): name for name, p in self.model.named_parameters()}
        def find_param_group(param_groups: List[Dict], module_name: str):
            for param_group in param_groups:
                params = param_group["params"]
                if isinstance(params, Tensor):
                    params = [params]
                elif isinstance(params, set):
                    raise TypeError('optimizer parameters need to be organized in ordered collections, but '
                                    'the ordering of tensors in sets will change between runs. Please use a list instead.')
                else:
                    params = list(params)
                name_lis = [param2name_dict[id(p)] for p in params]

                for name in name_lis:
                    # if module_name  == name.strip().split("._nni_wrapper")[0]:
                    if module_name in name:
                        return param_group

            return None

        def add_param(param_lis: List[Tensor], target_param_group: Dict, optimizer: Optimizer):
            for param in param_lis:
                new_param_group = target_param_group.copy()
                new_param_group["params"] = param
                optimizer.add_param_group(new_param_group)

        for module_name, param_lis in module_name_param_dict.items():
            is_find_param_group = False
            for optimizer in self._optimizers:
                param_groups = optimizer.param_groups
                target_param_group = find_param_group(param_groups, module_name)
                if target_param_group is None:
                    continue
                is_find_param_group = True
                add_param(param_lis, target_param_group, optimizer)
            if not is_find_param_group:
                # TODO: use dependency model's config to init it
                # raise ValueError(f"can't find param_group configuration for {module_name}")
                target_param_group = self._optimizers[0].param_groups[0]
                add_param(param_lis, target_param_group, self._optimizers[0])

    def unbind_model(self):
        if self.model:
            self.revert_loss()
            self.revert_optimizer_step()
            self.remove_all_hooks()
            self._first_optimizer_step = None
            self._lr_schedulers = None
            self._optimizers = None
            self._param_names_map = None
            self.model = None
        else:
            _logger.warning('Did not bind any model, no need to unbind model.')

    def patch_loss(self, patch: Callable[[Tensor, Any], Tensor]):
        old_training_step = self._training_step

        def patched_training_step(*args, **kwargs):
            out = old_training_step(*args, **kwargs)
            # we assume in training_step, ``batch`` is the first argument
            batch = args[0] if len(args) > 0 else kwargs['batch']
            if isinstance(out, Tensor):
                out = patch(out, batch)
            elif isinstance(out, Sequence) and not isinstance(out, str):
                assert isinstance(out[0], Tensor)
                new_loss = patch(out[0], batch)
                out = (new_loss,) + tuple(out[1:])
            elif isinstance(out, MutableMapping):
                assert 'loss' in out and isinstance(out['loss'], Tensor)
                out['loss'] = patch(out['loss'], batch)
            return out

        self._training_step: _TRAINING_STEP = patched_training_step

    def revert_loss(self):
        self._training_step = self._ori_training_step

    def patch_optimizer_step(self, before_step_tasks: List[Callable], after_step_tasks: List[Callable]):
        assert self._optimizers is not None
        old_step = self._optimizers[0].step

        def patched_step(_, *args, **kwargs):
            for task in before_step_tasks:
                task()
            # call origin optimizer step method
            output = old_step(*args, **kwargs)
            for task in after_step_tasks:
                task()
            return output

        self._optimizers[0].step = types.MethodType(patched_step, self._optimizers[0])

    def revert_optimizer_step(self):
        assert self._optimizers is not None
        if self._first_optimizer_step:
            self._optimizers[0].step = self._first_optimizer_step

    def train(self, max_steps: int | None = None, max_epochs: int | None = None):
        assert self.model is not None
        assert self._optimizers is not None
        assert self._training_step is not None
        optimizers = self._optimizers[0] if self._train_with_single_optimizer else self._optimizers
        lr_schedulers = None if self._lr_schedulers is None else self._lr_schedulers[0] \
            if self._train_with_single_scheduler else self._lr_schedulers
        self.training_func(self.model, optimizers, self._training_step, lr_schedulers, max_steps, max_epochs)

    def finetune(self):
        self.train()

    def evaluate(self) -> float | None | Tuple[float, Dict[str, Any]] | Tuple[None, Dict[str, Any]]:
        assert self.model is not None
        if self.evaluating_func is None:
            warn_msg = f'Did not pass evaluation_func to {self.__class__.__name__}, will return None for calling evaluate()'
            _logger.warning(warn_msg)
            return None
        metric = self.evaluating_func(self.model)
        if isinstance(metric, dict):
            nni_used_metric = metric.get('default', None)
            if nni_used_metric is None:
                warn_msg = f'Evaluation function returns a dict metric without key `default`,' + \
                           'will return None as the model evaluation metric value.'
                _logger.warning(warn_msg)
            return nni_used_metric, metric
        else:
            return metric

    def get_dummy_input(self) -> Any:
        return self.dummy_input


class TransformersEvaluator(Evaluator):
    """
    TransformersEvaluator is for the users who using Huggingface ``transformers.trainer.Trainer``.
    Here is an example for using ``transformers.trainer.Trainer`` to initialize an evaluator:
    .. code-block:: python
        from transformers.trainer import Trainer
        # wrap Trainer class with nni.trace
        trainer = nni.trace(Trainer)(model=model)
        evaluator = TransformersEvaluator(trainer)
        # if you want to using customized optimizer & lr_scheduler, please also wrap Optimzier & _LRScheduler class
        optimizer = nni.trace(Adam)(...)
        lr_scheduler = nni.trace(LambdaLR)(...)
        trainer = nni.trace(Trainer)(model=model, ..., optimizers=(optimizer, lr_scheduler))
        evaluator = TransformersEvaluator(trainer)
    Parameters
    ----------
    trainer
        ``nni.trace(transformers.trainer.Trainer)`` instance. The trainer will be re-initialized inside evaluator,
        so wrap with ``nni.trace`` is required for getting the initialization arguments.
    dummy_input
        Optional. The dummy_input is used to trace the graph, it's same with ``example_inputs`` in
        `torch.jit.trace <https://pytorch.org/docs/stable/generated/torch.jit.trace.html?highlight=torch%20jit%20trace#torch.jit.trace>`_.
    """

    def __init__(self, trainer: HFTrainer, dummy_input: Any | None = None) -> None:
        assert TRANSFORMERS_INSTALLED, 'transformers is not installed.'
        assert is_traceable(trainer), f'Only support traced Trainer, please use nni.trace(Trainer) to initialize the trainer.'
        self.traced_trainer = trainer
        self.dummy_input = dummy_input

        self.model: Module | None = None
        self._ori_trainer_attr: Dict[str, Any] = {
            'get_optimizer_cls_and_kwargs': HFTrainer.get_optimizer_cls_and_kwargs
        }

        self._initialization_complete = False

    def _init_optimizer_helpers(self, pure_model: Module | pl.LightningModule):
        assert self._initialization_complete is False, 'Evaluator initialization is already complete.'

        if self.traced_trainer.optimizer is not None and is_traceable(self.traced_trainer.optimizer):
            self._optimizer_helper = OptimizerConstructHelper.from_trace(pure_model, self.traced_trainer.optimizer)
        else:
            warn_msg = 'trainer.optimzer is not wrapped by nni.trace, or trainer.optimzer is None, ' + \
                       'will using huggingface default optimizer.'
            _logger.warning(warn_msg)
            self.traced_trainer.optimizer = None

            def patched_get_optimizer_cls_and_kwargs(args) -> Tuple[Any, Any]:
                optimizer_cls, optimizer_kwargs = self._ori_trainer_attr['get_optimizer_cls_and_kwargs'](args)
                return nni.trace(optimizer_cls), optimizer_kwargs

            HFTrainer.get_optimizer_cls_and_kwargs = patched_get_optimizer_cls_and_kwargs
            self._optimizer_helper = OptimizerConstructHelper.from_trace(pure_model, self.traced_trainer.create_optimizer())
            HFTrainer.get_optimizer_cls_and_kwargs = self._ori_trainer_attr['get_optimizer_cls_and_kwargs']
            self.traced_trainer.optimizer = None

        if self.traced_trainer.lr_scheduler is not None and is_traceable(self.traced_trainer.lr_scheduler):
            self._lr_scheduler_helper = LRSchedulerConstructHelper.from_trace(self.traced_trainer.lr_scheduler)
        else:
            warn_msg = 'trainer.lr_scheduler is not wrapped by nni.trace, or trainer.lr_scheduler is None, ' + \
                       'will using huggingface default lr_scheduler.'
            _logger.warning(warn_msg)
            self.traced_trainer.lr_scheduler = None
            self._lr_scheduler_helper = None

        self._initialization_complete = True

    def bind_model(self, model: Module | pl.LightningModule, param_names_map: Dict[str, str] | None = None, \
                   module_name_param_dict: Dict[str, List[Tensor]] = None):
        err_msg = 'Evaluator initialization is not complete, please call `_init_optimizer_helpers` before bind model.'
        assert self._initialization_complete is True, err_msg
        assert isinstance(model, Module)
        if self.model is not None:
            _logger.warning('Already bound a model, will unbind it before bind a new model.')
            self.unbind_model()

        self.model = model

        # re-initialized Trainer
        args = list(self.traced_trainer.trace_args)  # type: ignore
        kwargs = dict()
        kwargs.update(self.traced_trainer.trace_kwargs)  # type: ignore
        if len(args) != 0:
            assert isinstance(args[0], Module) or args[0] is None
            args[0] = self.model
        else:
            kwargs['model'] = self.model
        self.trainer: HFTrainer = self.traced_trainer.trace_symbol(*args, **kwargs)  # type: ignore
        self._ori_trainer_attr['compute_loss'] = self.trainer.compute_loss

        self._param_names_map = param_names_map
        self.trainer.optimizer = self._optimizer_helper.call(self.model, self._param_names_map)
        self._ori_trainer_attr['optimizer.step'] = self.trainer.optimizer.step

        if module_name_param_dict is not None:
            self.optimizer_add_param_group(module_name_param_dict)
            print("successfully add param group in the optimizer")

    def optimizer_add_param_group(self, module_name_param_dict: Dict[str, List[Tensor]]):
        assert self.model is not None
        param2name_dict = {id(p): name for name, p in self.model.named_parameters()}

        def find_param_group(param_groups: List[Dict], module_name: str):
            for param_group in param_groups:
                params = param_group["params"]
                if isinstance(params, Tensor):
                    params = [params]
                elif isinstance(params, set):
                    raise TypeError('optimizer parameters need to be organized in ordered collections, but '
                                    'the ordering of tensors in sets will change between runs. Please use a list instead.')
                else:
                    params = list(params)
                name_lis = [param2name_dict[id(p)] for p in params]

                for name in name_lis:
                    # if module_name  == name.strip().split("._nni_wrapper")[0]:
                    if module_name in name:
                        return param_group

            return None

        def add_param(param_lis: List[Tensor], target_param_group: Dict, optimizer: Optimizer):
            for param in param_lis:
                new_param_group = target_param_group.copy()
                new_param_group["params"] = param
                optimizer.add_param_group(new_param_group)

        for module_name, param_lis in module_name_param_dict.items():
            param_groups = self.trainer.optimizer.param_groups
            target_param_group = find_param_group(param_groups, module_name)

            if not target_param_group:
                # TODO: use dependency model's config to init it
                target_param_group = self.trainer.optimizer.param_groups[0]
                add_param(param_lis, target_param_group, self.trainer.optimizer)
            else:
                add_param(param_lis, target_param_group, self.trainer.optimizer)


    def unbind_model(self):
        if self.model:
            self.revert_loss()
            self.revert_optimizer_step()
            self.remove_all_hooks()
            self._ori_trainer_attr.pop('optimizer.step', None)
            self.trainer.optimizer = None
            self._param_names_map = None
            self._ori_trainer_attr.pop('compute_loss', None)
            self.trainer = None  # type: ignore
            self.model = None
        else:
            _logger.warning('Did not bind any model, no need to unbind model.')

    def patch_loss(self, patch: Callable[[Tensor, Any], Tensor]):
        old_compute_loss = self.trainer.compute_loss

        def patched_compute_loss(_, model: Any, inputs: Any, return_outputs: bool = False):
            result = old_compute_loss(model, inputs, return_outputs)
            if return_outputs:
                return patch(result[0], inputs), result[1]
            else:
                return patch(result, inputs)

        self.trainer.compute_loss = types.MethodType(patched_compute_loss, self.trainer)

    def revert_loss(self):
        self.trainer.compute_loss = self._ori_trainer_attr['compute_loss']

    def patch_optimizer_step(self, before_step_tasks: List[Callable], after_step_tasks: List[Callable]):
        assert self.trainer.optimizer is not None
        old_step = self.trainer.optimizer.step

        def patched_step(_, *args, **kwargs):
            for task in before_step_tasks:
                task()
            # call origin optimizer step method
            output = old_step(*args, **kwargs)
            for task in after_step_tasks:
                task()
            return output

        self.trainer.optimizer.step = types.MethodType(patched_step, self.trainer.optimizer)

    def revert_optimizer_step(self):
        assert self.trainer.optimizer is not None
        self.trainer.optimizer.step = self._ori_trainer_attr['optimizer.step']

    def train(self, max_steps: int | None = None, max_epochs: int | None = None):
        assert self.model is not None
        assert isinstance(self.trainer.optimizer, Optimizer)
        ori_steps, ori_epochs = self.trainer.args.max_steps, self.trainer.args.num_train_epochs
        if max_epochs is not None:
            self.trainer.args.num_train_epochs = max_epochs
        if max_steps is not None:
            self.trainer.args.max_steps = max_steps
        self.trainer.lr_scheduler = self._lr_scheduler_helper.call(self.trainer.optimizer) if self._lr_scheduler_helper else None

        self.trainer.train()

        self.trainer.lr_scheduler = None
        self.trainer.args.max_steps, self.trainer.args.num_train_epochs = ori_steps, ori_epochs

    def finetune(self):
        self.train()

    def evaluate(self) -> Tuple[float | None, Dict[str, Any]]:
        metric =  self.trainer.evaluate()
        nni_used_metric = metric.get('default', None)
        if nni_used_metric is None:
            warn_msg = f'Evaluation function returns a dict metric without key `default`,' + \
                        'will return None as the model evaluation metric value.'
            _logger.warning(warn_msg)
        return nni_used_metric, metric

    def get_dummy_input(self) -> Any:
        return self.dummy_input<|MERGE_RESOLUTION|>--- conflicted
+++ resolved
@@ -733,21 +733,13 @@
 
         return reset_ddp_model(model, ddp_params) if is_ddp_model else model
 
-<<<<<<< HEAD
     def bind_model(self, model: Module, param_names_map: Dict[str, str] | None = None, module_name_param_dict: Dict[str, List[Tensor]] = None):
-=======
-    def bind_model(self, model: Module, param_names_map: Dict[str, str] | None = None):
->>>>>>> 5e543dee
         err_msg = 'Evaluator initialization is not complete, please call `_init_optimizer_helpers` before bind model.'
         assert self._initialization_complete is True, err_msg
         assert isinstance(model, Module)
         if self.model is not None:
             _logger.warning('Already bound a model, will unbind it before bind a new model.')
             self.unbind_model()
-<<<<<<< HEAD
-=======
-
->>>>>>> 5e543dee
         self.model = self._rewrap_if_ddp_model(model)
         self._param_names_map = param_names_map
         # initialize optimizers & lr_schedulers for the bound model here

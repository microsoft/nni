--- conflicted
+++ resolved
@@ -9,11 +9,7 @@
     from .standalone import *
 elif trial_env_vars.NNI_PLATFORM == 'unittest':
     from .test import *
-<<<<<<< HEAD
-elif trial_env_vars.NNI_PLATFORM in ('local', 'remote', 'pai', 'kubeflow', 'frameworkcontroller', 'paiYarn', 'dlts', 'aml', 'heterogeneous'):
-=======
-elif trial_env_vars.NNI_PLATFORM in ('adl', 'local', 'remote', 'pai', 'kubeflow', 'frameworkcontroller', 'paiYarn', 'dlts', 'aml'):
->>>>>>> 765bc335
+elif trial_env_vars.NNI_PLATFORM in ('local', 'remote', 'pai', 'kubeflow', 'frameworkcontroller', 'paiYarn', 'dlts', 'aml', 'adl', 'heterogeneous'):
     from .local import *
 else:
     raise RuntimeError('Unknown platform %s' % trial_env_vars.NNI_PLATFORM)
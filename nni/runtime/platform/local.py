# Copyright (c) Microsoft Corporation.
# Licensed under the MIT license.

import os
import sys
import json
import time
import subprocess

from ..env_vars import trial_env_vars
from nni.utils import to_json

_sysdir = trial_env_vars.NNI_SYS_DIR
if not os.path.exists(os.path.join(_sysdir, '.nni')):
    os.makedirs(os.path.join(_sysdir, '.nni'))
_metric_file = open(os.path.join(_sysdir, '.nni', 'metrics'), 'wb')

_outputdir = trial_env_vars.NNI_OUTPUT_DIR
if not os.path.exists(_outputdir):
    os.makedirs(_outputdir)

_reuse_mode = trial_env_vars.REUSE_MODE
_nni_platform = trial_env_vars.NNI_PLATFORM
<<<<<<< HEAD
_nni_trial_job_id = trial_env_vars.NNI_TRIAL_JOB_ID
if _nni_platform == 'local' and _reuse_mode not in ('true', 'True'):
    _log_file_path = os.path.join(_outputdir, 'trial.log')
    init_logger(_log_file_path)
=======
>>>>>>> cb9efcc8

_multiphase = trial_env_vars.MULTI_PHASE

_param_index = 0

def request_next_parameter():
    metric = to_json({
        'trial_job_id': trial_env_vars.NNI_TRIAL_JOB_ID,
        'type': 'REQUEST_PARAMETER',
        'sequence': 0,
        'parameter_index': _param_index
    })
    send_metric(metric)

def get_next_parameter():
    global _param_index
    params_file_name = ''
    if _multiphase in ('true', 'True'):
        params_file_name = ('parameter_{}.cfg'.format(_param_index), 'parameter.cfg')[_param_index == 0]
    else:
        if _param_index > 0:
            return None
        elif _param_index == 0:
            params_file_name = 'parameter.cfg'
        else:
            raise AssertionError('_param_index value ({}) should >=0'.format(_param_index))

    params_filepath = os.path.join(_sysdir, params_file_name)
    if not os.path.isfile(params_filepath):
        request_next_parameter()
    while not (os.path.isfile(params_filepath) and os.path.getsize(params_filepath) > 0):
        time.sleep(3)
    params_file = open(params_filepath, 'r')
    params = json.load(params_file)
    _param_index += 1
    return params

def send_metric(string):
    if _nni_platform != 'local' or _reuse_mode in ('true', 'True'):
        assert len(string) < 1000000, 'Metric too long'
        print("NNISDK_MEb'%s'" % (string), flush=True)
    else:
        data = (string + '\n').encode('utf8')
        assert len(data) < 1000000, 'Metric too long'
        _metric_file.write(b'ME%06d%b' % (len(data), data))
        _metric_file.flush()
        if sys.platform == "win32":
            file = open(_metric_file.name)
            file.close()
        else:
            subprocess.run(['touch', _metric_file.name], check=True)

def get_experiment_id():
    return trial_env_vars.NNI_EXP_ID

def get_trial_id():
    return trial_env_vars.NNI_TRIAL_JOB_ID

def get_sequence_id():
    return int(trial_env_vars.NNI_TRIAL_SEQ_ID)<|MERGE_RESOLUTION|>--- conflicted
+++ resolved
@@ -21,13 +21,6 @@
 
 _reuse_mode = trial_env_vars.REUSE_MODE
 _nni_platform = trial_env_vars.NNI_PLATFORM
-<<<<<<< HEAD
-_nni_trial_job_id = trial_env_vars.NNI_TRIAL_JOB_ID
-if _nni_platform == 'local' and _reuse_mode not in ('true', 'True'):
-    _log_file_path = os.path.join(_outputdir, 'trial.log')
-    init_logger(_log_file_path)
-=======
->>>>>>> cb9efcc8
 
 _multiphase = trial_env_vars.MULTI_PHASE
 

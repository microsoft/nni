# Copyright (c) Microsoft Corporation.
# Licensed under the MIT license.

import logging
from collections import defaultdict

from nni import NoMoreTrialError
from nni.assessor import AssessResult

from .common import multi_phase_enabled
from .env_vars import dispatcher_env_vars
from .msg_dispatcher_base import MsgDispatcherBase
<<<<<<< HEAD
from .protocol import CommandType
=======
from .tuner_command_channel import CommandType
>>>>>>> 98c1a77f
from ..common.serializer import dump, load
from ..utils import MetricType

_logger = logging.getLogger(__name__)

# Assessor global variables
_trial_history = defaultdict(dict)
'''key: trial job ID; value: intermediate results, mapping from sequence number to data'''

_ended_trials = set()
'''trial_job_id of all ended trials.
We need this because NNI manager may send metrics after reporting a trial ended.
TODO: move this logic to NNI manager
'''


def _sort_history(history):
    ret = []
    for i, _ in enumerate(history):
        if i in history:
            ret.append(history[i])
        else:
            break
    return ret


# Tuner global variables
_next_parameter_id = 0
_trial_params = {}
'''key: parameter ID; value: parameters'''
_customized_parameter_ids = set()


def _create_parameter_id():
    global _next_parameter_id
    _next_parameter_id += 1
    return _next_parameter_id - 1


def _pack_parameter(parameter_id, params, customized=False, trial_job_id=None, parameter_index=None):
    _trial_params[parameter_id] = params
    ret = {
        'parameter_id': parameter_id,
        'parameter_source': 'customized' if customized else 'algorithm',
        'parameters': params
    }
    if trial_job_id is not None:
        ret['trial_job_id'] = trial_job_id
    if parameter_index is not None:
        ret['parameter_index'] = parameter_index
    else:
        ret['parameter_index'] = 0
    return dump(ret)


class MsgDispatcher(MsgDispatcherBase):
    def __init__(self, command_channel_url, tuner, assessor=None):
        super().__init__(command_channel_url)
        self.tuner = tuner
        self.assessor = assessor
        if assessor is None:
            _logger.debug('Assessor is not configured')

    def load_checkpoint(self):
        self.tuner.load_checkpoint()
        if self.assessor is not None:
            self.assessor.load_checkpoint()

    def save_checkpoint(self):
        self.tuner.save_checkpoint()
        if self.assessor is not None:
            self.assessor.save_checkpoint()

    def handle_initialize(self, data):
        """Data is search space
        """
        self.tuner.update_search_space(data)
        self.send(CommandType.Initialized, '')

    def send_trial_callback(self, id_, params):
        """For tuner to issue trial config when the config is generated
        """
        self.send(CommandType.NewTrialJob, _pack_parameter(id_, params))

    def handle_request_trial_jobs(self, data):
        # data: number or trial jobs
        ids = [_create_parameter_id() for _ in range(data)]
        _logger.debug("requesting for generating params of %s", ids)
        params_list = self.tuner.generate_multiple_parameters(ids, st_callback=self.send_trial_callback)

        for i, _ in enumerate(params_list):
            self.send(CommandType.NewTrialJob, _pack_parameter(ids[i], params_list[i]))
        # when parameters is None.
        if len(params_list) < len(ids):
            self.send(CommandType.NoMoreTrialJobs, _pack_parameter(ids[0], ''))

    def handle_update_search_space(self, data):
        self.tuner.update_search_space(data)

    def handle_import_data(self, data):
        """Import additional data for tuning
        data: a list of dictionaries, each of which has at least two keys, 'parameter' and 'value'
        """
        for entry in data:
            entry['value'] = entry['value'] if type(entry['value']) is str else dump(entry['value'])
            entry['value'] = load(entry['value'])
        self.tuner.import_data(data)

    def handle_add_customized_trial(self, data):
        # data: parameters
        id_ = _create_parameter_id()
        _customized_parameter_ids.add(id_)

    def handle_report_metric_data(self, data):
        """
        data: a dict received from nni_manager, which contains:
              - 'parameter_id': id of the trial
              - 'value': metric value reported by nni.report_final_result()
              - 'type': report type, support {'FINAL', 'PERIODICAL'}
        """
        # metrics value is dumped as json string in trial, so we need to decode it here
        if 'value' in data:
            data['value'] = load(data['value'])
        if data['type'] == MetricType.FINAL:
            self._handle_final_metric_data(data)
        elif data['type'] == MetricType.PERIODICAL:
            if self.assessor is not None:
                self._handle_intermediate_metric_data(data)
        elif data['type'] == MetricType.REQUEST_PARAMETER:
            assert multi_phase_enabled()
            assert data['trial_job_id'] is not None
            assert data['parameter_index'] is not None
            param_id = _create_parameter_id()
            try:
                param = self.tuner.generate_parameters(param_id, trial_job_id=data['trial_job_id'])
            except NoMoreTrialError:
                param = None
            self.send(CommandType.SendTrialJobParameter, _pack_parameter(param_id, param, trial_job_id=data['trial_job_id'],
                                                                    parameter_index=data['parameter_index']))
        else:
            raise ValueError('Data type not supported: {}'.format(data['type']))

    def handle_trial_end(self, data):
        """
        data: it has three keys: trial_job_id, event, hyper_params
             - trial_job_id: the id generated by training service
             - event: the job's state
             - hyper_params: the hyperparameters generated and returned by tuner
        """
        trial_job_id = data['trial_job_id']
        _ended_trials.add(trial_job_id)
        if trial_job_id in _trial_history:
            _trial_history.pop(trial_job_id)
            if self.assessor is not None:
                self.assessor.trial_end(trial_job_id, data['event'] == 'SUCCEEDED')
        if self.tuner is not None:
            self.tuner.trial_end(load(data['hyper_params'])['parameter_id'], data['event'] == 'SUCCEEDED')

    def _handle_final_metric_data(self, data):
        """Call tuner to process final results
        """
        id_ = data['parameter_id']
        value = data['value']
        if id_ is None or id_ in _customized_parameter_ids:
            if not hasattr(self.tuner, '_accept_customized'):
                self.tuner._accept_customized = False
            if not self.tuner._accept_customized:
                _logger.info('Customized trial job %s ignored by tuner', id_)
                return
            customized = True
        else:
            customized = False
        if id_ in _trial_params:
            self.tuner.receive_trial_result(id_, _trial_params[id_], value, customized=customized,
                                            trial_job_id=data.get('trial_job_id'))
        else:
            _logger.warning('Find unknown job parameter id %s, maybe something goes wrong.', _trial_params[id_])

    def _handle_intermediate_metric_data(self, data):
        """Call assessor to process intermediate results
        """
        if data['type'] != MetricType.PERIODICAL:
            return
        if self.assessor is None:
            return

        trial_job_id = data['trial_job_id']
        if trial_job_id in _ended_trials:
            return

        history = _trial_history[trial_job_id]
        history[data['sequence']] = data['value']
        ordered_history = _sort_history(history)
        if len(ordered_history) < data['sequence']:  # no user-visible update since last time
            return

        try:
            result = self.assessor.assess_trial(trial_job_id, ordered_history)
        except Exception as e:
            _logger.error('Assessor error')
            _logger.exception(e)
            raise

        if isinstance(result, bool):
            result = AssessResult.Good if result else AssessResult.Bad
        elif not isinstance(result, AssessResult):
            msg = 'Result of Assessor.assess_trial must be an object of AssessResult, not %s'
            raise RuntimeError(msg % type(result))

        if result is AssessResult.Bad:
            _logger.debug('BAD, kill %s', trial_job_id)
            self.send(CommandType.KillTrialJob, dump(trial_job_id))
            # notify tuner
            _logger.debug('env var: NNI_INCLUDE_INTERMEDIATE_RESULTS: [%s]',
                          dispatcher_env_vars.NNI_INCLUDE_INTERMEDIATE_RESULTS)
            if dispatcher_env_vars.NNI_INCLUDE_INTERMEDIATE_RESULTS == 'true':
                self._earlystop_notify_tuner(data)
        else:
            _logger.debug('GOOD')

    def _earlystop_notify_tuner(self, data):
        """Send last intermediate result as final result to tuner in case the
        trial is early stopped.
        """
        _logger.debug('Early stop notify tuner data: [%s]', data)
        data['type'] = MetricType.FINAL
        data['value'] = dump(data['value'])
        self.enqueue_command(CommandType.ReportMetricData, data)<|MERGE_RESOLUTION|>--- conflicted
+++ resolved
@@ -10,11 +10,7 @@
 from .common import multi_phase_enabled
 from .env_vars import dispatcher_env_vars
 from .msg_dispatcher_base import MsgDispatcherBase
-<<<<<<< HEAD
-from .protocol import CommandType
-=======
 from .tuner_command_channel import CommandType
->>>>>>> 98c1a77f
 from ..common.serializer import dump, load
 from ..utils import MetricType
 

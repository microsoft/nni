# Copyright (c) Microsoft Corporation.
# Licensed under the MIT license.

"""
This script provides a more program-friendly representation of HPO search space.
The format is considered internal helper and is not visible to end users.

You will find this useful when you want to support nested search space.

The random tuner is an intuitive example for this utility.
You should check its code before reading docstrings in this file.
"""

__all__ = [
    'ParameterSpec',
    'deformat_parameters',
<<<<<<< HEAD
    'deformat_single_parameter',
=======
    'format_parameters',
>>>>>>> cb6c72ea
    'format_search_space',
]

import math
from types import SimpleNamespace
from typing import Any, List, NamedTuple, Optional, Tuple

import numpy as np

class ParameterSpec(NamedTuple):
    """
    Specification (aka space / range / domain) of one single parameter.

    NOTE: For `loguniform` (and `qloguniform`), the fields `low` and `high` are logarithm of original values.
    """

    name: str                       # The object key in JSON
    type: str                       # "_type" in JSON
    values: List[Any]               # "_value" in JSON

    key: Tuple[str]                 # The "path" of this parameter

    categorical: bool               # Whether this paramter is categorical (unordered) or numerical (ordered)
    size: int = None                # If it's categorical, how many candidates it has

    # uniform distributed
    low: float = None               # Lower bound of uniform parameter
    high: float = None              # Upper bound of uniform parameter

    normal_distributed: bool = None # Whether this parameter is uniform or normal distrubuted
    mu: float = None                # µ of normal parameter
    sigma: float = None             # σ of normal parameter

    q: Optional[float] = None       # If not `None`, the parameter value should be an integer multiple of this
    clip: Optional[Tuple[float, float]] = None
                                    # For q(log)uniform, this equals to "values[:2]"; for others this is None

    log_distributed: bool = None    # Whether this parameter is log distributed
                                    # When true, low/high/mu/sigma describes log of parameter value (like np.lognormal)

    def is_activated_in(self, partial_parameters):
        """
        For nested search space, check whether this parameter should be skipped for current set of paremters.
        This function must be used in a pattern similar to random tuner. Otherwise it will misbehave.
        """
        if len(self.key) < 2 or isinstance(self.key[-2], str):
            return True
        return partial_parameters[self.key[:-2]] == self.key[-2]

def format_search_space(search_space):
    """
    Convert user provided search space into a dict of ParameterSpec.
    The dict key is dict value's `ParameterSpec.key`.
    """
    formatted = _format_search_space(tuple(), search_space)
    # In CPython 3.6, dicts preserve order by internal implementation.
    # In Python 3.7+, dicts preserve order by language spec.
    # Python 3.6 is crappy enough. Don't bother to do extra work for it.
    # Remove these comments when we drop 3.6 support.
    return {spec.key: spec for spec in formatted}

def deformat_parameters(formatted_parameters, formatted_search_space):
    """
    Convert internal format parameters to users' expected format.

    "test/ut/sdk/test_hpo_formatting.py" provides examples of how this works.

    The function do following jobs:
     1. For "choice" and "randint", convert index (integer) to corresponding value.
     2. For "*log*", convert x to `exp(x)`.
     3. For "q*", convert x to `round(x / q) * q`, then clip into range.
     4. For nested choices, convert flatten key-value pairs into nested structure.
    """
    ret = {}
    for key, x in formatted_parameters.items():
        spec = formatted_search_space[key]
<<<<<<< HEAD
        if spec.categorical and _is_nested_choices(spec.values):
            _assign(ret, tuple([*key, '_name']), spec.values[x]['_name'])
        else:
            _assign(ret, key, deformat_single_parameter(x, spec))
    return ret

def deformat_single_parameter(x, spec):
    if spec.categorical:
        if spec.type == 'randint':
            lower = min(math.ceil(float(x)) for x in spec.values)
            return int(lower + x)
        else:
            return spec.values[x]
    else:
        if spec.log_distributed:
            x = math.exp(x)
        if spec.q is not None:
            x = round(x / spec.q) * spec.q
        if spec.clip:
            x = max(x, spec.clip[0])
            x = min(x, spec.clip[1])
        if isinstance(x, np.number):
            x = x.item()
        return x
=======
        if spec.categorical:
            if spec.type == 'randint':
                lower = min(math.ceil(float(x)) for x in spec.values)
                _assign(ret, key, int(lower + x))
            elif _is_nested_choices(spec.values):
                _assign(ret, tuple([*key, '_name']), spec.values[x]['_name'])
            else:
                _assign(ret, key, spec.values[x])
        else:
            if spec.log_distributed:
                x = math.exp(x)
            if spec.q is not None:
                x = round(x / spec.q) * spec.q
            if spec.clip:
                x = max(x, spec.clip[0])
                x = min(x, spec.clip[1])
            if isinstance(x, np.number):
                x = x.item()
            _assign(ret, key, x)
    return ret

def format_parameters(parameters, formatted_search_space):
    """
    Convert end users' parameter format back to internal format, mainly for resuming experiments.

    The result is not accurate for "q*" and for "choice" that have duplicate candidates.
    """
    # I don't like this function. It's better to use checkpoint for resuming.
    ret = {}
    for key, spec in formatted_search_space.items():
        if not spec.is_activated_in(ret):
            continue
        value = parameters
        for name in key:
            if isinstance(name, str):
                value = value[name]
        if spec.categorical:
            if spec.type == 'randint':
                lower = min(math.ceil(float(x)) for x in spec.values)
                ret[key] = value - lower
            elif _is_nested_choices(spec.values):
                names = [nested['_name'] for nested in spec.values]
                ret[key] = names.index(value['_name'])
            else:
                ret[key] = spec.values.index(value)
        else:
            if spec.log_distributed:
                value = math.log(value)
            ret[key] = value
    return ret
>>>>>>> cb6c72ea

def _format_search_space(parent_key, space):
    formatted = []
    for name, spec in space.items():
        if name == '_name':
            continue
        key = tuple([*parent_key, name])
        formatted.append(_format_parameter(key, spec['_type'], spec['_value']))
        if spec['_type'] == 'choice' and _is_nested_choices(spec['_value']):
            for index, sub_space in enumerate(spec['_value']):
                key = tuple([*parent_key, name, index])
                formatted += _format_search_space(key, sub_space)
    return formatted

def _format_parameter(key, type_, values):
    spec = SimpleNamespace(
        name = key[-1],
        type = type_,
        values = values,
        key = key,
        categorical = type_ in ['choice', 'randint'],
    )

    if spec.categorical:
        if type_ == 'choice':
            spec.size = len(values)
        else:
            lower = math.ceil(float(values[0]))
            upper = math.ceil(float(values[1]))
            spec.size = upper - lower

    else:
        if type_.startswith('q'):
            spec.q = float(values[2])
        else:
            spec.q = None
        spec.log_distributed = ('log' in type_)

        if 'normal' in type_:
            spec.normal_distributed = True
            spec.mu = float(values[0])
            spec.sigma = float(values[1])

        else:
            spec.normal_distributed = False
            spec.low = float(values[0])
            spec.high = float(values[1])
            if spec.q is not None:
                spec.clip = (spec.low, spec.high)
            if spec.log_distributed:
                # make it align with mu
                spec.low = math.log(spec.low)
                spec.high = math.log(spec.high)

    return ParameterSpec(**spec.__dict__)

def _is_nested_choices(values):
    assert values  # choices should not be empty
    for value in values:
        if not isinstance(value, dict):
            return False
        if '_name' not in value:
            return False
    return True

def _assign(params, key, x):
    if len(key) == 1:
        params[key[0]] = x
    elif isinstance(key[0], int):
        _assign(params, key[1:], x)
    else:
        if key[0] not in params:
            params[key[0]] = {}
        _assign(params[key[0]], key[1:], x)<|MERGE_RESOLUTION|>--- conflicted
+++ resolved
@@ -14,11 +14,7 @@
 __all__ = [
     'ParameterSpec',
     'deformat_parameters',
-<<<<<<< HEAD
-    'deformat_single_parameter',
-=======
     'format_parameters',
->>>>>>> cb6c72ea
     'format_search_space',
 ]
 
@@ -95,32 +91,6 @@
     ret = {}
     for key, x in formatted_parameters.items():
         spec = formatted_search_space[key]
-<<<<<<< HEAD
-        if spec.categorical and _is_nested_choices(spec.values):
-            _assign(ret, tuple([*key, '_name']), spec.values[x]['_name'])
-        else:
-            _assign(ret, key, deformat_single_parameter(x, spec))
-    return ret
-
-def deformat_single_parameter(x, spec):
-    if spec.categorical:
-        if spec.type == 'randint':
-            lower = min(math.ceil(float(x)) for x in spec.values)
-            return int(lower + x)
-        else:
-            return spec.values[x]
-    else:
-        if spec.log_distributed:
-            x = math.exp(x)
-        if spec.q is not None:
-            x = round(x / spec.q) * spec.q
-        if spec.clip:
-            x = max(x, spec.clip[0])
-            x = min(x, spec.clip[1])
-        if isinstance(x, np.number):
-            x = x.item()
-        return x
-=======
         if spec.categorical:
             if spec.type == 'randint':
                 lower = min(math.ceil(float(x)) for x in spec.values)
@@ -171,7 +141,6 @@
                 value = math.log(value)
             ret[key] = value
     return ret
->>>>>>> cb6c72ea
 
 def _format_search_space(parent_key, space):
     formatted = []

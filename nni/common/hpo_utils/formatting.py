# Copyright (c) Microsoft Corporation.
# Licensed under the MIT license.

"""
Helper class and functions for tuners to deal with search space.

This script provides a more program-friendly representation of HPO search space.
The format is considered internal helper and is not visible to end users.

You will find this useful when you want to support nested search space.

The random tuner is an intuitive example for this utility.
You should check its code before reading docstrings in this file.

.. attention::

    This module does not guarantee forward-compatibility.

    If you want to use it outside official NNI repo, it is recommended to copy the script.
"""

from __future__ import annotations

__all__ = [
    'ParameterSpec',
    'deformat_parameters',
    'format_parameters',
    'format_search_space',
]

import math
from types import SimpleNamespace
from typing import Any, Dict, NamedTuple, Tuple, cast

import numpy as np

from nni.typehint import Parameters, SearchSpace

ParameterKey = Tuple['str | int', ...]
FormattedParameters = Dict[ParameterKey, 'float | int']
FormattedSearchSpace = Dict[ParameterKey, 'ParameterSpec']

class ParameterSpec(NamedTuple):
    """
    Specification (aka space / range / domain) of one single parameter.

    NOTE: For `loguniform` (and `qloguniform`), the fields `low` and `high` are logarithm of original values.
    """

    name: str                       # The object key in JSON
    type: str                       # "_type" in JSON
    values: list[Any]               # "_value" in JSON

    key: ParameterKey               # The "path" of this parameter

    categorical: bool               # Whether this paramter is categorical (unordered) or numerical (ordered)
<<<<<<< HEAD
    size: int = None                # If it's categorical, how many candidates it has
    chosen_size: Optional[int] = 1  # If it's categorical, it should choose how many candidates.
                                    # By default, 1. If none, arbitrary number of candidates can be chosen.
=======
    size: int = cast(int, None)     # If it's categorical, how many candidates it has
>>>>>>> fe02b808

    # uniform distributed
    low: float = cast(float, None)  # Lower bound of uniform parameter
    high: float = cast(float, None) # Upper bound of uniform parameter

    normal_distributed: bool = cast(bool, None)
                                    # Whether this parameter is uniform or normal distrubuted
    mu: float = cast(float, None)   # µ of normal parameter
    sigma: float = cast(float, None)# σ of normal parameter

    q: float | None = None          # If not `None`, the parameter value should be an integer multiple of this
    clip: tuple[float, float] | None = None
                                    # For q(log)uniform, this equals to "values[:2]"; for others this is None

    log_distributed: bool = cast(bool, None)
                                    # Whether this parameter is log distributed
                                    # When true, low/high/mu/sigma describes log of parameter value (like np.lognormal)

    def is_activated_in(self, partial_parameters: FormattedParameters) -> bool:
        """
        For nested search space, check whether this parameter should be skipped for current set of paremters.
        This function must be used in a pattern similar to random tuner. Otherwise it will misbehave.
        """
        if self.is_nested():
            return partial_parameters[self.key[:-2]] == self.key[-2]
        else:
            return True

    def is_nested(self):
        """
        Check whether this parameter is inside a nested choice.
        """
        return len(self.key) >= 2 and isinstance(self.key[-2], int)

def format_search_space(search_space: SearchSpace) -> FormattedSearchSpace:
    """
    Convert user provided search space into a dict of ParameterSpec.
    The dict key is dict value's `ParameterSpec.key`.
    """
    formatted = _format_search_space(tuple(), search_space)
    return {spec.key: spec for spec in formatted}

def deformat_parameters(
        formatted_parameters: FormattedParameters,
        formatted_search_space: FormattedSearchSpace) -> Parameters:
    """
    Convert internal format parameters to users' expected format.

    "test/ut/sdk/test_hpo_formatting.py" provides examples of how this works.

    The function do following jobs:
     1. For "choice" and "randint", convert index (integer) to corresponding value.
     2. For "*log*", convert x to `exp(x)`.
     3. For "q*", convert x to `round(x / q) * q`, then clip into range.
     4. For nested choices, convert flatten key-value pairs into nested structure.
    """
    ret: Parameters = {}
    for key, x in formatted_parameters.items():
        spec = formatted_search_space[key]
        if spec.categorical:
            x = cast(int, x)
            if spec.type == 'randint':
                lower = min(math.ceil(float(x)) for x in spec.values)
                _assign(ret, key, int(lower + x))
            elif _is_nested_choices(spec.values):
                _assign(ret, tuple([*key, '_name']), spec.values[x]['_name'])
            else:
                _assign(ret, key, spec.values[x])
        else:
            if spec.log_distributed:
                x = math.exp(x)
            if spec.q is not None:
                x = round(x / spec.q) * spec.q
            if spec.clip:
                x = max(x, spec.clip[0])
                x = min(x, spec.clip[1])
            if isinstance(x, np.number):
                x = x.item()
            _assign(ret, key, x)
    return ret

def format_parameters(parameters: Parameters, formatted_search_space: FormattedSearchSpace) -> FormattedParameters:
    """
    Convert end users' parameter format back to internal format, mainly for resuming experiments.

    The result is not accurate for "q*" and for "choice" that have duplicate candidates.
    """
    # I don't like this function. It's better to use checkpoint for resuming.
    ret = {}
    for key, spec in formatted_search_space.items():
        if not spec.is_activated_in(ret):
            continue
        value: Any = parameters
        for name in key:
            if isinstance(name, str):
                value = value[name]
        if spec.categorical:
            if spec.type == 'randint':
                lower = min(math.ceil(float(x)) for x in spec.values)
                ret[key] = value - lower
            elif _is_nested_choices(spec.values):
                names = [nested['_name'] for nested in spec.values]
                ret[key] = names.index(value['_name'])
            else:
                ret[key] = spec.values.index(value)
        else:
            if spec.log_distributed:
                value = math.log(value)
            ret[key] = value
    return ret

def _format_search_space(parent_key: ParameterKey, space: SearchSpace) -> list[ParameterSpec]:
    formatted: list[ParameterSpec] = []
    for name, spec in space.items():
        if name == '_name':
            continue
        key = tuple([*parent_key, name])
        formatted.append(_format_parameter(key, spec['_type'], spec['_value']))
        if spec['_type'] == 'choice' and _is_nested_choices(spec['_value']):
            for index, sub_space in enumerate(spec['_value']):
                key = tuple([*parent_key, name, index])
                formatted += _format_search_space(key, sub_space)
    return formatted

def _format_parameter(key: ParameterKey, type_: str, values: list[Any]):
    spec = SimpleNamespace(
        name = key[-1],
        type = type_,
        values = values,
        key = key,
        categorical = type_ in ['choice', 'randint'],
    )

    if spec.categorical:
        if type_ == 'choice':
            spec.size = len(values)
        else:
            lower = math.ceil(float(values[0]))
            upper = math.ceil(float(values[1]))
            spec.size = upper - lower

    else:
        if type_.startswith('q'):
            spec.q = float(values[2])
        else:
            spec.q = None
        spec.log_distributed = ('log' in type_)

        if 'normal' in type_:
            spec.normal_distributed = True
            spec.mu = float(values[0])
            spec.sigma = float(values[1])

        else:
            spec.normal_distributed = False
            spec.low = float(values[0])
            spec.high = float(values[1])
            if spec.q is not None:
                spec.clip = (spec.low, spec.high)
            if spec.log_distributed:
                # make it align with mu
                spec.low = math.log(spec.low)
                spec.high = math.log(spec.high)

    return ParameterSpec(**spec.__dict__)

def _is_nested_choices(values: list[Any]) -> bool:
    assert values  # choices should not be empty
    for value in values:
        if not isinstance(value, dict):
            return False
        if '_name' not in value:
            return False
    return True

def _assign(params: Parameters, key: ParameterKey, x: Any) -> None:
    if len(key) == 1:
        params[cast(str, key[0])] = x
    elif isinstance(key[0], int):
        _assign(params, key[1:], x)
    else:
        if key[0] not in params:
            params[key[0]] = {}
        _assign(params[key[0]], key[1:], x)<|MERGE_RESOLUTION|>--- conflicted
+++ resolved
@@ -54,13 +54,9 @@
     key: ParameterKey               # The "path" of this parameter
 
     categorical: bool               # Whether this paramter is categorical (unordered) or numerical (ordered)
-<<<<<<< HEAD
-    size: int = None                # If it's categorical, how many candidates it has
-    chosen_size: Optional[int] = 1  # If it's categorical, it should choose how many candidates.
+    size: int = cast(int, None)     # If it's categorical, how many candidates it has
+    chosen_size: int | None = 1     # If it's categorical, it should choose how many candidates.
                                     # By default, 1. If none, arbitrary number of candidates can be chosen.
-=======
-    size: int = cast(int, None)     # If it's categorical, how many candidates it has
->>>>>>> fe02b808
 
     # uniform distributed
     low: float = cast(float, None)  # Lower bound of uniform parameter

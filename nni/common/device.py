
from dataclasses import dataclass

@dataclass
class GPUDevice:
<<<<<<< HEAD
    node_id: str
=======
    host: str
>>>>>>> f0dedcf5
    gpu_id: int
    status: str = 'free'

    def __eq__(self, o) -> bool:
        return self.host == o.host and self.gpu_id == o.gpu_id

    def __lt__(self, o) -> bool:
        if self.host < o.host:
            return True
        elif self.host > o.host:
            return False
        else:
            return self.gpu_id < o.gpu_id

    def __repr__(self) -> str:
<<<<<<< HEAD
        return "{Server-%s, GPU-%d, Status: %s}" % (self.node_id, self.gpu_id, self.status)
=======
        return "{Server-%s, GPU-%d, Status: %s}" % (self.host, self.gpu_id, self.status)
>>>>>>> f0dedcf5

    def __hash__(self) -> int:
        return hash(self.host + '_' + self.gpu_id)

    def set_status(self, status):
        self.status = status<|MERGE_RESOLUTION|>--- conflicted
+++ resolved
@@ -3,11 +3,7 @@
 
 @dataclass
 class GPUDevice:
-<<<<<<< HEAD
     node_id: str
-=======
-    host: str
->>>>>>> f0dedcf5
     gpu_id: int
     status: str = 'free'
 
@@ -23,11 +19,7 @@
             return self.gpu_id < o.gpu_id
 
     def __repr__(self) -> str:
-<<<<<<< HEAD
         return "{Server-%s, GPU-%d, Status: %s}" % (self.node_id, self.gpu_id, self.status)
-=======
-        return "{Server-%s, GPU-%d, Status: %s}" % (self.host, self.gpu_id, self.status)
->>>>>>> f0dedcf5
 
     def __hash__(self) -> int:
         return hash(self.host + '_' + self.gpu_id)

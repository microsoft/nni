import abc
import copy
import collections.abc
import base64
import functools
import inspect
import numbers
import types
import warnings
from io import IOBase
from typing import Any, Union, Dict, Optional, List, TypeVar

import json_tricks  # use json_tricks as serializer backend
import cloudpickle  # use cloudpickle as backend for unserializable types and instances


__all__ = ['trace', 'dump', 'load', 'Translatable', 'Traceable', 'is_traceable']


T = TypeVar('T')


class Traceable(abc.ABC):
    """
    A traceable object have copy and dict. Copy and mutate are used to copy the object for further mutations.
    Dict returns a TraceDictType to enable serialization.
    """
    @abc.abstractmethod
    def trace_copy(self) -> 'Traceable':
        """
        Perform a shallow copy.
        NOTE: NONE of the attributes will be preserved.
        This is the one that should be used when you want to "mutate" a serializable object.
        """
        ...

    @property
    @abc.abstractmethod
    def trace_symbol(self) -> Any:
        """
        Symbol object. Could be a class or a function.
        ``get_hybrid_cls_or_func_name`` and ``import_cls_or_func_from_hybrid_name`` is a pair to
        convert the symbol into a string and convert the string back to symbol.
        """
        ...

    @property
    @abc.abstractmethod
    def trace_args(self) -> List[Any]:
        """
        List of positional arguments passed to symbol. Usually empty if ``kw_only`` is true,
        in which case all the positional arguments are converted into keyword arguments.
        """
        ...

    @property
    @abc.abstractmethod
    def trace_kwargs(self) -> Dict[str, Any]:
        """
        Dict of keyword arguments.
        """
        ...


class Translatable(abc.ABC):
    """
    Inherit this class and implement ``translate`` when the inner class needs a different
    parameter from the wrapper class in its init function.
    """

    @abc.abstractmethod
    def _translate(self) -> Any:
        pass

    @staticmethod
    def _translate_argument(d: Any) -> Any:
        if isinstance(d, Translatable):
            return d._translate()
        return d


def is_traceable(obj: Any) -> bool:
    """
    Check whether an object is a traceable instance (not type).
    """
    return hasattr(obj, 'trace_copy') and \
        hasattr(obj, 'trace_symbol') and \
        hasattr(obj, 'trace_args') and \
        hasattr(obj, 'trace_kwargs') and \
        not inspect.isclass(obj)


class SerializableObject(Traceable):
    """
    Serializable object is a wrapper of existing python objects, that supports dump and load easily.
    Stores a symbol ``s`` and a dict of arguments ``args``, and the object can be restored with ``s(**args)``.
    """

    def __init__(self, symbol: T, args: List[Any], kwargs: Dict[str, Any], call_super: bool = False):
        # use dict to avoid conflicts with user's getattr and setattr
        self.__dict__['_nni_symbol'] = symbol
        self.__dict__['_nni_args'] = args
        self.__dict__['_nni_kwargs'] = kwargs
        self.__dict__['_nni_call_super'] = call_super

        if call_super:
            # call super means that the serializable object is by itself an object of the target class
            super().__init__(
                *[_argument_processor(arg) for arg in args],
                **{kw: _argument_processor(arg) for kw, arg in kwargs.items()}
            )

    def trace_copy(self) -> Union[T, 'SerializableObject']:
        return SerializableObject(
            self.trace_symbol,
            [copy.copy(arg) for arg in self.trace_args],
            {k: copy.copy(v) for k, v in self.trace_kwargs.items()},
        )

    @property
    def trace_symbol(self) -> Any:
        return self._get_nni_attr('symbol')

    @trace_symbol.setter
    def trace_symbol(self, symbol: Any) -> None:
        # for mutation purposes
        self.__dict__['_nni_symbol'] = symbol

    @property
    def trace_args(self) -> List[Any]:
        return self._get_nni_attr('args')

    @trace_args.setter
    def trace_args(self, args: List[Any]):
        self.__dict__['_nni_args'] = args

    @property
    def trace_kwargs(self) -> Dict[str, Any]:
        return self._get_nni_attr('kwargs')

    @trace_kwargs.setter
    def trace_kwargs(self, kwargs: Dict[str, Any]):
        self.__dict__['_nni_kwargs'] = kwargs

    def _get_nni_attr(self, name: str) -> Any:
        return self.__dict__['_nni_' + name]

    def __repr__(self):
        if self._get_nni_attr('call_super'):
            return super().__repr__()
        return 'SerializableObject(' + \
            ', '.join(['type=' + self._get_nni_attr('symbol').__name__] +
                      [repr(d) for d in self._get_nni_attr('args')] +
                      [k + '=' + repr(v) for k, v in self._get_nni_attr('kwargs').items()]) + \
            ')'


def inject_trace_info(obj: Any, symbol: T, args: List[Any], kwargs: Dict[str, Any]) -> Any:
    # If an object is already created, this can be a fix so that the necessary info are re-injected into the object.

    def getter_factory(x):
        return lambda self: self.__dict__['_nni_' + x]

    def setter_factory(x):
        def setter(self, val):
            self.__dict__['_nni_' + x] = val

        return setter

    def trace_copy(self):
        return SerializableObject(
            self.trace_symbol,
            [copy.copy(arg) for arg in self.trace_args],
            {k: copy.copy(v) for k, v in self.trace_kwargs.items()},
        )

    attributes = {
        'trace_symbol': property(getter_factory('symbol'), setter_factory('symbol')),
        'trace_args': property(getter_factory('args'), setter_factory('args')),
        'trace_kwargs': property(getter_factory('kwargs'), setter_factory('kwargs')),
        'trace_copy': trace_copy
    }

    if hasattr(obj, '__class__') and hasattr(obj, '__dict__'):
        for name, method in attributes.items():
            setattr(obj.__class__, name, method)
    else:
        wrapper = type('wrapper', (Traceable, type(obj)), attributes)
        obj = wrapper(obj)  # pylint: disable=abstract-class-instantiated

    # make obj complying with the interface of traceable, though we cannot change its base class
    obj.__dict__.update(_nni_symbol=symbol, _nni_args=args, _nni_kwargs=kwargs)

    return obj


def trace(cls_or_func: T = None, *, kw_only: bool = True) -> Union[T, Traceable]:
    """
    Annotate a function or a class if you want to preserve where it comes from.
    This is usually used in the following scenarios:

    1) Care more about execution configuration rather than results, which is usually the case in AutoML. For example,
       you want to mutate the parameters of a function.
    2) Repeat execution is not an issue (e.g., reproducible, execution is fast without side effects).

    When a class/function is annotated, all the instances/calls will return a object as it normally will.
    Although the object might act like a normal object, it's actually a different object with NNI-specific properties.
    One exception is that if your function returns None, it will return an empty SerializableObject instead,
    which should raise your attention when you want to check whether the None ``is None``.

    When parameters of functions are received, it is first stored, and then a shallow copy will be passed to inner function.
    This is to prevent mutable objects gets modified in the inner function.
    When the function finished execution, we also record extra information about where this object comes from.
    That's why it's called "trace".
    When call ``nni.dump``, that information will be used, by default.

    If ``kw_only`` is true, try to convert all parameters into kwargs type. This is done by inspecting the argument
    list and types. This can be useful to extract semantics, but can be tricky in some corner cases.

    Example:

    .. code-block:: python

        @nni.trace
        def foo(bar):
            pass
    """

    def wrap(cls_or_func):
        # already annotated, do nothing
        if getattr(cls_or_func, '_traced', False):
            return cls_or_func
        if isinstance(cls_or_func, type):
            cls_or_func = _trace_cls(cls_or_func, kw_only)
        elif _is_function(cls_or_func):
            cls_or_func = _trace_func(cls_or_func, kw_only)
        else:
            raise TypeError(f'{cls_or_func} of type {type(cls_or_func)} is not supported to be traced. '
                            'File an issue at https://github.com/microsoft/nni/issues if you believe this is a mistake.')
        cls_or_func._traced = True
        return cls_or_func

    # if we're being called as @trace()
    if cls_or_func is None:
        return wrap

    # if we are called without parentheses
    return wrap(cls_or_func)


def dump(obj: Any, fp: Optional[Any] = None, *, use_trace: bool = True, pickle_size_limit: int = 4096,
         allow_nan: bool = True, **json_tricks_kwargs) -> Union[str, bytes]:
    """
    Convert a nested data structure to a json string. Save to file if fp is specified.
    Use json-tricks as main backend. For unhandled cases in json-tricks, use cloudpickle.
    The serializer is not designed for long-term storage use, but rather to copy data between processes.
    The format is also subject to change between NNI releases.

    Parameters
    ----------
    obj : any
        The object to dump.
    fp : file handler or path
        File to write to. Keep it none if you want to dump a string.
    pickle_size_limit : int
        This is set to avoid too long serialization result. Set to -1 to disable size check.
    allow_nan : bool
        Whether to allow nan to be serialized. Different from default value in json-tricks, our default value is true.
    json_tricks_kwargs : dict
        Other keyword arguments passed to json tricks (backend), e.g., indent=2.

    Returns
    -------
    str or bytes
        Normally str. Sometimes bytes (if compressed).
    """

    encoders = [
        # we don't need to check for dependency as many of those have already been required by NNI
        json_tricks.pathlib_encode,         # pathlib is a required dependency for NNI
        json_tricks.pandas_encode,          # pandas is a required dependency
        json_tricks.numpy_encode,           # required
        json_tricks.encoders.enum_instance_encode,
        json_tricks.json_date_time_encode,  # same as json_tricks
        json_tricks.json_complex_encode,
        json_tricks.json_set_encode,
        json_tricks.numeric_types_encode,
        functools.partial(_json_tricks_serializable_object_encode, use_trace=use_trace),
        functools.partial(_json_tricks_func_or_cls_encode, pickle_size_limit=pickle_size_limit),
        functools.partial(_json_tricks_any_object_encode, pickle_size_limit=pickle_size_limit),
    ]

    json_tricks_kwargs['allow_nan'] = allow_nan

    if fp is not None:
        return json_tricks.dump(obj, fp, obj_encoders=encoders, **json_tricks_kwargs)
    else:
        return json_tricks.dumps(obj, obj_encoders=encoders, **json_tricks_kwargs)


def load(string: Optional[str] = None, *, fp: Optional[Any] = None, ignore_comments: bool = True, **json_tricks_kwargs) -> Any:
    """
    Load the string or from file, and convert it to a complex data structure.
    At least one of string or fp has to be not none.

    Parameters
    ----------
    string : str
        JSON string to parse. Can be set to none if fp is used.
    fp : str
        File path to load JSON from. Can be set to none if string is used.
    ignore_comments : bool
        Remove comments (starting with ``#`` or ``//``). Default is true.

    Returns
    -------
    any
        The loaded object.
    """
    assert string is not None or fp is not None
    # see encoders for explanation
    hooks = [
        json_tricks.pathlib_hook,
        json_tricks.pandas_hook,
        json_tricks.json_numpy_obj_hook,
        json_tricks.decoders.EnumInstanceHook(),
        json_tricks.json_date_time_hook,
        json_tricks.json_complex_hook,
        json_tricks.json_set_hook,
        json_tricks.numeric_types_hook,
        _json_tricks_serializable_object_decode,
        _json_tricks_func_or_cls_decode,
        _json_tricks_any_object_decode
    ]

    # to bypass a deprecation warning in json-tricks
    json_tricks_kwargs['ignore_comments'] = ignore_comments

    if string is not None:
        if isinstance(string, IOBase):
            raise TypeError(f'Expect a string, found a {string}. If you intend to use a file, use `nni.load(fp=file)`')
        return json_tricks.loads(string, obj_pairs_hooks=hooks, **json_tricks_kwargs)
    else:
        return json_tricks.load(fp, obj_pairs_hooks=hooks, **json_tricks_kwargs)


def _trace_cls(base, kw_only, _self_contained=True):
    # the implementation to trace a class is to store a copy of init arguments
    # this won't support class that defines a customized new but should work for most cases

    class wrapper(SerializableObject, base):
        def __init__(self, *args, **kwargs):
            # store a copy of initial parameters
            args, kwargs = _formulate_arguments(base.__init__, args, kwargs, kw_only, is_class_init=True)

            # calling serializable object init to initialize the full object
<<<<<<< HEAD
            super().__init__(symbol=base, args=args, kwargs=kwargs, _self_contained=_self_contained)
=======
            super().__init__(symbol=base, args=args, kwargs=kwargs, call_super=True)

    _copy_class_wrapper_attributes(base, wrapper)

    return wrapper


def _trace_func(func, kw_only):
    @functools.wraps(func)
    def wrapper(*args, **kwargs):
        # similar to class, store parameters here
        args, kwargs = _formulate_arguments(func, args, kwargs, kw_only)

        # it's not clear whether this wrapper can handle all the types in python
        # There are many cases here: https://docs.python.org/3/reference/datamodel.html
        # but it looks that we have handled most commonly used cases
        res = func(
            *[_argument_processor(arg) for arg in args],
            **{kw: _argument_processor(arg) for kw, arg in kwargs.items()}
        )
>>>>>>> 443ba8c1

        if res is None:
            # don't call super, makes no sense.
            # an empty serializable object is "none". Don't check it though.
            res = SerializableObject(func, args, kwargs, call_super=False)
        elif hasattr(res, '__class__') and hasattr(res, '__dict__'):
            # is a class, inject interface directly
            # need to be done before primitive types because there could be inheritance here.
            res = inject_trace_info(res, func, args, kwargs)
        elif isinstance(res, (collections.abc.Callable, types.ModuleType, IOBase)):
            raise TypeError(f'Try to add trace info to {res}, but functions and modules are not supported.')
        elif isinstance(res, (numbers.Number, collections.abc.Sequence, collections.abc.Set, collections.abc.Mapping)):
            # handle primitive types like int, str, set, dict, tuple
            # NOTE: simple types including none, bool, int, float, list, tuple, dict
            # will be directly captured by python json encoder
            # and thus not possible to restore the trace parameters after dump and reload.
            # this is a known limitation.
            res = inject_trace_info(res, func, args, kwargs)
        else:
            raise TypeError(f'Try to add trace info to {res}, but the type "{type(res)}" is unknown. '
                            'Please file an issue at https://github.com/microsoft/nni/issues')

        return res

    return wrapper


def _copy_class_wrapper_attributes(base, wrapper):
    _MISSING = '_missing'
    for k in functools.WRAPPER_ASSIGNMENTS:
        # assign magic attributes like __module__, __qualname__, __doc__
        v = getattr(base, k, _MISSING)
        if v is not _MISSING:
            try:
                setattr(wrapper, k, v)
            except AttributeError:
                pass

    wrapper.__wrapped__ = base


def _argument_processor(arg):
    # 1) translate
    # handle cases like ValueChoice
    # This is needed because sometimes the recorded arguments are meant to be different from what the inner object receives.
    arg = Translatable._translate_argument(arg)
    # 2) prevent the stored parameters to be mutated by inner class.
    # an example: https://github.com/microsoft/nni/issues/4329
    if isinstance(arg, (collections.abc.MutableMapping, collections.abc.MutableSequence, collections.abc.MutableSet)):
        arg = copy.copy(arg)
    return arg


def _formulate_arguments(func, args, kwargs, kw_only, is_class_init=False):
    # This is to formulate the arguments and make them well-formed.
    if kw_only:
        # get arguments passed to a function, and save it as a dict
        argname_list = list(inspect.signature(func).parameters.keys())
        if is_class_init:
            argname_list = argname_list[1:]
        full_args = {}

        # match arguments with given arguments
        # args should be longer than given list, because args can be used in a kwargs way
        assert len(args) <= len(argname_list), f'Length of {args} is greater than length of {argname_list}.'
        for argname, value in zip(argname_list, args):
            full_args[argname] = value

        # use kwargs to override
        full_args.update(kwargs)

        args, kwargs = [], full_args

    return list(args), kwargs


def _is_function(obj: Any) -> bool:
    # https://stackoverflow.com/questions/624926/how-do-i-detect-whether-a-python-variable-is-a-function
    return isinstance(obj, (types.FunctionType, types.BuiltinFunctionType, types.MethodType,
                            types.BuiltinMethodType))


def _import_cls_or_func_from_name(target: str) -> Any:
    if target is None:
        return None
    path, identifier = target.rsplit('.', 1)
    module = __import__(path, globals(), locals(), [identifier])
    return getattr(module, identifier)


def _strip_trace_type(traceable: Any) -> Any:
    if getattr(traceable, '_traced', False):
        return traceable.__wrapped__
    return traceable


def _get_cls_or_func_name(cls_or_func: Any) -> str:
    module_name = cls_or_func.__module__
    if module_name == '__main__':
        raise ImportError('Cannot use a path to identify something from __main__.')
    full_name = module_name + '.' + cls_or_func.__name__

    try:
        imported = _import_cls_or_func_from_name(full_name)
        # ignores the differences in trace
        if _strip_trace_type(imported) != _strip_trace_type(cls_or_func):
            raise ImportError(f'Imported {imported} is not same as expected. The function might be dynamically created.')
    except ImportError:
        raise ImportError(f'Import {cls_or_func.__name__} from "{module_name}" failed.')

    return full_name


def get_hybrid_cls_or_func_name(cls_or_func: Any, pickle_size_limit: int = 4096) -> str:
    try:
        name = _get_cls_or_func_name(cls_or_func)
        # import success, use a path format
        return 'path:' + name
    except (ImportError, AttributeError):
        b = cloudpickle.dumps(cls_or_func)
        if len(b) > pickle_size_limit:
            raise ValueError(f'Pickle too large when trying to dump {cls_or_func}. '
                             'Please try to raise pickle_size_limit if you insist.')
        # fallback to cloudpickle
        return 'bytes:' + base64.b64encode(b).decode()


def import_cls_or_func_from_hybrid_name(s: str) -> Any:
    if s.startswith('bytes:'):
        b = base64.b64decode(s.split(':', 1)[-1])
        return cloudpickle.loads(b)
    if s.startswith('path:'):
        s = s.split(':', 1)[-1]
    return _import_cls_or_func_from_name(s)


def _json_tricks_func_or_cls_encode(cls_or_func: Any, primitives: bool = False, pickle_size_limit: int = 4096) -> str:
    if not isinstance(cls_or_func, type) and not _is_function(cls_or_func):
        # not a function or class, continue
        return cls_or_func

    return {
        '__nni_type__': get_hybrid_cls_or_func_name(cls_or_func, pickle_size_limit)
    }


def _json_tricks_func_or_cls_decode(s: Dict[str, Any]) -> Any:
    if isinstance(s, dict) and '__nni_type__' in s:
        s = s['__nni_type__']
        return import_cls_or_func_from_hybrid_name(s)
    return s


def _json_tricks_serializable_object_encode(obj: Any, primitives: bool = False, use_trace: bool = True) -> Dict[str, Any]:
    # Encodes a serializable object instance to json.

    # do nothing to instance that is not a serializable object and do not use trace
    if not use_trace or not is_traceable(obj):
        return obj

    if isinstance(obj.trace_symbol, property):
        # commonly made mistake when users forget to call the traced function/class.
        warnings.warn(f'The symbol of {obj} is found to be a property. Did you forget to create the instance with ``xx(...)``?')

    ret = {'__symbol__': get_hybrid_cls_or_func_name(obj.trace_symbol)}
    if obj.trace_args:
        ret['__args__'] = obj.trace_args
    if obj.trace_kwargs:
        ret['__kwargs__'] = obj.trace_kwargs
    return ret


def _json_tricks_serializable_object_decode(obj: Dict[str, Any]) -> Any:
    if isinstance(obj, dict) and '__symbol__' in obj:
        symbol = import_cls_or_func_from_hybrid_name(obj['__symbol__'])
        args = obj.get('__args__', [])
        kwargs = obj.get('__kwargs__', {})
        return trace(symbol)(*args, **kwargs)
    return obj


def _json_tricks_any_object_encode(obj: Any, primitives: bool = False, pickle_size_limit: int = 4096) -> Any:
    # We want to use this to replace the class instance encode in json-tricks.
    # Therefore the coverage should be roughly same.
    if isinstance(obj, list) or isinstance(obj, dict):
        return obj
    if hasattr(obj, '__class__') and (hasattr(obj, '__dict__') or hasattr(obj, '__slots__')):
        b = cloudpickle.dumps(obj)
        if len(b) > pickle_size_limit:
            raise ValueError(f'Pickle too large when trying to dump {obj}. This might be caused by classes that are '
                             'not decorated by @nni.trace. Another option is to force bytes pickling and '
                             'try to raise pickle_size_limit.')
        # use base64 to dump a bytes array
        return {
            '__nni_obj__': base64.b64encode(b).decode()
        }
    return obj


def _json_tricks_any_object_decode(obj: Dict[str, Any]) -> Any:
    if isinstance(obj, dict) and '__nni_obj__' in obj:
        obj = obj['__nni_obj__']
        b = base64.b64decode(obj)
        return cloudpickle.loads(b)
    return obj<|MERGE_RESOLUTION|>--- conflicted
+++ resolved
@@ -354,9 +354,6 @@
             args, kwargs = _formulate_arguments(base.__init__, args, kwargs, kw_only, is_class_init=True)
 
             # calling serializable object init to initialize the full object
-<<<<<<< HEAD
-            super().__init__(symbol=base, args=args, kwargs=kwargs, _self_contained=_self_contained)
-=======
             super().__init__(symbol=base, args=args, kwargs=kwargs, call_super=True)
 
     _copy_class_wrapper_attributes(base, wrapper)
@@ -377,7 +374,6 @@
             *[_argument_processor(arg) for arg in args],
             **{kw: _argument_processor(arg) for kw, arg in kwargs.items()}
         )
->>>>>>> 443ba8c1
 
         if res is None:
             # don't call super, makes no sense.

# Copyright (c) Microsoft Corporation.
# Licensed under the MIT license.

from __future__ import annotations

import sys
import inspect
import logging
import operator
import functools
import builtins

from itertools import chain
from types import BuiltinMethodType, FunctionType, MethodDescriptorType, MethodType, MethodWrapperType, ModuleType
from typing import Any, Dict, Iterable, Iterator, Optional, Set, Tuple, Type, List, Callable, Union
from contextlib import contextmanager

import torch
from torch._C import ScriptObject
from torch.nn.modules.container import Sequential, ModuleList, ModuleDict, ParameterList, ParameterDict

import torch.fx
from torch.fx import GraphModule
from torch.fx._compatibility import compatibility
from torch.fx._symbolic_trace import _Patcher, _proxyable_classes
from torch.fx.graph import Graph
from torch.fx.node import Target, Node
from torch.fx.proxy import TracerBase

from . import concrete_proxy as ep
from .operator_patcher import OperatorPatcherContext
from .utils import (
    _orig_module_call,
    _orig_module_getattr,
    _orig_module_getattribute,

    _orig_agfunc_apply,
    _orig_torch_assert,

    _orig_type,
    _orig_isinstance,
    _orig_getattr,

    _orig_range,
    _orig_int,
    _orig_bool,
    _orig_tuple,
    _orig_list,
    _orig_set,
    _orig_frozenset,
    _orig_dict,
    _orig_map,
    _orig_zip,
    _orig_enumerate,
    _orig_slice,

    _orig_len,
    _orig_not,
    _orig_is,
    _orig_is_not,
    _orig_contains,
    _orig_index,
)


_logger = logging.getLogger(__name__)
HAS_VARSTUFF = inspect.CO_VARARGS | inspect.CO_VARKEYWORDS

@compatibility(is_backward_compatible=True)
class ConcreteTracer(TracerBase):
    """
    A model tracer similar to _symbolic_trace.Tracer, but with concrete execution and real value so we can pass complex conditions
    and go into correct brunches.
    """

    default_autowrap_modules = (
        'math',
    )
    default_autowrap_leaf_function: Dict[Any, Tuple[List[Tuple[Union[ModuleType, Type], str]], bool, Optional[Callable]]] = {
        # function
        _orig_len:                  ([], False, None),
        _orig_not:                  ([], False, None),
        _orig_is:                   ([], False, None),
        _orig_is_not:               ([], False, None),
        _orig_contains:             ([], False, None),
        _orig_index:                ([], False, None),

        # force-traced function (the factory functions of tensor creation)
        torch.arange:               ([], True, None),
        torch.empty:                ([], True, None),
        torch.eye:                  ([], True, None),
        torch.full:                 ([], True, None),
        torch.linspace:             ([], True, None),
        torch.logspace:             ([], True, None),
        torch.ones:                 ([], True, None),
        torch.rand:                 ([], True, None),
        torch.randint:              ([], True, None),
        torch.randn:                ([], True, None),
        # torch.rand_like:          ([], True, None),  # seems that xxx_like will not directly call torch._TensorBase.xxx
        # torch.randn_like:         ([], True, None),
        # torch.randint_like:       ([], True, None),
        torch.randperm:             ([], True, None),
        torch.tensor:               ([], True, None),
        torch.zeros:                ([], True, None),

        # method
        Sequential.__getitem__:     ([], False, operator.getitem),
        Sequential.__len__:         ([], False, _orig_len),
        Sequential.__iter__:        ([], False, iter),

        ModuleList.__getitem__:     ([], False, operator.getitem),
        ModuleList.__len__:         ([], False, _orig_len),
        ModuleList.__iter__:        ([], False, iter),

        ModuleDict.__getitem__:     ([], False, operator.getitem),
        ModuleDict.__len__:         ([], False, _orig_len),
        ModuleDict.__iter__:        ([], False, iter),
        ModuleDict.__contains__:    ([], False, _orig_contains),

        ParameterList.__getitem__:  ([], False, operator.getitem),
        ParameterList.__len__:      ([], False, _orig_len),
        ParameterList.__iter__:     ([], False, iter),

        ParameterDict.__getitem__:  ([], False, operator.getitem),
        ParameterDict.__len__:      ([], False, _orig_len),
        ParameterDict.__iter__:     ([], False, iter),
        ParameterDict.__contains__: ([], False, _orig_contains),
    }
    # equals to `from torch.nn import functional as nn_functional`
    # to pass pyright check
    nn_functional = getattr(torch.nn, 'functional')
    # order: torch.nn.functional > torch._C._VariableFunctions > torch._C._nn > torch._C._TensorBase
    for name in torch.functional.__all__:
        attr = getattr(torch.functional, name)
        if attr not in default_autowrap_leaf_function:
            default_autowrap_leaf_function[attr] = ([], False, attr)
    for name in dir(nn_functional):
        attr = getattr(nn_functional, name)
        if callable(attr) and not _orig_isinstance(attr, Type) and not name.startswith('__')\
            and getattr(attr, '__module__', None) not in ('typing', 'torch.nn.modules.utils'):
            if attr not in default_autowrap_leaf_function:
                default_autowrap_leaf_function[attr] = ([], False, getattr(torch.functional, name, None))
            if hasattr(attr, '__module__') and attr.__module__ != 'torch.nn.functional':
                default_autowrap_leaf_function[attr][0].append((nn_functional, name))
    for name in dir(torch._C._VariableFunctions):
        attr = getattr(torch._C._VariableFunctions, name)
        if callable(attr) and not _orig_isinstance(attr, Type) and not name.startswith('__'):
            if attr not in default_autowrap_leaf_function:
                default_autowrap_leaf_function[attr] = ([], False, getattr(torch.functional, name, None))
    for name in dir(torch._C._nn):
        attr = getattr(torch._C._nn, name)
        if callable(attr) and not _orig_isinstance(attr, Type) and not name.startswith('__'):
            if attr not in default_autowrap_leaf_function:
                default_autowrap_leaf_function[attr] = ([], False, getattr(torch.functional, name, None))
            if hasattr(attr, '__module__') and attr.__module__ != 'torch._C._nn':
                default_autowrap_leaf_function[attr][0].append((torch._C._nn, name))
    for name in dir(torch._C._TensorBase):
        attr = getattr(torch._C._TensorBase, name)
        if callable(attr) and not _orig_isinstance(attr, Type) and not name.startswith('__'):
            if attr not in default_autowrap_leaf_function:
                to_func = getattr(torch.Tensor, name, None)
                to_func = None if to_func == attr else to_func
                default_autowrap_leaf_function[attr] = ([], False, to_func)

    default_autowrap_leaf_class: Dict[Type, Tuple[List[Tuple[Union[ModuleType, Type], str]], bool]] = {
        # class
        _orig_bool:                 ([], False),
        _orig_zip:                  ([], False),
        _orig_int:                  ([], False),

        # iterable class
        _orig_tuple:                ([], True),
        _orig_list:                 ([], True),
        _orig_set:                  ([], True),
        _orig_frozenset:            ([], True),
        _orig_dict:                 ([], True),
    }

    # add these to record module path information during tracing
    current_module_qualified_name : str = ''
    node_to_originating_module : Dict[torch.fx.Node, str] = {}

    @compatibility(is_backward_compatible=True)
    def __init__(self):
        """
        similar to _symbolic_trace.Tracer.__init__.
        remove the 'param_shapes_constant' because we can get real shape when executing.
        """
        super().__init__()

    @contextmanager
    def do_temp_disable(self, call=False, attr=False, agfunc_apply=False):
        assert call | attr | agfunc_apply
        # to pass pyright check
        temp_disable_call, temp_disable_attr, temp_disable_agfunc_apply = False, False, False
        if call:
            self.temp_disable_call_level += 1
            temp_disable_call = self.temp_disable_call
            self.temp_disable_call = True
        if attr:
            self.temp_disable_attr_level += 1
            temp_disable_attr = self.temp_disable_attr
            self.temp_disable_attr = True
        if agfunc_apply:
            self.temp_disable_agfunc_apply_level += 1
            temp_disable_agfunc_apply = self.temp_disable_agfunc_apply
            self.temp_disable_agfunc_apply = True
        try:
            yield
        finally:
            if agfunc_apply:
                self.temp_disable_agfunc_apply = temp_disable_agfunc_apply
                self.temp_disable_agfunc_apply_level -= 1
            if attr:
                self.temp_disable_attr = temp_disable_attr
                self.temp_disable_attr_level -= 1
            if call:
                self.temp_disable_call = temp_disable_call
                self.temp_disable_call_level -= 1

    @compatibility(is_backward_compatible=True)
    def fetch_attr(self, target: str) -> Any:
        """
        to get the attr in self.root. only for execution of 'call_module' nodes.
        """
        with self.do_temp_disable(attr=True):
            target_atoms = target.split('.')
            attr_itr = self.root
            for i, atom in _orig_enumerate(target_atoms):
                # if atom == '':
                #     continue
                if not hasattr(attr_itr, atom):
                    raise RuntimeError(f"Node referenced nonexistent target \'{'.'.join(target_atoms[:i])}\'")
                attr_itr = _orig_getattr(attr_itr, atom)
            return attr_itr

    def run_target(self, kind: str, target: Target, args: Tuple[Any, ...], kwargs: Dict[str, Any]):
        """
        actually execute the code.
        apply the patcher, and the _autowrap_check to the target function.
        """
        if kind == 'call_function':
            assert isinstance(target, Callable)
            fn = target
            if _orig_getattr(fn, '__module__', None) != 'nni.common.concrete_trace_utils.concrete_tracer' and hasattr(fn, '__globals__'):
                _autowrap_check(self, fn.__globals__, self._autowrap_function_ids, self.autowrap_leaf_pairs, self.agfunc_dict)
            with self.do_temp_disable(call=True):
                return OperatorPatcherContext.patch_run(fn, *args, **kwargs)
        elif kind == 'call_method':
            self_obj, *args_tail = args
            fn = _orig_getattr(self_obj, target)
            if _orig_getattr(fn, '__module__', None) != 'nni.common.concrete_trace_utils.concrete_tracer' and hasattr(fn, '__globals__'):
                _autowrap_check(self, fn.__globals__, self._autowrap_function_ids, self.autowrap_leaf_pairs, self.agfunc_dict)
            with self.do_temp_disable(call=True):
                return OperatorPatcherContext.patch_run(fn, *args_tail, **kwargs)
        elif kind == 'call_module':
            assert isinstance(target, str)
            mod = self.fetch_attr(target)
            if _orig_getattr(mod, '__module__', None) != 'nni.common.concrete_trace_utils.concrete_tracer' and hasattr(mod, '__globals__'):
                _autowrap_check(self, mod.__globals__, self._autowrap_function_ids, self.autowrap_leaf_pairs, self.agfunc_dict)
            with self.do_temp_disable(call=True):
                return OperatorPatcherContext.patch_run(mod, *args, **kwargs)
        elif kind == 'get_attr':
            assert isinstance(target, str)
            return self.fetch_attr(target)
        elif kind == 'output':
            return args[0]
        elif kind == 'placeholder':
            return self.placeholder_dict[target]
        else:
            raise RuntimeError()

    @compatibility(is_backward_compatible=True)
    def proxy(self, value: Any, node: Node) -> ep.ConcreteProxy:
        """
        overloaded to use custom 'proxy'.
        """
        return ep.ConcreteProxy(node, value, self)

    @compatibility(is_backward_compatible=True)
    def create_proxy(self, kind: str, target: Target, args: Tuple[Any, ...], kwargs: Dict[str, Any],
                     name: Optional[str] = None, type_expr: Optional[Any] = None,
                     proxy_factory_fn: Optional[Callable[[Node], Any]] = None):
        """
        similar to _symbolic_trace.Tracer.create_proxy.
        use the 'run_target' to actually execute the code, and store the value in 'value' field.
        """
        def upwrapper(obj: Any):
            while _orig_isinstance(obj, ep.ConcreteProxy):
                obj = obj.value
            return obj
        args_unwrapped = ep.map_aggregate_not_proxy(args, upwrapper)
        kwargs_unwrapped = ep.map_aggregate_not_proxy(kwargs, upwrapper)

        # real value by execution
        value_unwrapped = self.run_target(kind, target, args_unwrapped, kwargs_unwrapped)

        args_ = self.create_arg(args)
        kwargs_ = self.create_arg(kwargs)
        assert isinstance(args_, tuple)
        assert isinstance(kwargs_, dict)

        node = self.create_node(kind, target, args_, kwargs_, name, type_expr)

        proxy = self.proxy(value_unwrapped, node)
        self.node_to_originating_module[proxy.node] = self.current_module_qualified_name
        return proxy

    @compatibility(is_backward_compatible=True)
    def create_arg(self, a: Any) -> Union[Node, Any]:
        """
        similar to _symbolic_trace.Tracer.create_arg
        move the base case to the top in case the wrapping of the function 'isinstance'
        """
        # base case: we unwrap the Proxy object
        if isinstance(a, ep.ConcreteProxy):
            return a.node

        if isinstance(a, torch.nn.Parameter):
            for n, p in self.root.named_parameters():
                if a is p:
                    return self.create_node('get_attr', n, (), {})
            raise NameError('parameter is not a member of this module')
        elif isinstance(a, torch.Tensor):
            for n_, p_ in self.root.named_buffers():
                if a is p_:
                    return self.create_node('get_attr', n_, (), {})
        elif isinstance(a, torch.nn.Module):
            for n_, p_ in self.root.named_modules():
                if a is p_:
                    return self.create_node('get_attr', n_, (), {})
        # for slice
        if isinstance(a, slice):
            start = self.create_arg(a.start)
            stop = self.create_arg(a.stop)
            step = self.create_arg(a.step)
            if _orig_isinstance(start, Node)\
                or _orig_isinstance(stop, Node)\
                or _orig_isinstance(step, Node):
                return self.create_node('call_function', _orig_slice, (start, stop, step), {})
            else:
                return a
        # For NamedTuple instances that appear literally as args, we emit
        # a node to construct the NamedTuple and use that Node as the argument.
        if isinstance(a, tuple) and hasattr(a, '_fields'):
            args = tuple(self.create_arg(elem) for elem in a)
            return self.create_node('call_function', a.__class__, args, {})

        # Tensors do not have a reliable string repr() from which they can be
        # constructed (and we probably don't want to rely on that, either), so
        # for any constant Tensor values we encounter, first search for if they
        # are an attribute of some module in the module hierarchy. If so, emit
        # a get_attr to retrieve that tensor. Otherwise, we'll store away the
        # tensor value into a special attribute on the Module s.t. we can
        # retrieve it with a get_attr.
        if isinstance(a, (torch.Tensor, ScriptObject)):
            qualname: Optional[str] = self.tensor_attrs.get(a)

            # Tensor was not found in the Module hierarchy, stow it away in a
            # TODO: warning for the not found tensor
            if not qualname:
                i = 0
                while True:
                    qualname = f'_tensor_constant{i}'
                    if not hasattr(self.root, qualname):
                        break
                    i += 1
                self.tensor_attrs[a] = qualname
                setattr(self.root, qualname, a)

            return self.create_node('get_attr', qualname, (), {})

        if _orig_type(a) in _proxyable_classes:
            # This is an instance of a proxyable class for which we did not
            # witness its construction. Intern this as a constant attribute

            # TODO: binary search
            i = 0
            while True:
                qualname = f'_{a.__class__.__name__}_constant_{i}'
                if not hasattr(self.root, qualname):
                    break
                i += 1
            setattr(self.root, qualname, a)

            return self.create_node('get_attr', qualname, (), {})

        if isinstance(a, (torch.autograd.function.Function, torch.autograd.function.FunctionMeta)):
            return a

        return super().create_arg(a)

    @compatibility(is_backward_compatible=True)
    def is_leaf_module(self, m: torch.nn.Module, module_qualified_name: str) -> bool:
        """
        similar to _symbolic_trace.Tracer.is_leaf_module
        """
        return (m.__module__.startswith('torch.nn') and not _orig_isinstance(m, (Sequential, ModuleList, ModuleDict)))\
            or _orig_isinstance(m, self.leaf_module)

    @compatibility(is_backward_compatible=True)
    def path_of_module(self, mod: torch.nn.Module) -> str:
        """
        similar to _symbolic_trace.Tracer.path_of_module
        """
        # Prefer the O(1) algorithm
        if self.submodule_paths:
            path = self.submodule_paths.get(mod)
            # TODO: better infomation
            if path is None:
                if not hasattr(self.root, '_module_constants'):
                    self.root._module_constants = torch.nn.ModuleList()
                module_constants = self.root._module_constants
                assert isinstance(module_constants, torch.nn.ModuleList)
                if hasattr(mod, 'extra_repr'):
                    sub_path = _orig_type(mod).__name__ + mod.extra_repr()
                else:
                    sub_path = str(_orig_len(module_constants))
                if not hasattr(module_constants, sub_path):
                    module_constants.add_module(sub_path, mod)
                path = '_module_constants.%s' % sub_path
                self.submodule_paths[mod] = path
                return path
            assert isinstance(path, str)
            return path
        # O(N^2) fallback in the case that we didn't store the submodule
        # paths.
        else:
            for n, p in self.root.named_modules():
                if mod is p:
                    return n
            raise NameError('module is not installed as a submodule')

    # This method will be refactored
    @compatibility(is_backward_compatible=False)
    def create_args_for_root(self, root_fn, is_module, concrete_args: Union[Dict[str, Any], Tuple]) -> Tuple[Any, list, Any, Any]:
        """
        for wrapping all the parameters of the function with dummy_input.
        in concrete tracer, we need all the parameters input by users.

        todo: this function should be refactored after the same function in torch.fx be refactored.
        """
        # In some cases, a function or method has been decorated with a wrapper
        # defined via ``functools.wraps``. In this case, the outer code object
        # will likely not contain the actual parameters we care about, so unwrap
        # the function to get to the innermost callable.
        fn_for_analysis = inspect.unwrap(root_fn)
        default_value_list = fn_for_analysis.__defaults__
        if default_value_list is None:
            default_value_list = tuple()
        co = fn_for_analysis.__code__
        total_args = co.co_argcount + co.co_kwonlyargcount
        # orig_args = list(co.co_varnames)
        names_iter = iter(co.co_varnames)
        args: List[Any] = []
        more_args = []
        kwargs = {}
        skip_arg_idx = 0
        if is_module:
            if total_args == 0:
                raise RuntimeError('``self`` argument cannot be part of *args expansion!')
            skip_arg_idx = 1
            next(names_iter)  # skip self
            args.append(self.root)

        cnt = 0
        self.placeholder_dict = {}
        arg_names = [next(names_iter) for idx in range(skip_arg_idx, total_args)]
        diff_len = len(arg_names) - len(default_value_list)
        default_args = {arg_names[idx + diff_len]: default_value_list[idx] for idx in range(len(default_value_list))}
        if isinstance(concrete_args, tuple):
            if len(arg_names) != len(concrete_args):
                raise RuntimeError(f"Tracing expected {len(arg_names)} arguments but got {len(concrete_args)} concrete arguments")
            concrete_args = {name: val for name, val in zip(arg_names, concrete_args)}
        def proxy_placeholder(name: str):
            nonlocal cnt
            cnt += 1

            default_arg = ()
            if name in default_args and not name.startswith('*'):
                default_arg = (default_args[name],)

            if name in concrete_args:
                self.placeholder_dict[name] = concrete_args[name]
            else:
                # TODO: better infomation
                assert name in default_args
                self.placeholder_dict[name] = default_args[name]
            return self.create_proxy('placeholder', name, default_arg, {})
        args.extend(proxy_placeholder(names) for names in arg_names)


        if hasattr(co, 'co_kwonlyargcount') and (
            co.co_kwonlyargcount > 0 or co.co_flags & HAS_VARSTUFF):
            # TODO: type annotations for *args and **kwargs
            if co.co_flags & inspect.CO_VARARGS:
                name = '*' + next(names_iter)
                default_args[name] = ()
                more_args = proxy_placeholder(name)
            if co.co_flags & inspect.CO_VARKEYWORDS:
                name = '**' + next(names_iter)
                default_args[name] = {}
                kwargs = proxy_placeholder(name)

        return root_fn, args, more_args, kwargs

    @compatibility(is_backward_compatible=True)
    def trace(self, root: Union[torch.nn.Module, Callable[..., Any]], *,
              autowrap_modules: Tuple[str] | None = None,
              autowrap_leaf_function = None,
              autowrap_leaf_class = None,
              leaf_module = None,
              fake_middle_class = None,
              concrete_args: Union[Dict[str, Any], Tuple],
              use_operator_patch: bool = True,
              operator_patch_backlist: List[str] | None = None,
              forwrad_function_name: str = 'forward') -> Graph:
        """
        similar to _symbolic_trace.Tracer.trace
        different args:
            use_operator_patch:
                the operators 'not/is/is not/in/not in' cannot be wrapped after
                    compiled. so we re-parse the functions, replace these operators
                    with functions 'operator.not_/is_/is_not/contains', then we
                    could wrap and trace these.
                for example: in ``if x is None:``, if x is a proxy, the tracer will
                    never go into the branch, even x is a proxy with value 'None'.
                values:
                true: before executing a func, the func will be patched if the func
                    is not in operator_patch_backlist
                false: before executing a func, the func will be patched if the func
                    is in operator_patch_backlist

            operator_patch_backlist:
                such as '__main__.FooModel' or '__main__.bar_func'. the namespace is
                always needed.
        """
        # fill default values
        args = inspect.getfullargspec(root.forward).args[1:]
        defaults = inspect.getfullargspec(root.forward).defaults
        defaults = tuple() if defaults is None else defaults
        if isinstance(concrete_args, (tuple, list)):
            concrete_args = (*concrete_args, *defaults[len(concrete_args) + len(defaults) - len(args):])
        else:
            kv_default = {k: v for k, v in zip(args[-len(defaults):], defaults)}
            concrete_args = {
                **concrete_args,
                **{n: kv_default[n] for n in args if n not in concrete_args}
            }

        # preprocess arguments
        autowrap_modules = autowrap_modules if autowrap_modules is not None else tuple()
        autowrap_leaf_function = autowrap_leaf_function if autowrap_leaf_function is not None else {}
        autowrap_leaf_class = autowrap_leaf_class if autowrap_leaf_class is not None else {}
        leaf_module = leaf_module if leaf_module is not None else ()
        fake_middle_class = fake_middle_class if fake_middle_class is not None else ()
        operator_patch_backlist = operator_patch_backlist if operator_patch_backlist is not None else []

        # Python modules to apply autowrap to at the start, in addition to
        # modules we see while tracing
        self._autowrap_search: List[ModuleType] = list(
            sys.modules[m] for m in (*autowrap_modules, *ConcreteTracer.default_autowrap_modules)
        )
        # Functions we will eagerly wrap when we see them while tracing
        # this captures both `math.sqrt()` and `from math import sqrt` automatically
        self._autowrap_function_ids: Set[int] = {
            id(value) for name, value in chain(*[m.__dict__.items() for m in self._autowrap_search])
            if not name.startswith("_") and callable(value)}
        self.submodule_paths: Optional[Dict[torch.nn.Module, str]] = None
        self.autowrap_leaf_function = {**autowrap_leaf_function, **ConcreteTracer.default_autowrap_leaf_function}
        self.autowrap_leaf_class = {**autowrap_leaf_class, **ConcreteTracer.default_autowrap_leaf_class}
        self.leaf_module = leaf_module
        self.fake_middle_class = fake_middle_class
        if isinstance(root, torch.nn.Module):
            self.root = root

            # TODO: better infomation
            assert hasattr(
                root, forwrad_function_name
            ), f"traced_func_name={forwrad_function_name} doesn't exist in {_orig_type(root).__name__}"

            fn = getattr(root, forwrad_function_name)
            self.submodule_paths = {mod: name for name, mod in root.named_modules()}
        else:
            self.root = torch.nn.Module()
            fn = root

        tracer_cls = getattr(self, '__class__', None)
        self.graph = Graph(tracer_cls=tracer_cls)

        # When we encounter a Tensor value that's not a parameter, we look if it
        # is some other attribute on the model. Construct a dict mapping Tensor
        # values to the qualified name here for efficiency. This is used downstream
        # in create_arg
        self.tensor_attrs: Dict[Union[torch.Tensor, ScriptObject], str] = {}

        def collect_tensor_attrs(m: torch.nn.Module, prefix_atoms: List[str]):
            for k, v in m.__dict__.items():
                if isinstance(v, (torch.Tensor, ScriptObject)):
                    self.tensor_attrs[v] = '.'.join(prefix_atoms + [k])
            for k, v in m.named_children():
                collect_tensor_attrs(v, prefix_atoms + [k])

        collect_tensor_attrs(self.root, [])

        if isinstance(fn, MethodType):
            fn = fn.__func__
        assert isinstance(fn, FunctionType)

        fn_globals = fn.__globals__  # run before it gets patched
        fn, args, more_args, kwargs = self.create_args_for_root(fn, isinstance(root, torch.nn.Module), concrete_args)

        self.the_path_of_parameter = {id(v): k for k, v in self.root.named_parameters()}
        self.the_path_of_buffer = {id(v): k for k, v in self.root.named_buffers()}

        def get_middle_class(node, memo = set(), prefix = ''):
            if node not in memo:
                memo.add(node)
                yield prefix, node
                if isinstance(node, torch.nn.Module):
                    items = (*((k, v) for k, v in node.__dict__.items() if not k.startswith('_')), *node._modules.items())
                else:
                    items = ((k, v) for k, v in node.__dict__.items() if not k.startswith('_'))
                for name, subfield in items:
                    if isinstance(subfield, (torch.nn.Module, self.fake_middle_class)):
                        submodule_prefix = prefix + ('.' if prefix else '') + name
                        for m in get_middle_class(subfield, memo, submodule_prefix):
                            yield m
        self.the_path_of_middle_class = {id(v): k for k, v in get_middle_class(self.root)}

        @functools.wraps(_orig_module_getattribute)
        def module_getattribute_wrapper(mod, attr):
            if self.temp_disable_call | self.temp_disable_attr:
                try:
                    return _orig_module_getattribute(mod, attr)
                except AttributeError:
                    return _orig_module_getattr(mod, attr)
            with self.do_temp_disable(call=True, attr=True):
                try:
                    attr_val = _orig_module_getattribute(mod, attr)
                except AttributeError:
                    attr_val = _orig_module_getattr(mod, attr)
            if callable(attr_val):
                if attr_val in self.wrapped_leaf:
                    return self.wrapped_leaf[attr_val][1]
                return attr_val
            elif _orig_isinstance(attr_val, (_orig_tuple, _orig_list)):
                if self.the_path_of_middle_class[id(mod)] == '':
                    return self.create_proxy('get_attr', f'{attr}', (), {})
                else:
                    return self.create_proxy('get_attr', f'{self.the_path_of_middle_class[id(mod)]}.{attr}', (), {})
            elif id(attr_val) in self.the_path_of_parameter:
                return self.create_proxy('get_attr', self.the_path_of_parameter[id(attr_val)], (), {})
            elif id(attr_val) in self.the_path_of_buffer:
                return self.create_proxy('get_attr', self.the_path_of_buffer[id(attr_val)], (), {})
            return attr_val

        @functools.wraps(_orig_module_call)
        def module_call_wrapper(mod, *args, **kwargs):
            if self.temp_disable_call:
                return _orig_module_call(mod, *args, **kwargs)
            else:
                # corresponding to call_module
                old_qualname = self.current_module_qualified_name
                try:
                    self.current_module_qualified_name = self.path_of_module(mod)
                    module_qualified_name = self.path_of_module(mod)
                    if not self.is_leaf_module(mod, module_qualified_name):
                        _autowrap_check(self,
                                        mod.forward.__globals__,
                                        self._autowrap_function_ids,
                                        self.autowrap_leaf_pairs,
                                        self.agfunc_dict)
                        _autowrap_check(self,
                                        mod.__dict__,
                                        self._autowrap_function_ids,
                                        self.autowrap_leaf_pairs,
                                        self.agfunc_dict)
                        return _orig_module_call(mod, *args, **kwargs)
                    else:
                        return self.create_proxy('call_module', module_qualified_name, args, kwargs)
                finally:
                    self.current_module_qualified_name = old_qualname

        class map_wrapper_clz:
            @functools.wraps(_orig_map)
            def __call__(self, the_func, *iterables: Any):
                tracers = _orig_set()
                for one_iter in iterables:
                    if _orig_isinstance(one_iter, ep.Proxy):
                        tracers.add(one_iter.tracer)
                if _orig_len(tracers) > 1:
                    raise Exception('more than 1 tracer detected. please report the issue')
                elif _orig_len(tracers) == 1:
                    results = _orig_list()
                    for args in _orig_zip(*iterables):
                        results.append(the_func(*args))
                    return next(iter(tracers)).create_proxy('call_function', _orig_tuple, (results,), {})

                ## for the multi-level list/tuple
                iterables = _orig_list(_orig_list(it) for it in iterables)
                for it in iterables:
                    for arg in it:
                        if _orig_isinstance(arg, ep.Proxy):
                            tracers.add(arg.tracer)
                if _orig_len(tracers) > 1:
                    raise Exception('more than 1 tracer detected. please report the issue')
                elif _orig_len(tracers) == 1:
                    results = _orig_list()
                    for args in _orig_zip(*iterables):
                        results.append(the_func(*args))
                    return next(iter(tracers)).create_proxy('call_function', _orig_tuple, (results,), {})
                ## for the multi-level list/tuple end

                return _orig_map(the_func, *iterables)
            def __eq__(self, __o: object) -> bool:
                return id(__o) in (id(self), id(_orig_map))
            def __hash__(self):
                return id(self)
        map_wrapper = map_wrapper_clz()

        class range_wrapper_clz:
            @functools.wraps(_orig_range)
            def __call__(self, *args):
                # TODO: better infomation
                assert 1 <= _orig_len(args) <= 3
                args = (arg.value if _orig_isinstance(arg, ep.ConcreteProxy) else arg for arg in args)
                return _orig_range(*args)
            def __eq__(self, __o: object) -> bool:
                return id(__o) in (id(self), id(_orig_range))
            def __hash__(self):
                return id(self)
        range_wrapper = range_wrapper_clz()

        class enumerate_wrapper_clz:
            @functools.wraps(_orig_enumerate)
            def __call__(self, iterable, start=0):
                count = start
                for elem in iterable:
                    if _orig_isinstance(elem, ep.ConcreteProxy) and _orig_isinstance(elem.value, (_orig_int, str)):
                        yield count, elem.value
                    else:
                        yield count, elem
                    count += 1
            def __eq__(self, __o: object) -> bool:
                return id(__o) in (id(self), id(_orig_enumerate))
            def __hash__(self):
                return id(self)
        enumerate_wrapper = enumerate_wrapper_clz()

        class type_wrapper_clz:
            @functools.wraps(_orig_type)
            def __call__(self, instance):
                orig_type = _orig_type(instance)
                if orig_type in (ep.ConcreteProxy, ep.ConcreteAttrProxy, ep.ConcreteUnpackIterProxy):
                    return _orig_type(instance.value)
                else:
                    return orig_type
            def __eq__(self, __o: object) -> bool:
                return id(__o) in (id(self), id(_orig_enumerate))
            def __hash__(self):
                return id(self)
        type_wrapper = type_wrapper_clz()

        @classmethod
        @functools.wraps(_orig_agfunc_apply)
        def agfunc_apply_wrapper(clz, *args, **kwargs):
            if clz not in self.agfunc_dict:
                self.agfunc_dict[clz] = torch._C._FunctionBase.__dict__['apply'].__get__(None, clz)
            if self.temp_disable_agfunc_apply or self.temp_disable_call:
                return self.agfunc_dict[clz](*args, **kwargs)
            tracers = _orig_set()
            def unwrap_detect_tracers(obj):
                if isinstance(obj, ep.ConcreteProxy):
                    tracers.add(obj.tracer)
            ep.map_aggregate_not_proxy(args, unwrap_detect_tracers)
            ep.map_aggregate_not_proxy(kwargs, unwrap_detect_tracers)
            if _orig_len(tracers) == 0:
                return self.agfunc_dict[clz](*args, **kwargs)
            elif _orig_len(tracers) == 1 and next(iter(tracers)) == self:
                return self.create_proxy('call_function', self.agfunc_dict[clz], args, kwargs)
            else:
                raise Exception('more than 1 tracer detected. please report the issue')

        @functools.wraps(_orig_torch_assert)
        def torch_assert_wrapper(condition, message):
            while _orig_isinstance(condition, ep.ConcreteProxy):
                condition = condition.value
            return _orig_torch_assert(condition, message)

        self.agfunc_dict: dict[Type, Any] = {}
        self.autowrap_leaf_pairs = {
            id(_orig_torch_assert): torch_assert_wrapper,
        }
        self.wrapped_leaf = dict()

        for func, (positions, is_force_trace, to_func) in self.autowrap_leaf_function.items():
            if _orig_isinstance(func, BuiltinMethodType) and getattr(func, '__name__', None) == 'apply'\
                and _orig_isinstance(getattr(func, '__self__', None), Type) and issubclass(func.__self__, torch.autograd.Function):
                # torch.autograd.function
                assert to_func == None, '<subclass of torch.autograd.Function>.apply should set to_func to None!'
                if func.__self__ not in self.agfunc_dict:
                    self.agfunc_dict[func.__self__] = _create_wrapped_leaf_func(self, func, func)
                wrapped = self.agfunc_dict[func.__self__]
            else:
                if func.__qualname__.startswith('_TensorBase'):
                    positions = (*positions, (torch.Tensor, func.__name__))
                    wrapped = _create_wrapped_leaf_method(self, getattr(torch.Tensor, func.__name__), func.__name__, to_func)
                elif func.__qualname__.startswith('_VariableFunctionsClass'):
                    if hasattr(torch, func.__name__):
                        # avoid bad attr like 'unique_dim'
                        positions = (*positions, (torch, func.__name__))
                    if is_force_trace:
                        wrapped = _create_wrapped_leaf_func(self, func, to_func, (self,))
                    else:
                        wrapped = _create_wrapped_leaf_func(self, func, to_func)
                elif _orig_isinstance(func, (MethodDescriptorType, MethodWrapperType)):
                    wrapped = _create_wrapped_leaf_method(self, func, func.__name__, to_func)
                elif func.__name__ != func.__qualname__ and func.__qualname__ != 'boolean_dispatch.<locals>.fn':
                    # method
                    if func.__module__.startswith('_') and func.__module__ != '__main__':
                        path = sys.modules[func.__module__[1:]]
                    else:
                        path = sys.modules[func.__module__]
                    path = getattr(path, func.__qualname__.split('.')[0])
                    positions = (*positions, (path, func.__name__))
                    wrapped = _create_wrapped_leaf_method(self, func, func.__name__, to_func)
                else:
                    # common function
                    if func.__module__.startswith('_') and func.__module__ != '__main__':
                        path = sys.modules[func.__module__[1:]]
                    else:
                        path = sys.modules[func.__module__]
                    positions = (*positions, (path, func.__name__))
                    if is_force_trace:
                        wrapped = _create_wrapped_leaf_func(self, func, to_func, (self,))
                    else:
                        wrapped = _create_wrapped_leaf_func(self, func, to_func)
            self.wrapped_leaf[func] = (positions, wrapped)

        self.clz_wrapper_map: Dict[Any, Type] = {
            map_wrapper: _orig_map,
            enumerate_wrapper: _orig_enumerate,
            range_wrapper: _orig_range,
            type_wrapper: _orig_type,
        }
        for clz, (positions, is_iterable) in self.autowrap_leaf_class.items():
            if clz.__module__.startswith('_') and clz.__module__ != '__main__':
                path = sys.modules[clz.__module__[1:]]
            else:
                path = sys.modules[clz.__module__]
            if is_iterable:
                wrapped = _create_wrapped_leaf_iterable_class(self, clz)
            else:
                wrapped = _create_wrapped_leaf_class(self, clz)
            positions = (*positions, (path, clz.__name__))
            self.wrapped_leaf[clz] = (positions, wrapped)
            self.clz_wrapper_map[wrapped] = clz

        for clz in self.fake_middle_class:
            wrapped = _create_wrapped_attr_for_middle_class(self, clz, self.the_path_of_middle_class)
            self.wrapped_leaf[clz.__getattribute__] = (((clz, '__getattribute__'),), wrapped)

        @functools.wraps(_orig_isinstance)
        def isinstance_wrapper(instance, clz):
            if _orig_type(clz) in (slice, tuple, list, _orig_slice, _orig_tuple, _orig_list):
                clz_wrapped = []
                for wrapped_type, orig_type in self.clz_wrapper_map.items():
                    if wrapped_type in clz:
                        clz_wrapped.append(orig_type)
                clz = (*clz_wrapped, *(aclz for aclz in clz if aclz not in self.clz_wrapper_map))
                # use _orig_isinstance(clz, Iterable) will cause an endless recursive loop
                for cls in (object, ep.ConcreteProxy, ep.ConcreteAttrProxy, ep.ConcreteUnpackIterProxy):
                    if cls in clz and _orig_isinstance(instance, cls):
                        return True
                if _orig_isinstance(instance, ep.ConcreteProxy):
                    return _orig_isinstance(instance.value, clz)
                else:
                    return _orig_isinstance(instance, clz)
            else:
                if clz in (object, ep.ConcreteProxy, ep.ConcreteAttrProxy, ep.ConcreteUnpackIterProxy):
                    return _orig_isinstance(instance, clz)
                if clz in self.clz_wrapper_map:
                    clz = self.clz_wrapper_map[clz]
                if _orig_isinstance(instance, ep.ConcreteProxy):
                    instance = instance.value
                return _orig_isinstance(instance, clz)

        @functools.wraps(_orig_getattr)
        def getattr_wrapper(obj, *args):
            # TODO: better infomation
            if not 1 <= _orig_len(args) <= 2:
                raise Exception()
            args = _orig_list(args)
            if _orig_isinstance(args[0], ep.ConcreteProxy):
                args[0] = args[0].value
            return _orig_getattr(obj, *args)

        # for passing the tracing of leaf modules
        self.temp_disable_call = False
        self.temp_disable_attr = False
        self.temp_disable_agfunc_apply = False
        self.temp_disable_call_level = 0
        self.temp_disable_attr_level = 0
        self.temp_disable_agfunc_apply_level = 0
        try:
            with _Patcher() as self.patcher:
                # allow duplicate patches to support the case of nested calls
                self.patcher.patch_method(torch.nn.Module, "__getattribute__", module_getattribute_wrapper, deduplicate=False)

                self.patcher.patch_method(torch.nn.Module, "__call__", module_call_wrapper, deduplicate=False)
                self.patcher.patch_method(torch.autograd.Function, "apply", agfunc_apply_wrapper, deduplicate=False)
                self.patcher.patch_method(torch, "_assert", torch_assert_wrapper, deduplicate=False)

                self.patcher.patch_method(builtins, "map", map_wrapper, deduplicate=False)
                self.patcher.patch_method(builtins, "enumerate", enumerate_wrapper, deduplicate=False)
                self.patcher.patch_method(builtins, "range", range_wrapper, deduplicate=False)
                self.patcher.patch_method(builtins, "type", type_wrapper, deduplicate=False)
                self.patcher.patch_method(builtins, "isinstance", isinstance_wrapper, deduplicate=False)
                self.patcher.patch_method(builtins, "getattr", getattr_wrapper, deduplicate=False)

                for obj, (positions, wrapped) in self.wrapped_leaf.items():
                    for path, name in positions:
                        self.patcher.patch_method(path, name, wrapped, deduplicate=False)
                    self.autowrap_leaf_pairs[id(obj)] = wrapped

                _patch_wrapped_functions(self.patcher)
                _autowrap_check(self, fn_globals, self._autowrap_function_ids, self.autowrap_leaf_pairs, self.agfunc_dict)
                for module in self._autowrap_search:
                    _autowrap_check(self, module.__dict__, self._autowrap_function_ids, self.autowrap_leaf_pairs, self.agfunc_dict)
                with OperatorPatcherContext(self, use_operator_patch, operator_patch_backlist):
                    self.create_node('output', 'output',
                                    (self.create_arg(OperatorPatcherContext.patch_run(fn, *args, *more_args, **kwargs)),),
                                    {}, type_expr=fn.__annotations__.get('return', None))
        finally:
            # for cuda versions of pytorch, autograd.Function.apply should be reverted manually
            delattr(torch.autograd.Function, 'apply')
            _retain_weight_consistency(self.root)
            pass

        self.submodule_paths = None
        return self.graph

# List of pairs of (global dict, function name) functions
# to patch for the purposes of the wrap() API.
_wrapped_fns_to_patch : List[Tuple[dict, str]] = []

# List of methods on classes to wrap (class type, function name)
# this currently only works for Tensor.* methods that aren't traced properly
_wrapped_methods_to_patch : List[Tuple[type, str]] = []


def _find_proxy(*objects_to_search):
    """
    Recursively search a data structure for a Proxy() and return it,
    return None if not found.
    """
    proxy = None

    def find_proxy(x):
        nonlocal proxy
        if isinstance(x, ep.ConcreteProxy):
            proxy = x

    ep.map_aggregate_not_proxy(objects_to_search, find_proxy)
    return proxy

def _create_wrapped_func(orig_fn):
    @functools.wraps(orig_fn)
    def wrapped(*args, **kwargs):
        """
        Given an closed-over ``orig_function`` to invoke, search the args and kwargs for
        a Proxy object. If there is one, emit a ``call_function`` node to preserve the
        call to this leaf function directly. Otherwise, just return the results of
        this function call, as this function is not being traced.
        """
        proxy = _find_proxy(args, kwargs)
        if proxy is not None:
            return_proxy = proxy.tracer.create_proxy('call_function', orig_fn, args, kwargs)
            return_proxy.node.meta['is_wrapped'] = True
            return return_proxy
        return orig_fn(*args, **kwargs)

    return wrapped

def _patch_wrapped_functions(patcher : _Patcher):
    """
    Go through ``_wrapped_fn_patch_table`` and, for each frame object, wrap
    the listed global functions in the `_create_wrapped_func` wrapper.
    """
    for frame_dict, name in _wrapped_fns_to_patch:
        if name not in frame_dict and hasattr(builtins, name):
            orig_fn = _orig_getattr(builtins, name)
        else:
            orig_fn = frame_dict[name]
        patcher.patch(frame_dict, name, _create_wrapped_func(orig_fn))

    for cls, name in _wrapped_methods_to_patch:
        patcher.patch_method(cls, name, _create_wrapped_method(cls, name))

def _autowrap_check(tracer: ConcreteTracer, frame_dict : Dict[str, Any], function_ids : Set[int],\
    function_pairs : Dict[int, Callable], agfunc_dict: dict[Type, Any]):
    """
    Some methods, like `math.sqrt` are common enough we want to automatically wrap them as we see them.
    This method searches a scope for them and patches them if found.
    """
    patcher = tracer.patcher
    if patcher.visit_once(frame_dict):
        for name, value in frame_dict.items():
            # if callable(value) and (not name.startswith('_') or name == '_assert'):
            if callable(value) and not name.startswith('__') and not name.startswith('_orig_'):
                if id(value) in function_ids:
                    patcher.patch(frame_dict, name, _create_wrapped_func(value))
                elif id(value) in function_pairs:
                    patcher.patch(frame_dict, name, function_pairs[id(value)])
                elif _orig_isinstance(value, BuiltinMethodType) and getattr(value, '__name__', None) == 'apply'\
                    and _orig_isinstance(getattr(value, '__self__', None), Type) and issubclass(value.__self__, torch.autograd.Function):
                    # torch.autograd.function
                    if value.__self__ not in agfunc_dict:
                        agfunc_dict[value.__self__] = _create_wrapped_leaf_func(tracer, value, value)
                    patcher.patch(frame_dict, name, agfunc_dict[value.__self__])

def _create_wrapped_method(cls, name):
    orig_fn = _orig_getattr(cls, name)

    @functools.wraps(orig_fn)
    def wrapped(*args, **kwargs):
        """
        Search the args and kwargs for a Proxy object. If there is one,
        emit a ``call_method`` node to preserve the call to this method
        directly. Otherwise, just return the results of this function
        call, as this function is not being traced.
        """
        proxy = _find_proxy(args, kwargs)
        if proxy is not None:
            return proxy.tracer.create_proxy('call_method', name, args, kwargs)
        return orig_fn(*args, **kwargs)

    return wrapped


@compatibility(is_backward_compatible=True)
class GraphAppendingConcreteTracer(ConcreteTracer):
    def __init__(self, graph: Graph):
        super().__init__()
        self.graph = graph

class MagicMethodPatcher:
    from torch.fx import graph as fx_graph
    from torch.fx import graph_module as fx_graph_module
    from torch.fx import node as fx_node
    magic_methods_ori = fx_graph.magic_methods
    magic_methods_new = {
        **fx_graph.magic_methods,
        'not_': 'not {}',
        'is_': '{} is {}',
        'is_not': '{} is not {}',
        'contains': '{1} in {0}',
    }
    copy_attr_ori: Any = fx_graph_module._copy_attr
    find_module_of_method_ori: Any = fx_node._find_module_of_method
    format_import_statement_ori: Any = fx_graph_module._format_import_statement

    @staticmethod
    def copy_attr_new(from_module: torch.nn.Module, to_module: torch.nn.Module, target: str):
        *prefix, field = target.split('.')
        for item in prefix:
            f = getattr(from_module, item)
            t = getattr(to_module, item, None)
            if f is t:
                return

            if t is None:
                if isinstance(f, Sequential):
                    t = Sequential()
                elif isinstance(f, ModuleList):
                    t = ModuleList()
                elif isinstance(f, ModuleDict):
                    t = ModuleDict()
                else:
                    t = torch.nn.Module()
                if hasattr(f, '_get_name'):
                    t._get_name = f._get_name
                to_module.add_module(item, t)
            from_module, to_module = f, t

        orig = getattr(from_module, field)
        # If it is a tensor and not a parameter attribute of a module, it should be a named buffer.
        # So, we register it as a named buffer in the target module.
        if isinstance(orig, torch.Tensor) and not isinstance(orig, torch.nn.Parameter):
            to_module.register_buffer(field, orig)
        else:
            setattr(to_module, field, orig)

    @staticmethod
    def find_module_of_method_new(orig_method: Callable[..., Any]) -> str:
        name = orig_method.__name__
        module = orig_method.__module__
        if module is not None:
            return module
        elif hasattr(orig_method, '__qualname__')\
            and isinstance(orig_method.__qualname__, str) and orig_method.__qualname__.startswith('_VariableFunctionsClass.'):
            return 'torch._C._VariableFunctions'
        elif hasattr(orig_method, '__self__')\
            and isinstance(orig_method.__self__, Type) and issubclass(orig_method.__self__, torch.autograd.Function):
            # for torch.autograd.Function
            return f'{orig_method.__self__.__module__}.{orig_method.__self__.__name__}'
        for guess in [torch, getattr(torch.nn, 'functional')]:
            if getattr(guess, name, None) is orig_method:
                return guess.__name__
        raise RuntimeError(f'cannot find module for {orig_method}')

    @staticmethod
    def format_import_statement_new(name: str, obj: Any, importer) -> str:
        if isinstance(obj, BuiltinMethodType) and getattr(obj, '__name__', None) == 'apply'\
            and isinstance(getattr(obj, '__self__', None), Type) and issubclass(obj.__self__, torch.autograd.Function):  # type: ignore
            # torch.autograd.function
            return MagicMethodPatcher.format_import_statement_ori(name, obj.__self__, importer) + f'\n{name} = {name}.apply'
        return MagicMethodPatcher.format_import_statement_ori(name, obj, importer)

    def __enter__(self):
        MagicMethodPatcher.fx_graph.magic_methods = self.magic_methods_new
        MagicMethodPatcher.fx_graph_module._copy_attr = self.copy_attr_new
        MagicMethodPatcher.fx_node._find_module_of_method = self.find_module_of_method_new
        MagicMethodPatcher.fx_graph_module._format_import_statement = self.format_import_statement_new
        MagicMethodPatcher.available = True

    def __exit__(self, exc_type, exc_value, tb):
        MagicMethodPatcher.fx_graph.magic_methods = MagicMethodPatcher.magic_methods_ori
        MagicMethodPatcher.fx_graph_module._copy_attr = MagicMethodPatcher.copy_attr_ori
        MagicMethodPatcher.fx_node._find_module_of_method = MagicMethodPatcher.find_module_of_method_ori
        MagicMethodPatcher.fx_graph_module._format_import_statement = MagicMethodPatcher.format_import_statement_ori
        MagicMethodPatcher.available = False
        return exc_type is None

def _create_wrapped_leaf_func(tracer: ConcreteTracer, func: Callable, to_func: Optional[Callable], init_tracers = ()):
    # to_func: to call correct replacement instead of the original (the original func may be wrong).
    #          such as: call torch.nn.norm instead of torch._C._VariableFunctions.norm.
    #                   torch.nn.norm will help to pack dim to list if dim is an int.
    if to_func is None:
        to_func = func
    @functools.wraps(func)
    def func_wrapper(*args, **kwargs):
        if tracer.temp_disable_call:
            return func(*args, **kwargs)
        tracers = _orig_set(init_tracers)
        def unwrap_detect_tracers(obj):
            if isinstance(obj, ep.ConcreteProxy):
                tracers.add(obj.tracer)
        ep.map_aggregate_not_proxy(args, unwrap_detect_tracers)
        ep.map_aggregate_not_proxy(kwargs, unwrap_detect_tracers)
        if _orig_len(tracers) == 0:
            return to_func(*args, **kwargs)
        elif _orig_len(tracers) == 1 and next(iter(tracers)) == tracer:
            return tracer.create_proxy('call_function', to_func, args, kwargs)
        else:
            raise Exception('more than 1 tracer detected. please report the issue')
    return func_wrapper

def _create_wrapped_leaf_method(tracer: ConcreteTracer, method, name: str, to_func: Optional[Callable]):
    @functools.wraps(method)
    def method_wrapper(*args, **kwargs):
        if tracer.temp_disable_call:
            return method(*args, **kwargs)
        tracers = _orig_set()
        def unwrap_detect_tracers(obj):
            if isinstance(obj, ep.ConcreteProxy):
                tracers.add(obj.tracer)
        ep.map_aggregate_not_proxy(args, unwrap_detect_tracers)
        ep.map_aggregate_not_proxy(kwargs, unwrap_detect_tracers)
        if _orig_len(tracers) == 0:
            return method(*args, **kwargs)
        elif _orig_len(tracers) == 1 and next(iter(tracers)) == tracer:
            if to_func is not None:
                return tracer.create_proxy('call_function', to_func, args, kwargs)
            else:
                return tracer.create_proxy('call_method', name, args, kwargs)
        else:
            raise Exception('more than 1 tracer detected. please report the issue')
    return method_wrapper

def _create_wrapped_leaf_class(tracer: ConcreteTracer, clz):
    class clz_wrapper_clz:
        @functools.wraps(clz)
        def __call__(self, *args, **kwargs):
            if tracer.temp_disable_call:
                return clz(*args, **kwargs)
            tracers = _orig_set()
            def unwrap_detect_tracers(obj):
                if isinstance(obj, ep.ConcreteProxy):
                    tracers.add(obj.tracer)
            ep.map_aggregate_not_proxy(args, unwrap_detect_tracers)
            ep.map_aggregate_not_proxy(kwargs, unwrap_detect_tracers)
            if _orig_len(tracers) == 0:
                return clz(*args, **kwargs)
            elif _orig_len(tracers) == 1 and next(iter(tracers)) == tracer:
                return tracer.create_proxy('call_function', clz, args, kwargs)
            else:
                raise Exception('more than 1 tracer detected. please report the issue')
        def __eq__(self, __o: object) -> bool:
            return id(__o) in (id(self), id(clz))
        def __hash__(self):
            return id(self)
    return clz_wrapper_clz()

def _create_wrapped_leaf_iterable_class(tracer: ConcreteTracer, clz):
    class clz_wrapper_clz:
        @functools.wraps(clz)
        def __call__(self, *args, **kwargs):
            if tracer.temp_disable_call:
                return clz(*args, **kwargs)
            tracers = _orig_set()
            if _orig_len(args) != 0:
                if _orig_isinstance(args[0], ep.Proxy):
                    tracers.add(args[0].tracer)
                if _orig_isinstance(args[0], Iterator):
                    args = (clz(args[0]), *args[1:])
                if _orig_isinstance(args[0], Iterable):
                    for item in args[0]:
                        if _orig_isinstance(item, ep.Proxy):
                            tracers.add(item.tracer)
            if _orig_len(tracers) == 0:
                return clz(*args, **kwargs)
            elif _orig_len(tracers) == 1 and next(iter(tracers)) == tracer:
                return tracer.create_proxy('call_function',
                    clz, args, kwargs)
            else:
                raise Exception('more than 1 tracer detected. please report the issue')
        def __eq__(self, __o: object) -> bool:
            return id(__o) in (id(self), id(clz))
        def __hash__(self):
            return id(self)
    clz_wrapper = clz_wrapper_clz()
    for name in dir(clz):
        attr = _orig_getattr(clz, name)
        if not name.startswith('_') or name in ('__getitem__', '__setitem__', '__iter__', '__len__'):
            if _orig_isinstance(attr, Callable):
                setattr(clz_wrapper, name, _create_wrapped_leaf_method(tracer, attr, name, None))
            else:
                setattr(clz_wrapper, name, attr)
    return clz_wrapper

def _create_wrapped_attr_for_middle_class(tracer: ConcreteTracer, clz, the_path_of_middle_class):
    _orig_clz_getattribute = clz.__getattribute__
    if hasattr(clz, '__getattr__'):
        _orig_clz_getattr = clz.__getattr__
    else:
        _orig_clz_getattr = None
    @functools.wraps(_orig_clz_getattribute)
    def clz_getattr_wrapper(obj, attr):
        if tracer.temp_disable_call | tracer.temp_disable_attr:
            if _orig_clz_getattr == None:
                return _orig_clz_getattribute(obj, attr)
            else:
                try:
                    return _orig_clz_getattribute(obj, attr)
                except AttributeError:
                    return _orig_clz_getattr(obj, attr)
        else:
            return tracer.create_proxy('get_attr', f'{the_path_of_middle_class[id(obj)]}.{attr}', (), {})
    return clz_getattr_wrapper

def _retain_weight_consistency(root: torch.nn.Module):
    _flag = 0
    for module in root.modules():
        for name, param in module.named_parameters():
            if _orig_isinstance(param, ep.ConcreteProxy):
                param: ep.ConcreteProxy     # pyright: reportGeneralTypeIssues=false
                _logger.warning(f'Parameter {name} of {module} is a ConcreteProxy. Some weight may be modified inplace within forward().')
                setattr(module, name, param.value)
                _flag |= 1
        for name, buffer in module.named_buffers():
            if _orig_isinstance(buffer, ep.ConcreteProxy):
                buffer: ep.ConcreteProxy    # pyright: reportGeneralTypeIssues=false
                _logger.warning(f'Buffer {name} of {module} is a ConcreteProxy. Some buffer may be modified inplace within forward().')
                setattr(module, name, buffer.value)
                _flag |= 1
    if _flag:
        _logger.warning('Some weight or buffer is modified inplace within forward(). This may cause unexpected behavior.'
                        ' ``concrete_trace`` may not guarantee the consistency of the traced graph.')
    return root

def concrete_trace(root : Union[torch.nn.Module, Callable[..., Any]],
                   concrete_args: Union[Dict[str, Any], Tuple],
                   *,
                   use_operator_patch: bool = True,
                   operator_patch_backlist: List[str] | None = None,
                   forwrad_function_name: str = 'forward',
                   check_args: Optional[Dict[str, Any]] = None,
                   autowrap_leaf_function = None,
                   autowrap_leaf_class = None,
                   leaf_module: Tuple | None = None,
                   fake_middle_class = None,
                   dce = False) -> GraphModule:
    """
    Concrete tracing API

    Given an ``nn.Module`` or function instance ``root`` and a dummy input `concrete_args`, this function will return a ``GraphModule``
    constructed by recording operations seen while tracing through ``root``.

    It has solved many problems compared to fx.symbolic_trace, and can execute on many third-party models.

    For example::

        def f(a, b):
            return a + b

        traced_f = concrete_trace(f, concrete_args={'a': 1, 'b': 2})
        # or `traced_f = concrete_trace(f, (1, 2))`
        assert traced_f(3, 4) == 7

        def f(x):
            out1, out2 = 0, 0
            for k, v in x.items():
                out1 += k
                out2 += v
            return out1, out2
        traced_f = concrete_trace(f, ({1: 1, 2: 2}, ))
        assert traced_f({2: 3, 4: 5}) == (6, 8)

    Note that we can only record static structure, so all the branches such as if-else or loop will be flattened::

        def f(x):
            out1, out2 = 0, 0
            for k, v in x.items():
                out1 += k
                out2 += v
            return out1, out2
        traced_f = concrete_trace(f, ({1: 1, 2: 2}, ))
        assert traced_f({2: 3, 4: 5, 6:7}) == (6, 8) # not (12, 15)

        # traced code like:
        def traced_f(self, x):
            out1, out2 = 0, 0
            items = x.items()

            # for loop
            iter = iter(items)

            # first loop content
            items0 = next(iter)
            out1 += items0[0]
            out2 += items0[1]

            # second loop content
            items1 = next(iter)
            out1 += items1[0]
            out2 += items1[1]

            return (out1, out2)

    If you want to trace 'is', 'is not', 'in' or 'not in' in your module, you can set use_function_patch to True::

        def f(x, y):
            if x is None:
                return y
            else:
                return x - y
        # traced_f = concrete_trace(f, (None, 1)) # bad
        traced_f = concrete_trace(f, (None, 1), use_function_patch=True) # f should exist in a file.

    If you have a function/method that should be treated as a leaf function but not trace into it, use autowrap_leaf_function to mark it::

        def leaf_op(x, y, z):
            # if not treated as a leaf function, then only 1 branch will exist.
            if x > 0:
                return y + z
            else:
                return y - z

        def f(x):
            return leaf_op(x, 3, 2)

        traced_f = concrete_trace(f, (1, ), autowrap_leaf_function = {
            leaf_op: ([], False, None), **ConcreteTracer.default_autowrap_leaf_function})
        assert traced_f(1) == 5 and traced_f(-1) == 1

    If you have a class that should be treated as a leaf class, use autowrap_leaf_class to mark it::

        class leaf_clz:
            def __init__(self, a, b):
                self.c = a + b

        def f(x, y):
            return leaf_clz(x, y)

        traced_f = concrete_trace(f, (1, 2), autowrap_leaf_class = {
            leaf_clz: ([], False), **ConcreteTracer.default_autowrap_leaf_class})
        assert isinstance(traced_f(3, 4), leaf_clz) and traced_f(3, 4).c == 7

    Args:
        root (Union[torch.nn.Module, Callable]): Module or function to be traced and converted into a Graph representation.
        concrete_args (Union[Dict[str, Any], Tuple]): Dummy inputs to do concrete trace.

        use_function_patch (bool): Use operator patcher recursively on function calls. Operator patcher will re-compile the function and
            translate '{} is {}' into 'operator.is_({}, {})', then we can treat 'is', 'is not', 'in' and 'not in' as function calls.

        operator_patch_backlist (List[str]): Blacklist of the operator patcher.

        autowrap_leaf_function (Dict[Any, Tuple[List[Tuple[Union[ModuleType, Type], str]], bool, Optional[Callable]]]): Leaf function dict,
            such as 'add' or 'torch.xxx'. You can add your own leaf functions.

            The struct of dict is: leaf_function: ([(module_path, module_name)], force_to_trace, replace_to_function).
                (module_path, module_name): The place the function exists. Such as torch.meshgrid, there are `torch.meshgrid`,
                    'torch.functional.meshgrid', 'torch._C._VariableFunctions.meshgrid', we should wrap them all.
                force_to_trace: If set to false, the function will only be traced if input relates to concrete_args.
                    Such as 'torch.rand', we should trace it even if it doesn't relate to concrete_args.
                replace_to_function: If not `None`, we will use it to replace the original function in traced code.
                    Such as ModuleList.__getitem__, we can use operator.getitem to replace it.

        default_autowrap_leaf_class (Dict[Type, Tuple[List[Tuple[Union[ModuleType, Type], str]], bool]]): Leaf class dict, such as 'int',
            'range' or 'zip'. You can add your own leaf functions such as 'torch.finfo' or 'modeling_outputs.SequenceClassifierOutput'.

            The struct of dict is: leaf_class: ([(module_path, module_name)], is_iterator_class).
                is_iterator_class: Is the class init from an iterator. Only 'tuple', 'list', 'set' or 'dict' needs to set it to True.

    Returns:
        fx.GraphModule: a Module created from the recorded operations from ``root``.
    """
    tracer = ConcreteTracer()

<<<<<<< HEAD
    args = inspect.getfullargspec(root.forward).args[1:]
    defaults = inspect.getfullargspec(root.forward).defaults
    if isinstance(concrete_args, (tuple, list)):
        concrete_args = (*concrete_args, *defaults[len(concrete_args) + len(defaults) - len(args):])
    else:
        kv_default = {k: v for k, v in zip(args[-len(defaults):], defaults)}
        concrete_args = {
            **concrete_args,
            **{n: kv_default[n] for n in args if n not in concrete_args}
        }

=======
>>>>>>> 59763d26
    graph = tracer.trace(root,
        autowrap_leaf_function = autowrap_leaf_function,
        autowrap_leaf_class = autowrap_leaf_class,
        leaf_module = leaf_module,
        fake_middle_class = fake_middle_class,
        concrete_args=concrete_args,
        use_operator_patch=use_operator_patch,
        operator_patch_backlist=operator_patch_backlist,
        forwrad_function_name=forwrad_function_name,
    )
    graph_check = tracer.trace(root,
        autowrap_leaf_function = autowrap_leaf_function,
        autowrap_leaf_class = autowrap_leaf_class,
        leaf_module = leaf_module,
        fake_middle_class = fake_middle_class,
        concrete_args=concrete_args,
        use_operator_patch=use_operator_patch,
        operator_patch_backlist=operator_patch_backlist,
        forwrad_function_name=forwrad_function_name,
    )
    # compare to check equal
    assert len(graph.nodes) == len(graph_check.nodes)
    for node_a, node_b in zip(graph.nodes, graph_check.nodes):
        node_a: Node
        node_b: Node
        target_a = node_a.target
        target_b = node_b.target
        if node_a.op == 'get_attr' and node_a.name.startswith('_tensor_constant'):
            assert node_b.op == 'get_attr' and node_b.name.startswith('_tensor_constant')
            assert torch.equal(getattr(root, node_a.name), getattr(root, node_b.name))
        elif node_a.op == 'call_function' and isinstance(target_a, Callable) and target_a.__name__ == 'apply' and\
            hasattr(target_a, '__self__') and issubclass(target_a.__self__, torch.autograd.Function):
            assert node_b.op == 'call_function' and isinstance(target_b, Callable) and target_b.__name__ == 'apply' and\
            hasattr(target_b, '__self__') and issubclass(target_b.__self__, torch.autograd.Function)
        else:
            assert node_a.op == node_b.op and target_a == target_b

    with MagicMethodPatcher():
        name = root.__class__.__name__ if isinstance(root, torch.nn.Module) else root.__name__
        traced = GraphModule(tracer.root, graph, name)

    # TODO: better infomation
    # # assert root(**concrete_args) == traced(**concrete_args)
    if check_args is not None:
        assert root(**check_args) == traced(**check_args)

    # before returning the traced GraphModule, store module path info
    setattr(traced, 'module_path', tracer.node_to_originating_module.copy())

    # apply dead code elimination according to the switch param `dce`
    if dce:
        def recursively_check_node(n: torch.fx.Node) -> bool:
            # !pay attention that the `output` node should be ignored for users checking
            if n.op == 'output':
                return False
            if n.users:
                users = list(n.users)
                for user in users:
                    user_deleted = recursively_check_node(user)
                    if not user_deleted:
                        return False
            if not n.users:
                for input_node in n.all_input_nodes:
                    input_node.users.pop(n)
                n._remove_from_list()
                return True
            else:
                return False

        for node in traced.graph.nodes:
            recursively_check_node(node)
        traced.recompile()

    return traced<|MERGE_RESOLUTION|>--- conflicted
+++ resolved
@@ -1419,20 +1419,6 @@
     """
     tracer = ConcreteTracer()
 
-<<<<<<< HEAD
-    args = inspect.getfullargspec(root.forward).args[1:]
-    defaults = inspect.getfullargspec(root.forward).defaults
-    if isinstance(concrete_args, (tuple, list)):
-        concrete_args = (*concrete_args, *defaults[len(concrete_args) + len(defaults) - len(args):])
-    else:
-        kv_default = {k: v for k, v in zip(args[-len(defaults):], defaults)}
-        concrete_args = {
-            **concrete_args,
-            **{n: kv_default[n] for n in args if n not in concrete_args}
-        }
-
-=======
->>>>>>> 59763d26
     graph = tracer.trace(root,
         autowrap_leaf_function = autowrap_leaf_function,
         autowrap_leaf_class = autowrap_leaf_class,

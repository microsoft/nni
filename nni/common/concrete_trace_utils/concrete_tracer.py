--- conflicted
+++ resolved
@@ -123,8 +123,6 @@
     _orig_node_is_impure,
 )
 
-<<<<<<< HEAD
-=======
 # some side effectful functions that should not be deleted during dead code elimination
 # there may be more than listed here
 extra_side_effectful_functions = {
@@ -133,7 +131,6 @@
 }
 _side_effectful_functions = _side_effectful_functions.union(extra_side_effectful_functions)
 
->>>>>>> 3f518ca4
 # pyright: reportGeneralTypeIssues=false
 _logger = logging.getLogger(__name__)
 HAS_VARSTUFF = inspect.CO_VARARGS | inspect.CO_VARKEYWORDS

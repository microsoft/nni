--- conflicted
+++ resolved
@@ -388,7 +388,6 @@
             module.register_buffer("scale", torch.tensor([1.0]))
             module.register_buffer('ema_decay', torch.tensor([0.99]))
             if "weight" in config.get("quant_types", []):
-<<<<<<< HEAD
                 weight_bits = get_bits_length(config, 'weight')
                 layer.module.register_buffer('weight_bits', torch.Tensor([int(weight_bits)]))
             if "input" in config.get("quant_types", []):
@@ -401,17 +400,6 @@
                 layer.module.register_buffer('output_bits', torch.Tensor([int(output_bits)]))
                 layer.module.register_buffer('tracked_min_output', torch.zeros(1))
                 layer.module.register_buffer('tracked_max_output', torch.zeros(1))
-=======
-                module.register_buffer('weight_bits', torch.zeros(1))
-            if "input" in config.get("quant_types", []):
-                module.register_buffer('input_bits', torch.zeros(1))
-                module.register_buffer('tracked_min_input', torch.zeros(1))
-                module.register_buffer('tracked_max_input', torch.zeros(1))
-            if "output" in config.get("quant_types", []):
-                module.register_buffer('output_bits', torch.zeros(1))
-                module.register_buffer('tracked_min_output', torch.zeros(1))
-                module.register_buffer('tracked_max_output', torch.zeros(1))
->>>>>>> 04f439a0
         self.bound_model.to(device)
 
     def _del_simulated_attr(self, module):
@@ -516,27 +504,13 @@
         module.zero_point.copy_(zero_point)
         weight = self._quantize(weight_bits, module, weight)
         weight = self._dequantize(module, weight)
-<<<<<<< HEAD
-=======
-        module.weight_bits = torch.Tensor([weight_bits])
-        # Weight can not be in-place modified, so when use torch.nn.DataParallel, this update
-        # will be lost after each forward process. However, this update takes effect on each
-        # replicated module during each forward process, which will make the quantized weight
-        # be used correctly.
->>>>>>> 04f439a0
         wrapper.module.weight = weight
         return weight
 
     def quantize_input(self, inputs, wrapper, **kwargs):
         config = wrapper.config
         module = wrapper.module
-<<<<<<< HEAD
         input_bits = int(module.input_bits)
-=======
-        input_bits = get_bits_length(config, 'input')
-
-        module.input_bit = torch.tensor([input_bits])
->>>>>>> 04f439a0
         quant_start_step = config.get('quant_start_step', 0)
         assert input_bits >= 1, "quant bits length should be at least 1"
 

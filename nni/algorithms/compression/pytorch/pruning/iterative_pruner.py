--- conflicted
+++ resolved
@@ -529,13 +529,9 @@
                  sparsity_training_epochs=1, statistics_batch_num=1, dependency_aware=False, dummy_input=None):
         super().__init__(model, config_list, pruning_algorithm='apoz', optimizer=optimizer, trainer=trainer,
                          criterion=criterion, dependency_aware=dependency_aware, dummy_input=dummy_input,
-<<<<<<< HEAD
                          activation=activation, statistics_batch_num=statistics_batch_num, num_iterations=1,
                          epochs_per_iteration=sparsity_training_epochs)
-=======
-                         activation=activation, num_iterations=1, epochs_per_iteration=sparsity_training_epochs)
         self.patch_optimizer(self.update_mask)
->>>>>>> d1450b4d
 
     def _supported_dependency_aware(self):
         return True
@@ -582,13 +578,9 @@
                  sparsity_training_epochs=1, statistics_batch_num=1, dependency_aware=False, dummy_input=None):
         super().__init__(model, config_list, pruning_algorithm='mean_activation', optimizer=optimizer, trainer=trainer,
                          criterion=criterion, dependency_aware=dependency_aware, dummy_input=dummy_input,
-<<<<<<< HEAD
                          activation=activation, statistics_batch_num=statistics_batch_num, num_iterations=1,
                          epochs_per_iteration=sparsity_training_epochs)
-=======
-                         activation=activation, num_iterations=1, epochs_per_iteration=sparsity_training_epochs)
         self.patch_optimizer(self.update_mask)
->>>>>>> d1450b4d
 
     def _supported_dependency_aware(self):
         return True
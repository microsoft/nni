--- conflicted
+++ resolved
@@ -82,13 +82,8 @@
 
 
 class ModuleHook(Hook):
-<<<<<<< HEAD
-    def __init__(self, target: Module, target_name: str, hook_factory: Callable[[List], Callable[[Module, Tensor, Tensor], Any]]):
-        assert isinstance(target, Module), f'the type of target is {type(target)}, but should be Module'
-=======
     def __init__(self, target: Module, target_name: str, hook_factory: Callable[[List], Callable[[Module, Any, Any], Any]]):
         assert isinstance(target, Module)
->>>>>>> a1d277b3
         super().__init__(target, target_name, hook_factory)
 
 
@@ -536,12 +531,8 @@
 _CRITERION = Callable[[Any, Any], Any]
 _SCHEDULERS = Union[None, _LRScheduler, List[_LRScheduler]]
 _EVALUATING_FUNC = Callable[[Module], Union[float, Dict]]
-<<<<<<< HEAD
 _PREDICTING_FUNC = Callable[[Module], None]
-_TRAINING_FUNC = Callable[[Module, Union[Optimizer, List[Optimizer]], _CRITERION, Union[None, _LRScheduler, List[_LRScheduler]], Optional[int], Optional[int]], None]
-=======
 _TRAINING_FUNC = Callable[[Module, _OPTIMIZERS, _CRITERION, _SCHEDULERS, Optional[int], Optional[int]], None]
->>>>>>> a1d277b3
 
 
 class TorchEvaluator(Evaluator):
@@ -682,12 +673,8 @@
         self.model = None
 
     def bind_model(self, model: Module, param_names_map: Dict[str, str] | None = None):
-<<<<<<< HEAD
-        #assert self._initialization_complete is True, 'Evaluator initialization is not complete, please call `_init_optimizer_helpers` before bind model.'
-=======
         err_msg = 'Evaluator initialization is not complete, please call `_init_optimizer_helpers` before bind model.'
-        assert self._initialization_complete is True, err_msg
->>>>>>> a1d277b3
+        #assert self._initialization_complete is True, err_msg
         assert isinstance(model, Module)
         if self.model is not None:
             _logger.warning('Already bound a model, will unbind it before bind a new model.')

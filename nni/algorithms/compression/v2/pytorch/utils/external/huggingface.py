--- conflicted
+++ resolved
@@ -3,151 +3,4 @@
 
 # pylint: disable=wildcard-import,unused-wildcard-import
 
-<<<<<<< HEAD
-import logging
-import re
-from typing import Tuple
-
-from torch.nn import Module
-
-try:
-    from transformers import (
-        PreTrainedModel,
-        BartConfig,
-        BertConfig,
-        T5Config
-    )
-except ImportError:
-    TRANSFORMERS_INSTALLED = False
-else:
-    TRANSFORMERS_INSTALLED = True
-
-from nni.algorithms.compression.v2.pytorch.utils.attr import get_nested_attr
-
-_logger = logging.getLogger(__name__)
-
-
-# huggingface transformers pretrained model parser supported: bart, bert, t5
-def parser_factory(model: Module) -> HuggingfaceModelParser | None:
-    if TRANSFORMERS_INSTALLED and isinstance(model, PreTrainedModel):
-        cls2parser = {
-            BartConfig: HuggingfaceBartParser,
-            BertConfig: HuggingfaceBertParser,
-            T5Config: HuggingfaceT5Parser
-        }
-        type2parser = {
-            'bart': HuggingfaceBartParser,
-            'bert': HuggingfaceBertParser,
-            't5': HuggingfaceT5Parser
-        }
-
-        if hasattr(model, 'config_class'):
-            parser = cls2parser.get(getattr(model, 'config_class'))
-        elif hasattr(model, 'model_type'):
-            parser = type2parser.get(getattr(model, 'model_type'))
-        else:
-            parser = None
-
-        return parser
-    else:
-        return None
-
-
-class HuggingfaceModelParser:
-    # This class is used to verify that a module name belongs to a specific huggingface transformers pretrained model.
-    # Further, verify that the module with this name is some kind of special layer (QKVO or FFN).
-    TRANSFORMER_PREFIX: str
-    QKV: Tuple[str, ...]
-    QKVO: Tuple[str, ...]
-    FFN1: Tuple[str, ...]
-    FFN2: Tuple[str, ...]
-    ATTENTION: Tuple[str, ...]
-
-    @classmethod
-    def is_huggingface_model(cls, model: Module):
-        return model.__module__.split('.')[0] == 'transformers'
-
-    @classmethod
-    def is_attention(cls, module_name: str, include_output: bool = True) -> bool:
-        patterns = cls.QKVO if include_output else cls.QKV
-        for pattern in patterns:
-            if pattern in module_name:
-                return True
-        return False
-
-    @classmethod
-    def is_attention_layer(cls, module_name: str) -> bool:
-        attention_patterns = [cls.TRANSFORMER_PREFIX + att_prefix for att_prefix in cls.ATTENTION]
-        for att_pattern in attention_patterns:
-            if re.match(att_pattern, module_name) is not None:
-                return True
-        return False
-
-    @classmethod
-    def is_ffn(cls, module_name: str, ffn_num: int = 1) -> bool:
-        if cls.is_attention(module_name):
-            return False
-        if ffn_num == 1:
-            for pattern in cls.FFN1:
-                if pattern in module_name:
-                    return True
-        if ffn_num == 2:
-            for pattern in cls.FFN2:
-                if pattern in module_name:
-                    return True
-        return False
-
-    @classmethod
-    def get_num_heads(cls, module_name: str, model: Module) -> int:
-        if cls.is_attention(module_name, include_output=True) or cls.is_attention_layer(module_name):
-            for pattern in cls.ATTENTION:
-                match = re.search(pattern, module_name)
-                if match:
-                    attention_module_name = module_name[0: match.span()[1]]
-                    module = get_nested_attr(model, attention_module_name)
-                    if hasattr(module, 'self') and hasattr(getattr(module, 'self'), 'num_attention_heads'):
-                        num_heads = module.self.num_attention_heads
-                    elif hasattr(module, 'num_heads'):
-                        num_heads = module.num_heads
-                    elif hasattr(module, 'n_heads'):
-                        num_heads = module.n_heads
-                    else:
-                        warn_msg = f'Can not get the heads number of attention layer : `{attention_module_name}`.'
-                        _logger.warning(warn_msg)
-                        num_heads = 0
-                    return num_heads
-            return 0
-        else:
-            warn_msg = f'The layer `{module_name}` might not an (Q|K|V) attention layer.'
-            _logger.warning(warn_msg)
-            return 0
-
-
-class HuggingfaceBertParser(HuggingfaceModelParser):
-    TRANSFORMER_PREFIX = r'bert\.encoder\.layer\.[0-9]+\.'
-    QKV = ('attention.self.query', 'attention.self.key', 'attention.self.value')
-    QKVO = QKV + ('attention.output.dense',)
-    FFN1 = ('intermediate.dense',)
-    FFN2 = ('output.dense',)
-    ATTENTION = ('attention',)
-
-
-class HuggingfaceBartParser(HuggingfaceModelParser):
-    TRANSFORMER_PREFIX = r'(en|de)coder\.layer\.[0-9]+\.'
-    QKV = ('self_attn.q_proj', 'self_attn.k_proj', 'self_attn.v_proj', 'encoder_attn.q_proj', 'encoder_attn.k_proj', 'encoder_attn.v_proj')
-    QKVO = QKV + ('self_attn.out_proj', 'encoder_attn.out_proj')
-    FFN1 = ('fc1',)
-    FFN2 = ('fc2',)
-    ATTENTION = ('self_attn', 'encoder_attn')
-
-
-class HuggingfaceT5Parser(HuggingfaceModelParser):
-    TRANSFORMER_PREFIX = r'(en|de)coder\.block\.[0-9]+\.layer\.[0-9]+.'
-    QKV = ('SelfAttention.q', 'SelfAttention.k', 'SelfAttention.v', 'EncDecAttention.q', 'EncDecAttention.k', 'EncDecAttention.v')
-    QKVO = QKV + ('SelfAttention.o', 'EncDecAttention.o')
-    FFN1 = ('DenseReluDense.wi',)
-    FFN2 = ('DenseReluDense.wo',)
-    ATTENTION = ('SelfAttention', 'EncDecAttention')
-=======
-from nni.compression.pytorch.utils.external.huggingface import *
->>>>>>> ad849faf
+from nni.compression.pytorch.utils.external.huggingface import *
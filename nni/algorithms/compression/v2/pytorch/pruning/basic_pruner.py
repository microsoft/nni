# Copyright (c) Microsoft Corporation.
# Licensed under the MIT license.

from __future__ import annotations

from copy import deepcopy
import functools
import logging
from typing import List, Dict, Tuple, Callable, Optional, overload

from schema import And, Or, Optional as SchemaOptional, SchemaError
import torch
from torch import Tensor
import torch.nn.functional as F
from torch.nn import Module
from torch.optim import Optimizer

from ..base import Pruner

from .tools import (
    DataCollector,
    HookCollectorInfo,
    TargetDataCollector,
    EvaluatorBasedTargetDataCollector,
    EvaluatorBasedHookDataCollector
)

# TODO: remove in nni v3.0.
from .tools import (
    WeightTrainerBasedDataCollector,
    SingleHookTrainerBasedDataCollector
)

from .tools import (
    MetricsCalculator,
    NormMetricsCalculator,
    HookDataNormMetricsCalculator,
    DistMetricsCalculator,
    APoZRankMetricsCalculator,
    MeanRankMetricsCalculator
)

from .tools import (
    SparsityAllocator,
    NormalSparsityAllocator,
    BankSparsityAllocator,
    GlobalSparsityAllocator,
    DependencyAwareAllocator
)

from ..utils import (
    CompressorSchema,
    OptimizerConstructHelper,
    Scaling,
    Evaluator,
    LightningEvaluator,
    TorchEvaluator,
    ForwardHook,
    TensorHook,
    config_list_canonical
)

from ..utils.docstring import _EVALUATOR_DOCSTRING

_logger = logging.getLogger(__name__)

__all__ = ['LevelPruner', 'L1NormPruner', 'L2NormPruner', 'FPGMPruner', 'SlimPruner', 'ActivationPruner',
           'ActivationAPoZRankPruner', 'ActivationMeanRankPruner', 'TaylorFOWeightPruner', 'ADMMPruner']

NORMAL_SCHEMA = {
    Or('sparsity', 'sparsity_per_layer'): And(float, lambda n: 0 <= n < 1),
    SchemaOptional('op_types'): [str],
    SchemaOptional('op_names'): [str],
    SchemaOptional('op_partial_names'): [str]
}

GLOBAL_SCHEMA = {
    'total_sparsity': And(float, lambda n: 0 <= n < 1),
    SchemaOptional('max_sparsity_per_layer'): And(float, lambda n: 0 < n <= 1),
    SchemaOptional('op_types'): [str],
    SchemaOptional('op_names'): [str],
    SchemaOptional('op_partial_names'): [str]
}

EXCLUDE_SCHEMA = {
    'exclude': bool,
    SchemaOptional('op_types'): [str],
    SchemaOptional('op_names'): [str],
    SchemaOptional('op_partial_names'): [str]
}

INTERNAL_SCHEMA = {
    'total_sparsity': And(float, lambda n: 0 <= n < 1),
    SchemaOptional('max_sparsity_per_layer'): {str: float},
    SchemaOptional('op_types'): [str],
    SchemaOptional('op_names'): [str]
}


class BasicPruner(Pruner):
    data_collector: DataCollector
    metrics_calculator: MetricsCalculator
    sparsity_allocator: SparsityAllocator

    def validate_config(self, model: Module, config_list: List[Dict]):
        self._validate_config_before_canonical(model, config_list)
        self.config_list = config_list_canonical(model, config_list)

    def _validate_config_before_canonical(self, model: Module, config_list: List[Dict]):
        pass

    def reset(self, model: Optional[Module], config_list: Optional[List[Dict]]):
        super().reset(model=model, config_list=config_list)
        self.reset_tools()

    def reset_tools(self):
        """
        This function is used to reset `self.data_collector`, `self.metrics_calculator` and `self.sparsity_allocator`.
        The subclass needs to implement this function to complete the pruning process.
        See `compress()` to understand how NNI use these three part to generate mask for the bound model.
        """
        raise NotImplementedError()

    def compress(self) -> Tuple[Module, Dict]:
        """
        Used to generate the mask. Pruning process is divided in three stages.
        `self.data_collector` collect the data used to calculate the specify metric.
        `self.metrics_calculator` calculate the metric and `self.sparsity_allocator` generate the mask depend on the metric.

        Returns
        -------
        Tuple[Module, Dict]
            Return the wrapped model and mask.
        """
        err_msg = 'Model and/or config_list are not set in this pruner, please set them by reset() before compress().'
        assert self.bound_model is not None and self.config_list is not None, err_msg
        assert self.data_collector is not None and self.metrics_calculator is not None and self.sparsity_allocator is not None
        data = self.data_collector.collect()
        _logger.debug('Collected Data:\n%s', data)
        metrics = self.metrics_calculator.calculate_metrics(data)
        _logger.debug('Metrics Calculate:\n%s', metrics)
        masks = self.sparsity_allocator.generate_sparsity(metrics)
        _logger.debug('Masks:\n%s', masks)
        self.load_masks(masks)
        return self.bound_model, masks


_LEGACY_TRAINER = Callable[[Module, Optimizer, Callable], None]
_LEGACY_CRITERION = Callable[[Tensor, Tensor], Tensor]


# TODO: remove in nni v3.0.
class EvaluatorBasedPruner(BasicPruner):
    evaluator: LightningEvaluator | TorchEvaluator
    using_evaluator: bool
    trainer: _LEGACY_TRAINER
    traced_optimizer: Optimizer
    criterion: _LEGACY_CRITERION

    def _init_evaluator(self, model: Module, new_api: List[str], old_api: List[str], init_kwargs: Dict, args: Tuple,
                        kwargs: Dict) -> Dict:
        # for fake __init__ overload, parsing args and kwargs, initializing evaluator or [trainer, traced_optimizer, criterion],
        # return the remaining arguments.
        if (len(args) > 0 and isinstance(args[0], Evaluator)) or (len(args) == 0 and isinstance(kwargs.get('evaluator', None), Evaluator)):
            init_kwargs = self._parse_args(new_api, args, kwargs, init_kwargs)
            self.evaluator: LightningEvaluator | TorchEvaluator = init_kwargs.pop('evaluator')
            if not self.evaluator._initialization_complete:
                self.evaluator._init_optimizer_helpers(model)  # type: ignore
            self.using_evaluator = True
        else:
            init_kwargs = self._parse_args(old_api, args, kwargs, init_kwargs)
            self.trainer: _LEGACY_TRAINER = init_kwargs.pop('trainer')
            traced_optimizer: Optimizer | OptimizerConstructHelper = init_kwargs.pop('traced_optimizer')
            self.criterion: _LEGACY_CRITERION = init_kwargs.pop('criterion')
            if isinstance(traced_optimizer, OptimizerConstructHelper):
                self.optimizer_helper = traced_optimizer
            else:
                self.optimizer_helper = OptimizerConstructHelper.from_trace(model, traced_optimizer)
            self.using_evaluator = False
<<<<<<< HEAD
            warn_msg = f"The old API ...{','.join(old_api)} will be deprecated after NNI v3.0, please using the new one ...{','.join(new_api)}"
=======
            warn_msg = f"The old API ...{','.join(old_api)} will be deprecated after NNI v3.0, " + \
                       "please using the new one ...{','.join(new_api)}"
>>>>>>> ed455174
            _logger.warning(warn_msg)
        return init_kwargs

    def _parse_args(self, arg_names: List, args: Tuple, kwargs: Dict, def_kwargs: Dict) -> Dict:
        merged_kwargs = {arg_names[idx]: arg for idx, arg in enumerate(args)}
        for key, value in kwargs.items():
            if key in merged_kwargs:
                raise TypeError(f"{self.__class__.__name__}.__init__() got multiple values for argument '{key}'")
            merged_kwargs[key] = value
        for key, value in def_kwargs.items():
            if key not in merged_kwargs:
                merged_kwargs[key] = value
        diff = set(arg_names).difference(merged_kwargs.keys())
        if diff:
            raise TypeError(f"{self.__class__.__name__}.__init__() missing {len(diff)} required positional argument: {diff}")
        diff = set(merged_kwargs.keys()).difference(arg_names)
        if diff:
            raise TypeError(f"{self.__class__.__name__}.__init__() got {len(diff)} unexpected keyword argument: {diff}")
        return merged_kwargs

    def compress(self) -> Tuple[Module, Dict]:
        result = super().compress()
        if self.using_evaluator:
            self.evaluator.unbind_model()
        return result


class LevelPruner(BasicPruner):
    r"""
    This is a basic pruner, and in some papers called it magnitude pruning or fine-grained pruning.
    It will mask the smallest magnitude weights in each specified layer by a saprsity ratio configured in the config list.

    Parameters
    ----------
    model
        Model to be pruned.
    config_list
        Supported keys:
            - sparsity : This is to specify the sparsity for each layer in this config to be compressed.
            - sparsity_per_layer : Equals to sparsity.
            - op_types : Operation types to be pruned.
            - op_names : Operation names to be pruned.
            - op_partial_names: Operation partial names to be pruned, will be autocompleted by NNI.
            - exclude : Set True then the layers setting by op_types and op_names will be excluded from pruning.
    mode
        'normal' or 'balance'.
        If setting 'normal' mode, target tensor will be pruned in the way of finegrained pruning.
        If setting 'balance' mode, a specal sparse pattern will chosen by pruner. Take linear
        operation an example, weight tensor will be split into sub block whose shape is aligned to
        balance_gran. Then finegrained pruning will be applied internal of sub block. This sparsity
        pattern have more chance to achieve better trade-off between model performance and hardware
        acceleration. Please refer to releated paper for further information `Balanced Sparsity for
        Efficient DNN Inference on GPU <https://arxiv.org/pdf/1811.00206.pdf>`__.
    balance_gran
        Balance_gran is for special sparse pattern balanced sparsity, Default value is None which means pruning
        without awaring balance, namely normal finegrained pruning.
        If passing list of int, LevelPruner will prune the model in the granularity of multi-dimension block.
        Attention that the length of balance_gran should be smaller than tensor dimension.
        For instance, in Linear operation, length of balance_gran should be equal or smaller than two since
        dimension of pruning weight is two. If setting balbance_gran = [5, 5], sparsity = 0.6, pruner will
        divide pruning parameters into multiple block with tile size (5,5) and each bank has 5 * 5 values
        and 10 values would be kept after pruning. Finegrained pruning is applied in the granularity of block
        so that each block will kept same number of non-zero values after pruning. Such pruning method "balance"
        the non-zero value in tensor which create chance for better hardware acceleration.

        Note: If length of given balance_gran smaller than length of pruning tensor shape, it will be made up
              in right align(such as example 1).

            example 1:
                operation: Linear
                pruning tensor: weight
                pruning tensor shape: [32, 32]
                sparsity: 50%
                balance_gran: [4]

                pruning result: Weight tensor whose shape is [32, 32] will be split into 256 [1, 4] sub blocks.
                                Each sub block will be pruned 2 values.

            example 2:
                operation: Linear
                pruning tensor: weight
                pruning tensor shape: [64, 64]
                sparsity: 25%
                balance_gran: [32, 32]

                pruning result: Weight tensor whose shape is [64, 64] will be split into 4 [32, 32] sub blocks.
                                Each sub block will be pruned 256 values.

    Examples
    --------
        >>> model = ...
        >>> from nni.compression.pytorch.pruning import LevelPruner
        >>> config_list = [{ 'sparsity': 0.8, 'op_types': ['default'] }]
        >>> pruner = LevelPruner(model, config_list)
        >>> masked_model, masks = pruner.compress()

    For detailed example please refer to
    :githublink:`examples/model_compress/pruning/level_pruning_torch.py <examples/model_compress/pruning/level_pruning_torch.py>`
    """

    def __init__(self, model: Module, config_list: List[Dict], mode: str = "normal", balance_gran: Optional[List] = None):
        self.mode = mode
        self.balance_gran = balance_gran
        super().__init__(model, config_list)

    def _validate_config_before_canonical(self, model: Module, config_list: List[Dict]):
        schema_list = [deepcopy(NORMAL_SCHEMA), deepcopy(EXCLUDE_SCHEMA), deepcopy(INTERNAL_SCHEMA)]
        schema = CompressorSchema(schema_list, model, _logger)
        schema.validate(config_list)

    def reset_tools(self):
        if not hasattr(self, 'data_collector'):
            self.data_collector = TargetDataCollector(self)
        else:
            self.data_collector.reset()
        if not hasattr(self, 'metrics_calculator'):
            self.metrics_calculator = NormMetricsCalculator()
        if not hasattr(self, 'sparsity_allocator'):
            if self.mode == "normal":
                self.sparsity_allocator = NormalSparsityAllocator(self)
            elif self.mode == "balance":
                assert self.balance_gran is not None, 'balance_gran should be passed as param in balance mode'
                self.sparsity_allocator = BankSparsityAllocator(self, self.balance_gran)
            else:
                raise NotImplementedError('Only support mode `normal` and `balance`')

class NormPruner(BasicPruner):
    """
    Parameters
    ----------
    model
        Model to be pruned.
    config_list
        Supported keys:
            - sparsity : This is to specify the sparsity for each layer in this config to be compressed.
            - sparsity_per_layer : Equals to sparsity.
            - op_types : Conv2d and Linear are supported in NormPruner.
            - op_names : Operation names to be pruned.
            - op_partial_names: Operation partial names to be pruned, will be autocompleted by NNI.
            - exclude : Set True then the layers setting by op_types and op_names will be excluded from pruning.
    p
        The order of norm.
    mode
        'normal' or 'dependency_aware'.
        If prune the model in a dependency-aware way, this pruner will
        prune the model according to the norm of weights and the channel-dependency or
        group-dependency of the model. In this way, the pruner will force the conv layers
        that have dependencies to prune the same channels, so the speedup module can better
        harvest the speed benefit from the pruned model. Note that, if set 'dependency_aware'
        , the dummy_input cannot be None, because the pruner needs a dummy input to trace the
        dependency between the conv layers.
    dummy_input
        The dummy input to analyze the topology constraints. Note that, the dummy_input
        should on the same device with the model.
    """

    def __init__(self, model: Module, config_list: List[Dict], p: int,
                 mode: str = 'normal', dummy_input: Optional[Tensor] = None):
        self.p = p
        self.mode = mode
        self.dummy_input = dummy_input
        super().__init__(model, config_list)

    def _validate_config_before_canonical(self, model: Module, config_list: List[Dict]):
        schema_list = [deepcopy(NORMAL_SCHEMA), deepcopy(EXCLUDE_SCHEMA), deepcopy(INTERNAL_SCHEMA)]
        for sub_shcema in schema_list:
            sub_shcema[SchemaOptional('op_types')] = ['Conv2d', 'Linear']
        schema = CompressorSchema(schema_list, model, _logger)

        schema.validate(config_list)

    def reset_tools(self):
<<<<<<< HEAD
=======
        scalers = Scaling(kernel_size=[1], kernel_padding_mode='back')
>>>>>>> ed455174
        if not hasattr(self, 'sparsity_allocator'):
            if self.mode == 'normal':
                self.sparsity_allocator = NormalSparsityAllocator(self, scalers)
            elif self.mode == 'dependency_aware':
                self.sparsity_allocator = DependencyAwareAllocator(self, self.dummy_input, scalers)
            else:
                raise NotImplementedError('Only support mode `normal` and `dependency_aware`')
        if not hasattr(self, 'data_collector'):
            self.data_collector = TargetDataCollector(self)
        else:
            self.data_collector.reset()
        if not hasattr(self, 'metrics_calculator'):
<<<<<<< HEAD
            self.metrics_calculator = NormMetricsCalculator(p=self.p, scalers=Scaling(kernel_size=[1], kernel_padding_mode='back'))
=======
            self.metrics_calculator = NormMetricsCalculator(p=self.p, scalers=scalers)
>>>>>>> ed455174


class L1NormPruner(NormPruner):
    r"""
    L1 norm pruner computes the l1 norm of the layer weight on the first dimension,
    then prune the weight blocks on this dimension with smaller l1 norm values.
    i.e., compute the l1 norm of the filters in convolution layer as metric values,
    compute the l1 norm of the weight by rows in linear layer as metric values.

    For more details, please refer to `PRUNING FILTERS FOR EFFICIENT CONVNETS <https://arxiv.org/abs/1608.08710>`__.

    In addition, L1 norm pruner also supports dependency-aware mode.

    Parameters
    ----------
    model
        Model to be pruned.
    config_list
        Supported keys:
            - sparsity : This is to specify the sparsity for each layer in this config to be compressed.
            - sparsity_per_layer : Equals to sparsity.
            - op_types : Conv2d and Linear are supported in L1NormPruner.
            - op_names : Operation names to be pruned.
            - op_partial_names: Operation partial names to be pruned, will be autocompleted by NNI.
            - exclude : Set True then the layers setting by op_types and op_names will be excluded from pruning.
    mode
        'normal' or 'dependency_aware'.
        If prune the model in a dependency-aware way, this pruner will
        prune the model according to the l1-norm of weights and the channel-dependency or
        group-dependency of the model. In this way, the pruner will force the conv layers
        that have dependencies to prune the same channels, so the speedup module can better
        harvest the speed benefit from the pruned model. Note that, if set 'dependency_aware'
        , the dummy_input cannot be None, because the pruner needs a dummy input to trace the
        dependency between the conv layers.
    dummy_input
        The dummy input to analyze the topology constraints. Note that, the dummy_input
        should on the same device with the model.
    """

    def __init__(self, model: Module, config_list: List[Dict],
                 mode: str = 'normal', dummy_input: Optional[Tensor] = None):
        super().__init__(model, config_list, 1, mode, dummy_input)


class L2NormPruner(NormPruner):
    r"""
    L2 norm pruner is a variant of L1 norm pruner.
    The only different between L2 norm pruner and L1 norm pruner is
    L2 norm pruner prunes the weight with the smallest L2 norm of the weights.

    L2 norm pruner also supports dependency-aware mode.

    Parameters
    ----------
    model
        Model to be pruned.
    config_list
        Supported keys:
            - sparsity : This is to specify the sparsity for each layer in this config to be compressed.
            - sparsity_per_layer : Equals to sparsity.
            - op_types : Conv2d and Linear are supported in L2NormPruner.
            - op_names : Operation names to be pruned.
            - op_partial_names: Operation partial names to be pruned, will be autocompleted by NNI.
            - exclude : Set True then the layers setting by op_types and op_names will be excluded from pruning.
    mode
        'normal' or 'dependency_aware'.
        If prune the model in a dependency-aware way, this pruner will
        prune the model according to the l2-norm of weights and the channel-dependency or
        group-dependency of the model. In this way, the pruner will force the conv layers
        that have dependencies to prune the same channels, so the speedup module can better
        harvest the speed benefit from the pruned model. Note that, if set 'dependency_aware'
        , the dummy_input cannot be None, because the pruner needs a dummy input to trace the
        dependency between the conv layers.
    dummy_input
        The dummy input to analyze the topology constraints. Note that, the dummy_input
        should on the same device with the model.

    Examples
    --------
        >>> model = ...
        >>> from nni.compression.pytorch.pruning import L2NormPruner
        >>> config_list = [{ 'sparsity': 0.8, 'op_types': ['Conv2d'] }]
        >>> pruner = L2NormPruner(model, config_list)
        >>> masked_model, masks = pruner.compress()

    For detailed example please refer to
    :githublink:`examples/model_compress/pruning/norm_pruning_torch.py <examples/model_compress/pruning/norm_pruning_torch.py>`
    """

    def __init__(self, model: Module, config_list: List[Dict],
                 mode: str = 'normal', dummy_input: Optional[Tensor] = None):
        super().__init__(model, config_list, 2, mode, dummy_input)


class FPGMPruner(BasicPruner):
    r"""
    FPGM pruner prunes the blocks of the weight on the first dimension with the smallest geometric median.
    FPGM chooses the weight blocks with the most replaceable contribution.

    For more details, please refer to
    `Filter Pruning via Geometric Median for Deep Convolutional Neural Networks Acceleration <https://arxiv.org/abs/1811.00250>`__.

    FPGM pruner also supports dependency-aware mode.

    Parameters
    ----------
    model
        Model to be pruned.
    config_list
        Supported keys:
            - sparsity : This is to specify the sparsity for each layer in this config to be compressed.
            - sparsity_per_layer : Equals to sparsity.
            - op_types : Conv2d and Linear are supported in FPGMPruner.
            - op_names : Operation names to be pruned.
            - op_partial_names: Operation partial names to be pruned, will be autocompleted by NNI.
            - exclude : Set True then the layers setting by op_types and op_names will be excluded from pruning.
    mode
        'normal' or 'dependency_aware'.
        If prune the model in a dependency-aware way, this pruner will
        prune the model according to the FPGM of weights and the channel-dependency or
        group-dependency of the model. In this way, the pruner will force the conv layers
        that have dependencies to prune the same channels, so the speedup module can better
        harvest the speed benefit from the pruned model. Note that, if set 'dependency_aware'
        , the dummy_input cannot be None, because the pruner needs a dummy input to trace the
        dependency between the conv layers.
    dummy_input
        The dummy input to analyze the topology constraints. Note that, the dummy_input
        should on the same device with the model.

    Examples
    --------
        >>> model = ...
        >>> from nni.compression.pytorch.pruning import FPGMPruner
        >>> config_list = [{ 'sparsity': 0.8, 'op_types': ['Conv2d'] }]
        >>> pruner = FPGMPruner(model, config_list)
        >>> masked_model, masks = pruner.compress()

    For detailed example please refer to
    :githublink:`examples/model_compress/pruning/fpgm_pruning_torch.py <examples/model_compress/pruning/fpgm_pruning_torch.py>`
    """

    def __init__(self, model: Module, config_list: List[Dict],
                 mode: str = 'normal', dummy_input: Optional[Tensor] = None):
        self.mode = mode
        self.dummy_input = dummy_input
        super().__init__(model, config_list)

    def _validate_config_before_canonical(self, model: Module, config_list: List[Dict]):
        schema_list = [deepcopy(NORMAL_SCHEMA), deepcopy(EXCLUDE_SCHEMA), deepcopy(INTERNAL_SCHEMA)]
        for sub_shcema in schema_list:
            sub_shcema[SchemaOptional('op_types')] = ['Conv2d', 'Linear']
        schema = CompressorSchema(schema_list, model, _logger)

        schema.validate(config_list)

    def reset_tools(self):
<<<<<<< HEAD
=======
        scalers = Scaling(kernel_size=[1], kernel_padding_mode='back')
>>>>>>> ed455174
        if not hasattr(self, 'sparsity_allocator'):
            if self.mode == 'normal':
                self.sparsity_allocator = NormalSparsityAllocator(self, scalers)
            elif self.mode == 'dependency_aware':
                self.sparsity_allocator = DependencyAwareAllocator(self, self.dummy_input, scalers)
            else:
                raise NotImplementedError('Only support mode `normal` and `dependency_aware`')
        if not hasattr(self, 'data_collector'):
            self.data_collector = TargetDataCollector(self)
        else:
            self.data_collector.reset()
        if not hasattr(self, 'metrics_calculator'):
<<<<<<< HEAD
            self.metrics_calculator = DistMetricsCalculator(p=2, scalers=Scaling(kernel_size=[1], kernel_padding_mode='back'))


class SlimPruner(EvaluatorBasedPruner):
    __doc__ = r"""Slim pruner adds sparsity regularization on the scaling factors of batch normalization (BN) layers during training to identify unimportant channels.
    The channels with small scaling factor values will be pruned.
=======
            self.metrics_calculator = DistMetricsCalculator(p=2, scalers=scalers)


class SlimPruner(EvaluatorBasedPruner):
    __doc__ = r"""Slim pruner adds sparsity regularization on the scaling factors of batch normalization (BN) layers during training
    to identify unimportant channels. The channels with small scaling factor values will be pruned.
>>>>>>> ed455174

    For more details, please refer to `Learning Efficient Convolutional Networks through Network Slimming <https://arxiv.org/abs/1708.06519>`__\.

    Parameters
    ----------
    model
        Model to be pruned.
    config_list
        Supported keys:
            - sparsity : This is to specify the sparsity for each layer in this config to be compressed.
            - sparsity_per_layer : Equals to sparsity.
            - total_sparsity : This is to specify the total sparsity for all layers in this config, each layer may have different sparsity.
            - max_sparsity_per_layer : Always used with total_sparsity. Limit the max sparsity of each layer.
            - op_types : Only BatchNorm2d is supported in SlimPruner.
            - op_names : Operation names to be pruned.
            - op_partial_names: Operation partial names to be pruned, will be autocompleted by NNI.
            - exclude : Set True then the layers setting by op_types and op_names will be excluded from pruning.

    evaluator
        ``evaluator`` is used to replace the previous ``trainer``, ``traced_optimizer`` and ``criterion`` API.
        {evaluator_docstring}
        The old API (``trainer``, ``traced_optimizer`` and ``criterion``) is still supported and will be deprecated in v3.0.
        If you want to consult the old API, please refer to `v2.8 pruner API <https://nni.readthedocs.io/en/v2.8/reference/compression/pruner.html>`__.
    training_epochs
        The epoch number for training model to sparsify the BN weight.
    scale
        Penalty parameter for sparsification, which could reduce overfitting.
    mode
        'normal' or 'global'.
        If prune the model in a global way, all layer weights with same config will be considered uniformly.
        That means a single layer may not reach or exceed the sparsity setting in config,
        but the total pruned weights meet the sparsity setting.

    Notes
    -----
    For detailed example please refer to :githublink:`examples/model_compress/pruning/slim_pruning_torch.py <examples/model_compress/pruning/slim_pruning_torch.py>`
    """.format(evaluator_docstring=_EVALUATOR_DOCSTRING)

    @overload
    def __init__(self, model: Module, config_list: List[Dict], evaluator: LightningEvaluator | TorchEvaluator,
                 training_epochs: int, scale: float = 0.0001, mode='global'):
        ...

    @overload
    def __init__(self, model: Module, config_list: List[Dict], trainer: _LEGACY_TRAINER, traced_optimizer: Optimizer,
                 criterion: _LEGACY_CRITERION, training_epochs: int, scale: float = 0.0001, mode='global'):
        ...

    def __init__(self, model: Module, config_list: List[Dict], *args, **kwargs):
        # TODO: remove in nni v3.0. Fake overload.
        new_api = ['evaluator', 'training_epochs', 'scale', 'mode']
        old_api = ['trainer', 'traced_optimizer', 'criterion', 'training_epochs', 'scale', 'mode']
        init_kwargs = {'scale': 0.0001, 'mode': 'global'}
        init_kwargs = self._init_evaluator(model, new_api, old_api, init_kwargs, args, kwargs)

        self.training_epochs, self._scale, self.mode = init_kwargs['training_epochs'], init_kwargs['scale'], init_kwargs['mode']

        super().__init__(model, config_list)

    def _validate_config_before_canonical(self, model: Module, config_list: List[Dict]):
        schema_list = [deepcopy(EXCLUDE_SCHEMA), deepcopy(INTERNAL_SCHEMA)]
        if self.mode == 'global':
            schema_list.append(deepcopy(GLOBAL_SCHEMA))
        else:
            schema_list.append(deepcopy(NORMAL_SCHEMA))
        for sub_shcema in schema_list:
            sub_shcema[SchemaOptional('op_types')] = ['BatchNorm2d']
        schema = CompressorSchema(schema_list, model, _logger)

        try:
            schema.validate(config_list)
        except SchemaError as e:
            if "Missing key: 'total_sparsity'" in str(e):
                err_msg = '`config_list` validation failed. If global mode is set in this pruner, ' + \
                          '`sparsity_per_layer` and `sparsity` are not supported, make sure `total_sparsity` is set in config_list.'
                _logger.error(err_msg)
            raise e

    # TODO: remove in nni v3.0.
    def criterion_patch(self, criterion: Callable[[Tensor, Tensor], Tensor]) -> Callable[[Tensor, Tensor], Tensor]:
        def patched_criterion(input_tensor: Tensor, target: Tensor):
            sum_l1 = 0
            for wrapper in self.get_modules_wrapper().values():
                sum_l1 += torch.norm(wrapper.weight, p=1)  # type: ignore
            return criterion(input_tensor, target) + self._scale * sum_l1
        return patched_criterion

    def loss_patch(self, origin_loss: Tensor):
        # additional weight norm loss in Slim, used to sparse the weight value.
        sum_l1 = 0
        for wrapper in self.get_modules_wrapper().values():
            target_name = 'weight'
            sum_l1 += torch.norm(getattr(wrapper, target_name), p=1)  # type: ignore
        return self._scale * sum_l1 + origin_loss

    def reset_tools(self):
        if self.using_evaluator:
            # TODO: move to other place in nni v3.0
            self.evaluator.unbind_model()
            self.evaluator.bind_model(self.bound_model, self.get_origin2wrapped_parameter_name_map())  # type: ignore
            if not hasattr(self, 'data_collector'):
<<<<<<< HEAD
                self.data_collector = EvaluatorBasedTargetDataCollector(self, self.evaluator, loss_patch=self.loss_patch, max_epochs=self.training_epochs)
=======
                self.data_collector = EvaluatorBasedTargetDataCollector(self, self.evaluator, loss_patch=self.loss_patch,
                                                                        max_epochs=self.training_epochs)
>>>>>>> ed455174
            else:
                self.data_collector.reset(loss_patch=self.loss_patch)
        else:
            if not hasattr(self, 'data_collector'):
                self.data_collector = WeightTrainerBasedDataCollector(self, self.trainer, self.optimizer_helper, self.criterion,
                                                                      self.training_epochs, criterion_patch=self.criterion_patch)
            else:
                self.data_collector.reset()

        if not hasattr(self, 'metrics_calculator'):
            self.metrics_calculator = NormMetricsCalculator()
        if not hasattr(self, 'sparsity_allocator'):
            if self.mode == 'normal':
                self.sparsity_allocator = NormalSparsityAllocator(self)
            elif self.mode == 'global':
                self.sparsity_allocator = GlobalSparsityAllocator(self)
            else:
                raise NotImplementedError('Only support mode `normal` and `global`')


class ActivationPruner(EvaluatorBasedPruner):
    __doc__ = r"""Parameters
    ----------
    model
        Model to be pruned.
    config_list
        Supported keys:
            - sparsity : This is to specify the sparsity for each layer in this config to be compressed.
            - sparsity_per_layer : Equals to sparsity.
            - op_types : Conv2d and Linear are supported in ActivationPruner.
            - op_names : Operation names to be pruned.
            - op_partial_names: Operation partial names to be pruned, will be autocompleted by NNI.
            - exclude : Set True then the layers setting by op_types and op_names will be excluded from pruning.

    evaluator
        ``evaluator`` is used to replace the previous ``trainer``, ``traced_optimizer`` and ``criterion`` API.
        {evaluator_docstring}
        The old API (``trainer``, ``traced_optimizer`` and ``criterion``) is still supported and will be deprecated in v3.0.
        If you want to consult the old API, please refer to `v2.8 pruner API <https://nni.readthedocs.io/en/v2.8/reference/compression/pruner.html>`__.
    training_steps
        The step number used to collect activations.
    mode
        'normal' or 'dependency_aware'.
        If prune the model in a dependency-aware way, this pruner will
        prune the model according to the activation-based metrics and the channel-dependency or
        group-dependency of the model. In this way, the pruner will force the conv layers
        that have dependencies to prune the same channels, so the speedup module can better
        harvest the speed benefit from the pruned model. Note that, if set 'dependency_aware'
        , the dummy_input cannot be None, because the pruner needs a dummy input to trace the
        dependency between the conv layers.
    dummy_input
        The dummy input to analyze the topology constraints. Note that, the dummy_input
        should on the same device with the model.
    """.format(evaluator_docstring=_EVALUATOR_DOCSTRING)

    @overload
    def __init__(self, model: Module, config_list: List[Dict], evaluator: LightningEvaluator | TorchEvaluator, training_steps: int,
                 activation: str = 'relu', mode: str = 'normal', dummy_input: Optional[Tensor] = None):
        ...

    @overload
    def __init__(self, model: Module, config_list: List[Dict], trainer: _LEGACY_TRAINER, traced_optimizer: Optimizer,
                 criterion: _LEGACY_CRITERION, training_batches: int, activation: str = 'relu',
                 mode: str = 'normal', dummy_input: Optional[Tensor] = None):
        ...

    def __init__(self, model: Module, config_list: List[Dict], *args, **kwargs):
        # TODO: remove in nni v3.0. Fake overload.
        new_api = ['evaluator', 'training_steps', 'activation', 'mode', 'dummy_input']
        old_api = ['trainer', 'traced_optimizer', 'criterion', 'training_batches', 'activation', 'mode', 'dummy_input']
        init_kwargs = {'activation': 'relu', 'mode': 'normal', 'dummy_input': None}
        init_kwargs = self._init_evaluator(model, new_api, old_api, init_kwargs, args, kwargs)

        self.training_steps: int = init_kwargs.get('training_steps', init_kwargs.get('training_batches'))
        self._activation: Callable[[Tensor], Tensor] = self._choose_activation(init_kwargs['activation'])
        self.mode: str = init_kwargs['mode']
        self.dummy_input = init_kwargs['dummy_input']

        super().__init__(model, config_list)

    def _validate_config_before_canonical(self, model: Module, config_list: List[Dict]):
        schema_list = [deepcopy(NORMAL_SCHEMA), deepcopy(EXCLUDE_SCHEMA), deepcopy(INTERNAL_SCHEMA)]
        for sub_shcema in schema_list:
            sub_shcema[SchemaOptional('op_types')] = ['Conv2d', 'Linear']
        schema = CompressorSchema(schema_list, model, _logger)

        schema.validate(config_list)

    def _choose_activation(self, activation: str = 'relu') -> Callable:
        if activation == 'relu':
            return F.relu
        elif activation == 'relu6':
            return F.relu6
        else:
            raise Exception('Unsupported activatoin {}'.format(activation))

    def _collector(self, buffer: List) -> Callable[[Module, Tensor, Tensor], None]:
        assert len(buffer) == 0, 'Buffer pass to activation pruner collector is not empty.'
        # The length of the buffer used in this pruner will always be 2.
        # buffer[0] is the number of how many batches are counted in buffer[1].
        # buffer[1] is a tensor and the size of buffer[1] is same as the activation.
        buffer.append(0)

        def collect_activation(_module: Module, _input: Tensor, output: Tensor):
            activation = self._activation_trans(output)
            if len(buffer) == 1:
                buffer.append(torch.zeros_like(activation))
            if buffer[0] < self.training_steps:
                buffer[1] += activation
                buffer[0] += 1
        return collect_activation

    def _activation_trans(self, output: Tensor) -> Tensor:
        raise NotImplementedError()

    def reset_tools(self):
<<<<<<< HEAD
=======
        scalers = Scaling(kernel_size=[1], kernel_padding_mode='back')
>>>>>>> ed455174
        if not hasattr(self, 'sparsity_allocator'):
            if self.mode == 'normal':
                self.sparsity_allocator = NormalSparsityAllocator(self, scalers)
            elif self.mode == 'dependency_aware':
                self.sparsity_allocator = DependencyAwareAllocator(self, self.dummy_input, scalers)
            else:
                raise NotImplementedError('Only support mode `normal` and `dependency_aware`')

        if self.using_evaluator:
            # TODO: move to other place in nni v3.0
            self.evaluator.unbind_model()
            self.evaluator.bind_model(self.bound_model, self.get_origin2wrapped_parameter_name_map())  # type: ignore
            forward_hooks = {}
            for module_name, wrapper in self.get_modules_wrapper().items():
                target_name = 'weight'
                forward_hooks[module_name] = {target_name: ForwardHook(wrapper, module_name, self._collector)}
            if not hasattr(self, 'data_collector'):
<<<<<<< HEAD
                self.data_collector = EvaluatorBasedHookDataCollector(self, self.evaluator, hooks=forward_hooks, max_steps=self.training_steps)
            else:
                self.data_collector.reset(hooks=forward_hooks)
        else:
            collector_info = HookCollectorInfo([layer_info for layer_info, _ in self._detect_modules_to_compress()], 'forward', self._collector)
=======
                self.data_collector = EvaluatorBasedHookDataCollector(self, self.evaluator, hooks=forward_hooks,
                                                                      max_steps=self.training_steps)
            else:
                self.data_collector.reset(hooks=forward_hooks)
        else:
            collector_info = HookCollectorInfo([layer_info for layer_info, _ in self._detect_modules_to_compress()],
                                               'forward', self._collector)
>>>>>>> ed455174
            if not hasattr(self, 'data_collector'):
                self.data_collector = SingleHookTrainerBasedDataCollector(self, self.trainer, self.optimizer_helper, self.criterion,
                                                                          1, collector_infos=[collector_info])
            else:
<<<<<<< HEAD
                self.data_collector.reset(collector_infos=[collector_info])
=======
                self.data_collector.reset([collector_info])  # type: ignore
>>>>>>> ed455174

        if not hasattr(self, 'metrics_calculator'):
            self.metrics_calculator = self._create_metrics_calculator()

    def _create_metrics_calculator(self) -> MetricsCalculator:
        raise NotImplementedError()


class ActivationAPoZRankPruner(ActivationPruner):
    __doc__ = r"""Activation APoZ rank pruner is a pruner which prunes on the first weight dimension,
    with the smallest importance criterion ``APoZ`` calculated from the output activations of convolution layers to achieve a preset level of network sparsity.
    The pruning criterion ``APoZ`` is explained in the paper `Network Trimming: A Data-Driven Neuron Pruning Approach towards Efficient Deep Architectures <https://arxiv.org/abs/1607.03250>`__.

    The APoZ is defined as:
    :math:`APoZ_{c}^{(i)} = APoZ\left(O_{c}^{(i)}\right)=\frac{\sum_{k}^{N} \sum_{j}^{M} f\left(O_{c, j}^{(i)}(k)=0\right)}{N \times M}`
    """ + r"""

    Activation APoZ rank pruner also supports dependency-aware mode.

    Parameters
    ----------
    model
        Model to be pruned.
    config_list
        Supported keys:
            - sparsity : This is to specify the sparsity for each layer in this config to be compressed.
            - sparsity_per_layer : Equals to sparsity.
            - op_types : Conv2d and Linear are supported in ActivationAPoZRankPruner.
            - op_names : Operation names to be pruned.
            - op_partial_names: Operation partial names to be pruned, will be autocompleted by NNI.
            - exclude : Set True then the layers setting by op_types and op_names will be excluded from pruning.

    evaluator
        ``evaluator`` is used to replace the previous ``trainer``, ``traced_optimizer`` and ``criterion`` API.
        {evaluator_docstring}
        The old API (``trainer``, ``traced_optimizer`` and ``criterion``) is still supported and will be deprecated in v3.0.
        If you want to consult the old API, please refer to `v2.8 pruner API <https://nni.readthedocs.io/en/v2.8/reference/compression/pruner.html>`__.
    training_steps
        The step number used to collect activations.
    mode
        'normal' or 'dependency_aware'.
        If prune the model in a dependency-aware way, this pruner will
        prune the model according to the activation-based metrics and the channel-dependency or
        group-dependency of the model. In this way, the pruner will force the conv layers
        that have dependencies to prune the same channels, so the speedup module can better
        harvest the speed benefit from the pruned model. Note that, if set 'dependency_aware'
        , the dummy_input cannot be None, because the pruner needs a dummy input to trace the
        dependency between the conv layers.
    dummy_input
        The dummy input to analyze the topology constraints. Note that, the dummy_input
        should on the same device with the model.

    Notes
    -----
    For detailed example please refer to :githublink:`examples/model_compress/pruning/activation_pruning_torch.py <examples/model_compress/pruning/activation_pruning_torch.py>`
    """.format(evaluator_docstring=_EVALUATOR_DOCSTRING)

    def _activation_trans(self, output: Tensor) -> Tensor:
        # return a matrix that the position of zero in `output` is one, others is zero.
        return torch.eq(self._activation(output.detach()), torch.zeros_like(output)).type_as(output).mean(0)

    def _create_metrics_calculator(self) -> MetricsCalculator:
        return APoZRankMetricsCalculator(Scaling(kernel_size=[1], kernel_padding_mode='back'))


class ActivationMeanRankPruner(ActivationPruner):
    __doc__ = r"""
    Activation mean rank pruner is a pruner which prunes on the first weight dimension,
    with the smallest importance criterion ``mean activation`` calculated from the output activations of convolution layers to achieve a preset level of network sparsity.

    The pruning criterion ``mean activation`` is explained in section 2.2 of the paper `Pruning Convolutional Neural Networks for Resource Efficient Inference <https://arxiv.org/abs/1611.06440>`__.

    Activation mean rank pruner also supports dependency-aware mode.

    Parameters
    ----------
    model
        Model to be pruned.
    config_list
        Supported keys:
            - sparsity : This is to specify the sparsity for each layer in this config to be compressed.
            - sparsity_per_layer : Equals to sparsity.
            - op_types : Conv2d and Linear are supported in ActivationPruner.
            - op_names : Operation names to be pruned.
            - op_partial_names: Operation partial names to be pruned, will be autocompleted by NNI.
            - exclude : Set True then the layers setting by op_types and op_names will be excluded from pruning.

    evaluator
        ``evaluator`` is used to replace the previous ``trainer``, ``traced_optimizer`` and ``criterion`` API.
        {evaluator_docstring}
        The old API (``trainer``, ``traced_optimizer`` and ``criterion``) is still supported and will be deprecated in v3.0.
        If you want to consult the old API, please refer to `v2.8 pruner API <https://nni.readthedocs.io/en/v2.8/reference/compression/pruner.html>`__.
    training_steps
        The step number used to collect activations.
    mode
        'normal' or 'dependency_aware'.
        If prune the model in a dependency-aware way, this pruner will
        prune the model according to the activation-based metrics and the channel-dependency or
        group-dependency of the model. In this way, the pruner will force the conv layers
        that have dependencies to prune the same channels, so the speedup module can better
        harvest the speed benefit from the pruned model. Note that, if set 'dependency_aware'
        , the dummy_input cannot be None, because the pruner needs a dummy input to trace the
        dependency between the conv layers.
    dummy_input
        The dummy input to analyze the topology constraints. Note that, the dummy_input
        should on the same device with the model.

    Notes
    -----
    For detailed example please refer to :githublink:`examples/model_compress/pruning/activation_pruning_torch.py <examples/model_compress/pruning/activation_pruning_torch.py>`
    """.format(evaluator_docstring=_EVALUATOR_DOCSTRING)

    def _activation_trans(self, output: Tensor) -> Tensor:
        # return the activation of `output` directly.
        return self._activation(output.detach()).mean(0)

    def _create_metrics_calculator(self) -> MetricsCalculator:
        return MeanRankMetricsCalculator(Scaling(kernel_size=[1], kernel_padding_mode='back'))


class TaylorFOWeightPruner(EvaluatorBasedPruner):
    __doc__ = r"""
    Taylor FO weight pruner is a pruner which prunes on the first weight dimension,
    based on estimated importance calculated from the first order taylor expansion on weights to achieve a preset level of network sparsity.
    The estimated importance is defined as the paper `Importance Estimation for Neural Network Pruning <http://jankautz.com/publications/Importance4NNPruning_CVPR19.pdf>`__.

    :math:`\widehat{\mathcal{I}}_{\mathcal{S}}^{(1)}(\mathbf{W}) \triangleq \sum_{s \in \mathcal{S}} \mathcal{I}_{s}^{(1)}(\mathbf{W})=\sum_{s \in \mathcal{S}}\left(g_{s} w_{s}\right)^{2}`
    """ + r"""

    Taylor FO weight pruner also supports dependency-aware mode.

    What's more, we provide a global-sort mode for this pruner which is aligned with paper implementation.

    Parameters
    ----------
    model
        Model to be pruned.
    config_list
        Supported keys:
            - sparsity : This is to specify the sparsity for each layer in this config to be compressed.
            - sparsity_per_layer : Equals to sparsity.
            - total_sparsity : This is to specify the total sparsity for all layers in this config, each layer may have different sparsity.
            - max_sparsity_per_layer : Always used with total_sparsity. Limit the max sparsity of each layer.
            - op_types : Conv2d and Linear are supported in TaylorFOWeightPruner.
            - op_names : Operation names to be pruned.
            - op_partial_names: Operation partial names to be pruned, will be autocompleted by NNI.
            - exclude : Set True then the layers setting by op_types and op_names will be excluded from pruning.

    evaluator
        ``evaluator`` is used to replace the previous ``trainer``, ``traced_optimizer`` and ``criterion`` API.
        {evaluator_docstring}
        The old API (``trainer``, ``traced_optimizer`` and ``criterion``) is still supported and will be deprecated in v3.0.
        If you want to consult the old API, please refer to `v2.8 pruner API <https://nni.readthedocs.io/en/v2.8/reference/compression/pruner.html>`__.
    training_steps
        The step number used to collect activations.
    mode
        'normal', 'dependency_aware' or 'global'.

        If prune the model in a dependency-aware way, this pruner will
        prune the model according to the taylorFO and the channel-dependency or
        group-dependency of the model. In this way, the pruner will force the conv layers
        that have dependencies to prune the same channels, so the speedup module can better
        harvest the speed benefit from the pruned model. Note that, if set 'dependency_aware'
        , the dummy_input cannot be None, because the pruner needs a dummy input to trace the
        dependency between the conv layers.

        If prune the model in a global way, all layer weights with same config will be considered uniformly.
        That means a single layer may not reach or exceed the sparsity setting in config,
        but the total pruned weights meet the sparsity setting.
    dummy_input
        The dummy input to analyze the topology constraints. Note that, the dummy_input
        should on the same device with the model.

    Notes
    -----
    For detailed example please refer to :githublink:`examples/model_compress/pruning/taylorfo_pruning_torch.py <examples/model_compress/pruning/taylorfo_pruning_torch.py>`
    """.format(evaluator_docstring=_EVALUATOR_DOCSTRING)

    @overload
    def __init__(self, model: Module, config_list: List[Dict], evaluator: LightningEvaluator | TorchEvaluator, training_steps: int,
                 mode: str = 'normal', dummy_input: Optional[Tensor] = None):
        ...

    @overload
    def __init__(self, model: Module, config_list: List[Dict], trainer: _LEGACY_TRAINER, traced_optimizer: Optimizer,
                 criterion: _LEGACY_CRITERION, training_batches: int, mode: str = 'normal', dummy_input: Optional[Tensor] = None):
        ...

    def __init__(self, model: Module, config_list: List[Dict], *args, **kwargs):
        # TODO: remove in nni v3.0. Fake overload.
        new_api = ['evaluator', 'training_steps', 'mode', 'dummy_input']
        old_api = ['trainer', 'traced_optimizer', 'criterion', 'training_batches', 'mode', 'dummy_input']
        init_kwargs = {'mode': 'normal', 'dummy_input': None}
        init_kwargs = self._init_evaluator(model, new_api, old_api, init_kwargs, args, kwargs)

        self.training_steps: int = init_kwargs.get('training_steps', init_kwargs.get('training_batches'))
        self.mode: str = init_kwargs['mode']
        self.dummy_input = init_kwargs['dummy_input']

        super().__init__(model, config_list)

    def _validate_config_before_canonical(self, model: Module, config_list: List[Dict]):
        schema_list = [deepcopy(EXCLUDE_SCHEMA), deepcopy(INTERNAL_SCHEMA)]
        if self.mode == 'global':
            schema_list.append(deepcopy(GLOBAL_SCHEMA))
        else:
            schema_list.append(deepcopy(NORMAL_SCHEMA))
        for sub_shcema in schema_list:
            sub_shcema[SchemaOptional('op_types')] = ['Conv2d', 'Linear']
        schema = CompressorSchema(schema_list, model, _logger)

        try:
            schema.validate(config_list)
        except SchemaError as e:
            if "Missing key: 'total_sparsity'" in str(e):
                err_msg = '`config_list` validation failed. If global mode is set in this pruner, ' + \
                          '`sparsity_per_layer` and `sparsity` are not supported, make sure `total_sparsity` is set in config_list.'
                _logger.error(err_msg)
            raise e

    def _collector(self, buffer: List, weight_tensor: Tensor) -> Callable[[Tensor], None]:
        assert len(buffer) == 0, 'Buffer pass to taylor pruner collector is not empty.'
        buffer.append(0)

        def collect_taylor(grad: Tensor):
            if len(buffer) == 1:
                buffer.append(torch.zeros_like(grad))
            if buffer[0] < self.training_steps:
                buffer[1] += self._calculate_taylor_expansion(weight_tensor, grad)
                buffer[0] += 1
        return collect_taylor

    def _calculate_taylor_expansion(self, weight_tensor: Tensor, grad: Tensor) -> Tensor:
        return (weight_tensor.detach() * grad.detach()).data.pow(2)

    def reset_tools(self):
<<<<<<< HEAD
=======
        scalers = Scaling(kernel_size=[1], kernel_padding_mode='back')
>>>>>>> ed455174
        if not hasattr(self, 'sparsity_allocator'):
            if self.mode == 'normal':
                self.sparsity_allocator = NormalSparsityAllocator(self, scalers)
            elif self.mode == 'global':
                self.sparsity_allocator = GlobalSparsityAllocator(self, scalers)
            elif self.mode == 'dependency_aware':
                self.sparsity_allocator = DependencyAwareAllocator(self, self.dummy_input, scalers)
            else:
                raise NotImplementedError('Only support mode `normal`, `global` and `dependency_aware`')

        if self.using_evaluator:
            # TODO: move to other place in nni v3.0
            self.evaluator.unbind_model()
            self.evaluator.bind_model(self.bound_model, self.get_origin2wrapped_parameter_name_map())  # type: ignore
            tensor_hooks = {}
            for module_name, wrapper in self.get_modules_wrapper().items():
                target_name = 'weight'
                target = getattr(wrapper, target_name)
<<<<<<< HEAD
                tensor_hooks[module_name] = {target_name: TensorHook(target, module_name, functools.partial(self._collector, weight_tensor=target))}
            if not hasattr(self, 'data_collector'):
                self.data_collector = EvaluatorBasedHookDataCollector(self, self.evaluator, hooks=tensor_hooks, max_steps=self.training_steps)
=======
                tensor_hooks[module_name] = {target_name: TensorHook(target, module_name,
                                                                     functools.partial(self._collector, weight_tensor=target))}
            if not hasattr(self, 'data_collector'):
                self.data_collector = EvaluatorBasedHookDataCollector(self, self.evaluator, hooks=tensor_hooks,
                                                                      max_steps=self.training_steps)
>>>>>>> ed455174
            else:
                self.data_collector.reset(hooks=tensor_hooks)
        else:
            hook_targets = {name: wrapper.weight for name, wrapper in self.get_modules_wrapper().items()}  # type: ignore
            collector_info = HookCollectorInfo(hook_targets, 'tensor', self._collector)  # type: ignore
            if not hasattr(self, 'data_collector'):
                self.data_collector = SingleHookTrainerBasedDataCollector(self, self.trainer, self.optimizer_helper, self.criterion,
                                                                          1, collector_infos=[collector_info])
            else:
<<<<<<< HEAD
                self.data_collector.reset(collector_infos=[collector_info])  # type: ignore

        if not hasattr(self, 'metrics_calculator'):
            self.metrics_calculator = HookDataNormMetricsCalculator(p=1, scalers=Scaling(kernel_size=[1], kernel_padding_mode='back'))
=======
                self.data_collector.reset([collector_info])  # type: ignore

        if not hasattr(self, 'metrics_calculator'):
            self.metrics_calculator = HookDataNormMetricsCalculator(p=1, scalers=scalers)
>>>>>>> ed455174


class ADMMPruner(EvaluatorBasedPruner):
    __doc__ = r"""
    Alternating Direction Method of Multipliers (ADMM) is a mathematical optimization technique,
    by decomposing the original nonconvex problem into two subproblems that can be solved iteratively.
    In weight pruning problem, these two subproblems are solved via 1) gradient descent algorithm and 2) Euclidean projection respectively. 

    During the process of solving these two subproblems, the weights of the original model will be changed.
    Then a fine-grained pruning will be applied to prune the model according to the config list given.

    This solution framework applies both to non-structured and different variations of structured pruning schemes.

    For more details, please refer to `A Systematic DNN Weight Pruning Framework using Alternating Direction Method of Multipliers <https://arxiv.org/abs/1804.03294>`__.

    Parameters
    ----------
    model
        Model to be pruned.
    config_list
        Supported keys:
            - sparsity : This is to specify the sparsity for each layer in this config to be compressed.
            - sparsity_per_layer : Equals to sparsity.
            - rho : Penalty parameters in ADMM algorithm.
            - op_types : Operation types to be pruned.
            - op_names : Operation names to be pruned.
            - op_partial_names: Operation partial names to be pruned, will be autocompleted by NNI.
            - exclude : Set True then the layers setting by op_types and op_names will be excluded from pruning.

    evaluator
        ``evaluator`` is used to replace the previous ``trainer``, ``traced_optimizer`` and ``criterion`` API.
        {evaluator_docstring}
        The old API (``trainer``, ``traced_optimizer`` and ``criterion``) is still supported and will be deprecated in v3.0.
        If you want to consult the old API, please refer to `v2.8 pruner API <https://nni.readthedocs.io/en/v2.8/reference/compression/pruner.html>`__.
    iterations
        The total iteration number in admm pruning algorithm.
    training_epochs
        The epoch number for training model in each iteration.
    granularity
        'fine-grained' or 'coarse-grained'.
        If 'coarse-grained' is set, ADMM pruner will generate masks on output channels wise.
        In original admm pruning paper, author implemented a fine-grained admm pruning.
        In auto-compress paper, author used coarse-grained admm pruning.

    Notes
    -----
    For detailed example please refer to :githublink:`examples/model_compress/pruning/admm_pruning_torch.py <examples/model_compress/pruning/admm_pruning_torch.py>`
    """.format(evaluator_docstring=_EVALUATOR_DOCSTRING)

    @overload
    def __init__(self, model: Module, config_list: List[Dict], evaluator: LightningEvaluator | TorchEvaluator, iterations: int,
                 training_epochs: int, granularity: str = 'fine-grained'):
        ...

    @overload
    def __init__(self, model: Module, config_list: List[Dict], trainer: _LEGACY_TRAINER,
                 traced_optimizer: Optimizer, criterion: _LEGACY_CRITERION, iterations: int,
                 training_epochs: int, granularity: str = 'fine-grained'):
        ...

    def __init__(self, model: Module, config_list: List[Dict], *args, **kwargs):
        # TODO: remove in nni v3.0. Fake overload.
        new_api = ['evaluator', 'iterations', 'training_epochs', 'granularity']
        old_api = ['trainer', 'traced_optimizer', 'criterion', 'iterations', 'training_epochs', 'granularity']
        init_kwargs = {'granularity': 'fine-grained'}
        init_kwargs = self._init_evaluator(model, new_api, old_api, init_kwargs, args, kwargs)

        self.iterations: int = init_kwargs['iterations']
        self.training_epochs: int = init_kwargs['training_epochs']
        assert init_kwargs['granularity'] in ['fine-grained', 'coarse-grained']
        self.granularity: str = init_kwargs['granularity']

        self.Z, self.U = {}, {}
        super().__init__(model, config_list)

    def reset(self, model: Module, config_list: List[Dict]):
        super().reset(model, config_list)
        # FIXME: Only support pruning 'weight' right now.
        target_name = 'weight'
<<<<<<< HEAD
        self.Z = {module_name: {target_name: wrapper.weight.data.clone()} for module_name, wrapper in self.get_modules_wrapper().items()}  # type: ignore
=======
        for module_name, wrapper in self.get_modules_wrapper().items():
            self.Z[module_name] = {target_name: wrapper.weight.data.clone()}  # type: ignore
>>>>>>> ed455174
        self.U = {module_name: {target_name: torch.zeros_like(z[target_name])} for module_name, z in self.Z.items()}

    def _validate_config_before_canonical(self, model: Module, config_list: List[Dict]):
        schema_list = [deepcopy(NORMAL_SCHEMA), deepcopy(INTERNAL_SCHEMA)]
        for schema in schema_list:
            schema.update({SchemaOptional('rho'): And(float, lambda n: n > 0)})
        schema_list.append(deepcopy(EXCLUDE_SCHEMA))
        schema = CompressorSchema(schema_list, model, _logger)
        schema.validate(config_list)

    # TODO: remove in nni v3.0.
    def criterion_patch(self, origin_criterion: Callable[[Tensor, Tensor], Tensor]):
        def patched_criterion(output: Tensor, target: Tensor):
            penalty = torch.tensor(0.0).to(output.device)
            for name, wrapper in self.get_modules_wrapper().items():
                rho = wrapper.config.get('rho', 1e-4)
                self.Z[name]['weight'] = self.Z[name]['weight'].to(wrapper.weight.device)  # type: ignore
                self.U[name]['weight'] = self.U[name]['weight'].to(wrapper.weight.device)  # type: ignore
                penalty += (rho / 2) * torch.sqrt(torch.norm(wrapper.weight - self.Z[name]['weight'] + self.U[name]['weight']))
            return origin_criterion(output, target) + penalty
        return patched_criterion

    def loss_patch(self, origin_loss: Tensor):
        penalty = 0
        for name, wrapper in self.get_modules_wrapper().items():
            rho = wrapper.config.get('rho', 1e-4)
            self.Z[name]['weight'] = self.Z[name]['weight'].to(wrapper.weight.device)  # type: ignore
            self.U[name]['weight'] = self.U[name]['weight'].to(wrapper.weight.device)  # type: ignore
            penalty += (rho / 2) * torch.sqrt(torch.norm(wrapper.weight - self.Z[name]['weight'] + self.U[name]['weight']))
        return origin_loss + penalty

    def reset_tools(self):
        if self.using_evaluator:
            # TODO: move to other place in nni v3.0
            self.evaluator.unbind_model()
            self.evaluator.bind_model(self.bound_model, self.get_origin2wrapped_parameter_name_map())  # type: ignore
            if not hasattr(self, 'data_collector'):
<<<<<<< HEAD
                self.data_collector = EvaluatorBasedTargetDataCollector(self, self.evaluator, loss_patch=self.loss_patch, max_epochs=self.training_epochs)
=======
                self.data_collector = EvaluatorBasedTargetDataCollector(self, self.evaluator, loss_patch=self.loss_patch,
                                                                        max_epochs=self.training_epochs)
>>>>>>> ed455174
            else:
                self.data_collector.reset(loss_patch=self.loss_patch)
        else:
            if not hasattr(self, 'data_collector'):
                self.data_collector = WeightTrainerBasedDataCollector(self, self.trainer, self.optimizer_helper, self.criterion,
                                                                      self.training_epochs, criterion_patch=self.criterion_patch)
            else:
                self.data_collector.reset()
        if not hasattr(self, 'metrics_calculator'):
            if self.granularity == 'fine-grained':
                self.metrics_calculator = NormMetricsCalculator(p=1)
            elif self.granularity == 'coarse-grained':
                self.metrics_calculator = NormMetricsCalculator(p=1, scalers=Scaling(kernel_size=[1], kernel_padding_mode='back'))
        if not hasattr(self, 'sparsity_allocator'):
            if self.granularity == 'fine-grained':
                self.sparsity_allocator = NormalSparsityAllocator(self)
            elif self.granularity == 'coarse-grained':
                self.sparsity_allocator = NormalSparsityAllocator(self, Scaling(kernel_size=[1], kernel_padding_mode='back'))

    def compress(self) -> Tuple[Module, Dict]:
        assert self.bound_model is not None
        for i in range(self.iterations):
            _logger.info('======= ADMM Iteration %d Start =======', i)
            data = self.data_collector.collect()

            for module_name, targets_data in data.items():
                for target_name, target_data in targets_data.items():
                    self.U[module_name][target_name] = self.U[module_name][target_name].to(target_data.device)
                    self.Z[module_name][target_name] = target_data + self.U[module_name][target_name]
            metrics = self.metrics_calculator.calculate_metrics(self.Z)
            masks = self.sparsity_allocator.generate_sparsity(metrics)

            for module_name, targets_mask in masks.items():
                target_name = 'weight'
                self.Z[module_name][target_name] = self.Z[module_name][target_name].mul(targets_mask[target_name])
<<<<<<< HEAD
                self.U[module_name][target_name] = self.U[module_name][target_name] + data[module_name][target_name] - self.Z[module_name][target_name]
=======
                self.U[module_name][target_name] = self.U[module_name][target_name] + data[module_name][target_name] - \
                                                   self.Z[module_name][target_name]
>>>>>>> ed455174

        self.Z, self.U = {}, {}
        torch.cuda.empty_cache()

        metrics = self.metrics_calculator.calculate_metrics(data)  # type: ignore
        masks = self.sparsity_allocator.generate_sparsity(metrics)

        self.load_masks(masks)

        if self.using_evaluator:
            self.evaluator.unbind_model()

        return self.bound_model, masks<|MERGE_RESOLUTION|>--- conflicted
+++ resolved
@@ -177,12 +177,8 @@
             else:
                 self.optimizer_helper = OptimizerConstructHelper.from_trace(model, traced_optimizer)
             self.using_evaluator = False
-<<<<<<< HEAD
-            warn_msg = f"The old API ...{','.join(old_api)} will be deprecated after NNI v3.0, please using the new one ...{','.join(new_api)}"
-=======
             warn_msg = f"The old API ...{','.join(old_api)} will be deprecated after NNI v3.0, " + \
                        "please using the new one ...{','.join(new_api)}"
->>>>>>> ed455174
             _logger.warning(warn_msg)
         return init_kwargs
 
@@ -355,10 +351,7 @@
         schema.validate(config_list)
 
     def reset_tools(self):
-<<<<<<< HEAD
-=======
         scalers = Scaling(kernel_size=[1], kernel_padding_mode='back')
->>>>>>> ed455174
         if not hasattr(self, 'sparsity_allocator'):
             if self.mode == 'normal':
                 self.sparsity_allocator = NormalSparsityAllocator(self, scalers)
@@ -371,11 +364,7 @@
         else:
             self.data_collector.reset()
         if not hasattr(self, 'metrics_calculator'):
-<<<<<<< HEAD
-            self.metrics_calculator = NormMetricsCalculator(p=self.p, scalers=Scaling(kernel_size=[1], kernel_padding_mode='back'))
-=======
             self.metrics_calculator = NormMetricsCalculator(p=self.p, scalers=scalers)
->>>>>>> ed455174
 
 
 class L1NormPruner(NormPruner):
@@ -532,10 +521,7 @@
         schema.validate(config_list)
 
     def reset_tools(self):
-<<<<<<< HEAD
-=======
         scalers = Scaling(kernel_size=[1], kernel_padding_mode='back')
->>>>>>> ed455174
         if not hasattr(self, 'sparsity_allocator'):
             if self.mode == 'normal':
                 self.sparsity_allocator = NormalSparsityAllocator(self, scalers)
@@ -548,21 +534,12 @@
         else:
             self.data_collector.reset()
         if not hasattr(self, 'metrics_calculator'):
-<<<<<<< HEAD
-            self.metrics_calculator = DistMetricsCalculator(p=2, scalers=Scaling(kernel_size=[1], kernel_padding_mode='back'))
-
-
-class SlimPruner(EvaluatorBasedPruner):
-    __doc__ = r"""Slim pruner adds sparsity regularization on the scaling factors of batch normalization (BN) layers during training to identify unimportant channels.
-    The channels with small scaling factor values will be pruned.
-=======
             self.metrics_calculator = DistMetricsCalculator(p=2, scalers=scalers)
 
 
 class SlimPruner(EvaluatorBasedPruner):
     __doc__ = r"""Slim pruner adds sparsity regularization on the scaling factors of batch normalization (BN) layers during training
     to identify unimportant channels. The channels with small scaling factor values will be pruned.
->>>>>>> ed455174
 
     For more details, please refer to `Learning Efficient Convolutional Networks through Network Slimming <https://arxiv.org/abs/1708.06519>`__\.
 
@@ -664,12 +641,8 @@
             self.evaluator.unbind_model()
             self.evaluator.bind_model(self.bound_model, self.get_origin2wrapped_parameter_name_map())  # type: ignore
             if not hasattr(self, 'data_collector'):
-<<<<<<< HEAD
-                self.data_collector = EvaluatorBasedTargetDataCollector(self, self.evaluator, loss_patch=self.loss_patch, max_epochs=self.training_epochs)
-=======
                 self.data_collector = EvaluatorBasedTargetDataCollector(self, self.evaluator, loss_patch=self.loss_patch,
                                                                         max_epochs=self.training_epochs)
->>>>>>> ed455174
             else:
                 self.data_collector.reset(loss_patch=self.loss_patch)
         else:
@@ -786,10 +759,7 @@
         raise NotImplementedError()
 
     def reset_tools(self):
-<<<<<<< HEAD
-=======
         scalers = Scaling(kernel_size=[1], kernel_padding_mode='back')
->>>>>>> ed455174
         if not hasattr(self, 'sparsity_allocator'):
             if self.mode == 'normal':
                 self.sparsity_allocator = NormalSparsityAllocator(self, scalers)
@@ -807,13 +777,6 @@
                 target_name = 'weight'
                 forward_hooks[module_name] = {target_name: ForwardHook(wrapper, module_name, self._collector)}
             if not hasattr(self, 'data_collector'):
-<<<<<<< HEAD
-                self.data_collector = EvaluatorBasedHookDataCollector(self, self.evaluator, hooks=forward_hooks, max_steps=self.training_steps)
-            else:
-                self.data_collector.reset(hooks=forward_hooks)
-        else:
-            collector_info = HookCollectorInfo([layer_info for layer_info, _ in self._detect_modules_to_compress()], 'forward', self._collector)
-=======
                 self.data_collector = EvaluatorBasedHookDataCollector(self, self.evaluator, hooks=forward_hooks,
                                                                       max_steps=self.training_steps)
             else:
@@ -821,16 +784,11 @@
         else:
             collector_info = HookCollectorInfo([layer_info for layer_info, _ in self._detect_modules_to_compress()],
                                                'forward', self._collector)
->>>>>>> ed455174
             if not hasattr(self, 'data_collector'):
                 self.data_collector = SingleHookTrainerBasedDataCollector(self, self.trainer, self.optimizer_helper, self.criterion,
                                                                           1, collector_infos=[collector_info])
             else:
-<<<<<<< HEAD
-                self.data_collector.reset(collector_infos=[collector_info])
-=======
                 self.data_collector.reset([collector_info])  # type: ignore
->>>>>>> ed455174
 
         if not hasattr(self, 'metrics_calculator'):
             self.metrics_calculator = self._create_metrics_calculator()
@@ -1067,10 +1025,7 @@
         return (weight_tensor.detach() * grad.detach()).data.pow(2)
 
     def reset_tools(self):
-<<<<<<< HEAD
-=======
         scalers = Scaling(kernel_size=[1], kernel_padding_mode='back')
->>>>>>> ed455174
         if not hasattr(self, 'sparsity_allocator'):
             if self.mode == 'normal':
                 self.sparsity_allocator = NormalSparsityAllocator(self, scalers)
@@ -1089,17 +1044,11 @@
             for module_name, wrapper in self.get_modules_wrapper().items():
                 target_name = 'weight'
                 target = getattr(wrapper, target_name)
-<<<<<<< HEAD
-                tensor_hooks[module_name] = {target_name: TensorHook(target, module_name, functools.partial(self._collector, weight_tensor=target))}
-            if not hasattr(self, 'data_collector'):
-                self.data_collector = EvaluatorBasedHookDataCollector(self, self.evaluator, hooks=tensor_hooks, max_steps=self.training_steps)
-=======
                 tensor_hooks[module_name] = {target_name: TensorHook(target, module_name,
                                                                      functools.partial(self._collector, weight_tensor=target))}
             if not hasattr(self, 'data_collector'):
                 self.data_collector = EvaluatorBasedHookDataCollector(self, self.evaluator, hooks=tensor_hooks,
                                                                       max_steps=self.training_steps)
->>>>>>> ed455174
             else:
                 self.data_collector.reset(hooks=tensor_hooks)
         else:
@@ -1109,17 +1058,10 @@
                 self.data_collector = SingleHookTrainerBasedDataCollector(self, self.trainer, self.optimizer_helper, self.criterion,
                                                                           1, collector_infos=[collector_info])
             else:
-<<<<<<< HEAD
-                self.data_collector.reset(collector_infos=[collector_info])  # type: ignore
-
-        if not hasattr(self, 'metrics_calculator'):
-            self.metrics_calculator = HookDataNormMetricsCalculator(p=1, scalers=Scaling(kernel_size=[1], kernel_padding_mode='back'))
-=======
                 self.data_collector.reset([collector_info])  # type: ignore
 
         if not hasattr(self, 'metrics_calculator'):
             self.metrics_calculator = HookDataNormMetricsCalculator(p=1, scalers=scalers)
->>>>>>> ed455174
 
 
 class ADMMPruner(EvaluatorBasedPruner):
@@ -1199,12 +1141,8 @@
         super().reset(model, config_list)
         # FIXME: Only support pruning 'weight' right now.
         target_name = 'weight'
-<<<<<<< HEAD
-        self.Z = {module_name: {target_name: wrapper.weight.data.clone()} for module_name, wrapper in self.get_modules_wrapper().items()}  # type: ignore
-=======
         for module_name, wrapper in self.get_modules_wrapper().items():
             self.Z[module_name] = {target_name: wrapper.weight.data.clone()}  # type: ignore
->>>>>>> ed455174
         self.U = {module_name: {target_name: torch.zeros_like(z[target_name])} for module_name, z in self.Z.items()}
 
     def _validate_config_before_canonical(self, model: Module, config_list: List[Dict]):
@@ -1242,12 +1180,8 @@
             self.evaluator.unbind_model()
             self.evaluator.bind_model(self.bound_model, self.get_origin2wrapped_parameter_name_map())  # type: ignore
             if not hasattr(self, 'data_collector'):
-<<<<<<< HEAD
-                self.data_collector = EvaluatorBasedTargetDataCollector(self, self.evaluator, loss_patch=self.loss_patch, max_epochs=self.training_epochs)
-=======
                 self.data_collector = EvaluatorBasedTargetDataCollector(self, self.evaluator, loss_patch=self.loss_patch,
                                                                         max_epochs=self.training_epochs)
->>>>>>> ed455174
             else:
                 self.data_collector.reset(loss_patch=self.loss_patch)
         else:
@@ -1283,12 +1217,8 @@
             for module_name, targets_mask in masks.items():
                 target_name = 'weight'
                 self.Z[module_name][target_name] = self.Z[module_name][target_name].mul(targets_mask[target_name])
-<<<<<<< HEAD
-                self.U[module_name][target_name] = self.U[module_name][target_name] + data[module_name][target_name] - self.Z[module_name][target_name]
-=======
                 self.U[module_name][target_name] = self.U[module_name][target_name] + data[module_name][target_name] - \
                                                    self.Z[module_name][target_name]
->>>>>>> ed455174
 
         self.Z, self.U = {}, {}
         torch.cuda.empty_cache()

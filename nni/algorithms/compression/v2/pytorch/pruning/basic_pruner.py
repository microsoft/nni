--- conflicted
+++ resolved
@@ -141,18 +141,6 @@
             - op_names : Operation names to be pruned.
             - op_partial_names: Operation partial names to be pruned, will be autocompleted by NNI.
             - exclude : Set True then the layers setting by op_types and op_names will be excluded from pruning.
-<<<<<<< HEAD
-
-    Examples
-    --------
-        >>> model = ...
-        >>> from nni.algorithms.compression.v2.pytorch.pruning import LevelPruner
-        >>> config_list = [{ 'sparsity': 0.8, 'op_types': ['default'] }]
-        >>> pruner = LevelPruner(model, config_list)
-        >>> masked_model, masks = pruner.compress()
-
-    For detailed example please refer to :githublink:`examples/model_compress/pruning/v2/level_pruning_torch.py <examples/model_compress/pruning/v2/level_pruning_torch.py>`
-=======
     mode : str
         'normal' or 'balance'.
         If setting 'normal' mode, target tensor will be pruned in the way of finegrained pruning.
@@ -196,8 +184,16 @@
 
                 pruning result: Weight tensor whose shape is [64, 64] will be split into 4 [32, 32] sub blocks.
                                 Each sub block will be pruned 256 values.
-                
->>>>>>> 395f65a0
+
+    Examples
+    --------
+        >>> model = ...
+        >>> from nni.algorithms.compression.v2.pytorch.pruning import LevelPruner
+        >>> config_list = [{ 'sparsity': 0.8, 'op_types': ['default'] }]
+        >>> pruner = LevelPruner(model, config_list)
+        >>> masked_model, masks = pruner.compress()
+
+    For detailed example please refer to :githublink:`examples/model_compress/pruning/v2/level_pruning_torch.py <examples/model_compress/pruning/v2/level_pruning_torch.py>`
     """
 
     def __init__(self, model: Module, config_list: List[Dict], mode: str = "normal", balance_gran: Optional[List] = None):

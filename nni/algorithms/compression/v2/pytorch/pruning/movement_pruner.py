# Copyright (c) Microsoft Corporation.
# Licensed under the MIT license.

from __future__ import annotations

from copy import deepcopy
import logging
from typing import Dict, List, Tuple, Callable, overload
<<<<<<< HEAD
from typing_extensions import Literal
=======
>>>>>>> ed455174

import torch
from torch import autograd, Tensor
from torch.nn import Module
from torch.nn.parameter import Parameter
from torch.optim import Optimizer, Adam

from nni.algorithms.compression.v2.pytorch.base import PrunerModuleWrapper, LayerInfo
from nni.algorithms.compression.v2.pytorch.pruning.basic_pruner import EvaluatorBasedPruner, NORMAL_SCHEMA, EXCLUDE_SCHEMA, INTERNAL_SCHEMA
from nni.algorithms.compression.v2.pytorch.utils import CompressorSchema

from .tools.base import EvaluatorBasedDataCollector, TrainerBasedDataCollector

from .tools import (
    NormalSparsityAllocator,
<<<<<<< HEAD
    ThresholdSparsityAllocator,
=======
>>>>>>> ed455174
    StraightMetricsCalculator
)

from ..utils import (
    LightningEvaluator,
<<<<<<< HEAD
    TorchEvaluator,
    Scaling
)

from ..utils.docstring import _EVALUATOR_DOCSTRING
from ..utils.external.huggingface import parser_factory
=======
    TorchEvaluator
)

from ..utils.docstring import _EVALUATOR_DOCSTRING
>>>>>>> ed455174

_logger = logging.getLogger(__name__)


class PrunerScoredModuleWrapper(PrunerModuleWrapper):
    """
    Wrap a module to enable data parallel, forward method customization and buffer registeration.
    Different from `PrunerModuleWrapper`, `PrunerScoredModuleWrapper` will record the gradient.

    Parameters
    ----------
    module
        The module user wants to compress.
    config
        The configurations that users specify for compression.
    module_name
        The name of the module to compress, wrapper module shares same name.
    """
    def __init__(self, module: Module, module_name: str, config: Dict, score_size: List[int]):
        super().__init__(module, module_name, config)
        self.weight_score = Parameter(torch.empty(score_size))  # type: ignore
        torch.nn.init.constant_(self.weight_score, val=0.0)

    def forward(self, *inputs):
        # apply mask to weight, bias
<<<<<<< HEAD
        # NOTE: I don't know why training getting slower and slower if only `self.weight_mask` without `detach()`
        if 'attention' in self.name:
            weight_score = self.weight_score.repeat_interleave(64, 0).repeat_interleave(64, 1)  # type: ignore
        elif 'intermediate.dense' in self.name:
            weight_score = self.weight_score.unsqueeze(1).expand_as(self.weight).contiguous()  # type: ignore
        else:
            weight_score = self.weight_score.unsqueeze(0).expand_as(self.weight).contiguous()  # type: ignore
        self.module.weight = torch.mul(self.weight, _StraightThrough.apply(weight_score, self.weight_mask.detach()))  # type: ignore
=======
        self.module.weight = torch.mul(self.weight, _StraightThrough.apply(self.weight_score, self.weight_mask))  # type: ignore
>>>>>>> ed455174
        if hasattr(self.module, 'bias') and self.module.bias is not None:
            self.module.bias = torch.mul(self.bias, self.bias_mask)  # type: ignore
        return self.module(*inputs)


class _StraightThrough(autograd.Function):
    """
    Straight through the gradient to the score, then the score = initial_score + sum(-lr * grad(weight) * weight).
    """
    @staticmethod
    def forward(ctx, score, masks):
        return masks

    @staticmethod
    def backward(ctx, gradOutput):
        return gradOutput, None


class WeightScoreTrainerBasedDataCollector(TrainerBasedDataCollector):
    """
    Collect all weight_score in wrappers as data used to calculate metrics.
    """
    def collect(self) -> Dict[str, Tensor]:
        assert self.compressor.bound_model is not None
        for _ in range(self.training_epochs):
            self.trainer(self.compressor.bound_model, self.optimizer, self.criterion)

        data = {}
        target_name = 'weight'
        for _, wrapper in self.compressor.get_modules_wrapper().items():
            data[wrapper.name] = {target_name: wrapper.weight_score.data}  # type: ignore
        return data


class EvaluatorBasedScoreDataCollector(EvaluatorBasedDataCollector):
    """
    Collect all weight_score in wrappers as data used to calculate metrics.
    """
    def collect(self) -> Dict[str, Tensor]:
        assert self.compressor.bound_model is not None
        self.evaluator.train(max_steps=self.max_steps, max_epochs=self.max_epochs)

        data = {}
        target_name = 'weight'
        for module_name, wrapper in self.compressor.get_modules_wrapper().items():
            target_score: Tensor = getattr(wrapper, f'{target_name}_score')
            data[module_name] = {target_name: target_score.data.clone()}
        return data


class MovementPruner(EvaluatorBasedPruner):
    __doc__ = r"""
    Movement pruner is an implementation of movement pruning.
    This is a "fine-pruning" algorithm, which means the masks may change during each fine-tuning step.
    Each weight element will be scored by the opposite of the sum of the product of weight and its gradient during each step.
    This means the weight elements moving towards zero will accumulate negative scores, the weight elements moving away from zero will accumulate positive scores.
    The weight elements with low scores will be masked during inference.

    The following figure from the paper shows the weight pruning by movement pruning.

    .. image:: ../../../img/movement_pruning.png
        :target: ../../../img/movement_pruning.png
        :alt:

    For more details, please refer to `Movement Pruning: Adaptive Sparsity by Fine-Tuning <https://arxiv.org/abs/2005.07683>`__.

    Parameters
    ----------
    model
        Model to be pruned.
    config_list
        Supported keys:
            - sparsity : This is to specify the sparsity for each layer in this config to be compressed.
            - sparsity_per_layer : Equals to sparsity.
            - op_types : Operation types to be pruned.
            - op_names : Operation names to be pruned.
            - op_partial_names: Operation partial names to be pruned, will be autocompleted by NNI.
            - exclude : Set True then the layers setting by op_types and op_names will be excluded from pruning.

    evaluator
        ``evaluator`` is used to replace the previous ``trainer``, ``traced_optimizer`` and ``criterion`` API.
        {evaluator_docstring}
        The old API (``trainer``, ``traced_optimizer`` and ``criterion``) is still supported and will be deprecated in v3.0.
        If you want to consult the old API, please refer to `v2.8 pruner API <https://nni.readthedocs.io/en/v2.8/reference/compression/pruner.html>`__.
<<<<<<< HEAD
    training_epochs
=======
    training_epochs : int
>>>>>>> ed455174
        The total epoch number for training the model.
        Make sure the total `optimizer.step()` in `training_epochs` is bigger than `cool_down_beginning_step`.
    warm_up_step
        The total `optimizer.step()` number before start pruning for warm up.
        Make sure `warm_up_step` is smaller than `cool_down_beginning_step`.
    cool_down_beginning_step
        The number of steps at which sparsity stops growing, note that the sparsity stop growing doesn't mean masks not changed.
        The sparsity after each `optimizer.step()` is:
        total_sparsity * (1 - (1 - (current_step - warm_up_step) / (cool_down_beginning_step - warm_up_step)) ** 3).
    regular_scale
        Use to scale the movement score regular loss. In 'soft' mode, higher regular scale means higher final sparsity.
        The recommended range is 1 ~ 30.
    movement_mode
        'hard' or 'soft'. Note that in 'soft' mode, ``sparsity`` set in the ``config_list`` means the sparsify threshold,
        'soft' mode cannot precisely control the sparsity rate, but usually has higher performance compared with 'hard' mode.
        ``sparsity`` in 'soft' mode usually set to ``0.1``, and using ``regular_scale`` to control the final relative sparsity.

        For detailed differences between 'hard' and 'soft', please refer to the paper.
        In short, 'hard' means that the corresponding layer is pruned to a fixed ratio by the topk method according to the movement score,
        which is the sparsity ratio set in config_list.
        'soft' means that the final sparsity size will not be fixed, but the generation of the mask will be controlled by a threshold,
        and the positions corresponding to scores below the threshold will be masked during the movement training process.
    sparse_granularity
        This is an experimental interface, by default, apply 'finegrained' pruning. If 'auto' is set, will try to apply structure pruning.
        For the attention layer, will apply block sparse with size [head_width, head_width]. For the following two linear layers (FFN),
        will apply output channel pruning for the first linear, and the input channel pruning for the second one.
        'auto' only support partial hugingface transformers right now (bart, bert, t5).

    Notes
    -----
    For detailed example please refer to :githublink:`examples/model_compress/pruning/movement_pruning_glue.py <examples/model_compress/pruning/movement_pruning_glue.py>`
    """.format(evaluator_docstring=_EVALUATOR_DOCSTRING)

<<<<<<< HEAD
    @overload
    def __init__(self, model: Module, config_list: List[Dict], evaluator: LightningEvaluator | TorchEvaluator, training_epochs: int,
                 warm_up_step: int, cool_down_beginning_step: int, regular_scale: float | None = None, movement_mode: Literal['hard', 'soft'] = 'hard',
                 sparse_granularity: Literal['auto', 'finegrained'] = 'finegrained'):
=======
    Notes
    -----
    For detailed example please refer to :githublink:`examples/model_compress/pruning/movement_pruning_glue.py <examples/model_compress/pruning/movement_pruning_glue.py>`
    """.format(evaluator_docstring=_EVALUATOR_DOCSTRING)

    @overload
    def __init__(self, model: Module, config_list: List[Dict], evaluator: LightningEvaluator | TorchEvaluator, training_epochs: int,
                 warm_up_step: int, cool_down_beginning_step: int):
>>>>>>> ed455174
        ...

    @overload
    def __init__(self, model: Module, config_list: List[Dict], trainer: Callable[[Module, Optimizer, Callable], None],
                 traced_optimizer: Optimizer, criterion: Callable[[Tensor, Tensor], Tensor], training_epochs: int, warm_up_step: int,
                 cool_down_beginning_step: int):
        ...

    def __init__(self, model: Module, config_list: List[Dict], *args, **kwargs):
        # TODO: remove in nni v3.0. Fake overload.
<<<<<<< HEAD
        new_api = ['evaluator', 'training_epochs', 'warm_up_step', 'cool_down_beginning_step', 'regular_scale', 'movement_mode', 'sparse_granularity']
=======
        new_api = ['evaluator', 'training_epochs', 'warm_up_step', 'cool_down_beginning_step']
>>>>>>> ed455174
        old_api = ['trainer', 'traced_optimizer', 'criterion', 'training_epochs', 'warm_up_step', 'cool_down_beginning_step']
        init_kwargs = self._init_evaluator(model, new_api, old_api, {}, args, kwargs)

        self.training_epochs: int = init_kwargs['training_epochs']
        self.warm_up_step: int = init_kwargs['warm_up_step']
        self.cool_down_beginning_step: int = init_kwargs['cool_down_beginning_step']
<<<<<<< HEAD
        self.regular_scale: int | None = init_kwargs['regular_scale'] if self.using_evaluator else None
        self.movement_mode: Literal['hard', 'soft'] | None = init_kwargs['movement_mode'] if self.using_evaluator else None
        self.sparse_granularity = init_kwargs['sparse_granularity'] if self.using_evaluator else None
=======
>>>>>>> ed455174
        assert self.warm_up_step < self.cool_down_beginning_step, '`warm_up_step` should smaller than `cool_down_beginning_step`'

        self._model_parser = parser_factory(model)
        super().__init__(model, config_list)

    def _validate_config_before_canonical(self, model: Module, config_list: List[Dict]):
        schema_list = [deepcopy(NORMAL_SCHEMA), deepcopy(EXCLUDE_SCHEMA), deepcopy(INTERNAL_SCHEMA)]
        schema = CompressorSchema(schema_list, model, _logger)
        schema.validate(config_list)

    def cubic_schedule(self, current_step: int):
<<<<<<< HEAD
        wrapper_dict = self.get_modules_wrapper()
        for config in self.config_list:
            current_sparsity = config['total_sparsity'] * self._cubic_scale(current_step)
            for op_name in config['op_names']:
                # There is an unreachable pyright error if `wrapper_dict[op_name].config['total_sparsity'] = current_sparsity`, seems a pyright bug...
                wrapper_config = wrapper_dict[op_name].config
                wrapper_config['total_sparsity'] = current_sparsity

    def _cubic_scale(self, current_step: int):
        if self.warm_up_step > current_step:
            return 0
        elif current_step > self.cool_down_beginning_step:
            return 1
        else:
            return 1 - (1 - (current_step - self.warm_up_step) / (self.cool_down_beginning_step - self.warm_up_step)) ** 3

    def _create_scalers(self) -> Scaling | Dict[str, Scaling]:
        if self.sparse_granularity and self.sparse_granularity == 'auto' and self._model_parser:
            scalers = {}
            for module_name, module in self.get_modules_wrapper().items():
                if self._model_parser.is_attention(module_name):
                    is_output_dense = not self._model_parser.is_attention(module_name, include_output=False)
                    num_heads = self._model_parser.get_num_heads(module_name, self.bound_model)
                    if num_heads <= 0:
                        scalers[module_name] = {'_default': Scaling([1])}
                    else:
                        if module.module.weight.shape[0] % num_heads != 0 or module.module.weight.shape[1] % num_heads != 0:
                            scalers[module_name] = {'_default': Scaling([1])}
                        else:
                            total_head_size = module.module.weight.shape[0] if not is_output_dense else module.module.weight.shape[1]
                            block_w = total_head_size // num_heads
                            scalers[module_name] = {'_default': Scaling([block_w, block_w])}
                elif self._model_parser.is_ffn(module_name, ffn_num=1):
                    scalers[module_name] = {'_default': Scaling([1, -1])}
                elif self._model_parser.is_ffn(module_name, ffn_num=2):
                    scalers[module_name] = {'_default': Scaling([-1, 1])}
                else:
                    scalers[module_name] = {'_default': Scaling([1])}
        else:
            scalers = Scaling([1])
        return scalers

    def reset_tools(self):
        scalers = self._create_scalers()
        if not hasattr(self, 'metrics_calculator'):
            self.metrics_calculator = StraightMetricsCalculator()
        if not hasattr(self, 'sparsity_allocator'):
            if self.movement_mode == 'soft':
                self.sparsity_allocator = ThresholdSparsityAllocator(self, scalers=scalers, continuous_mask=False)
            else:
                self.sparsity_allocator = NormalSparsityAllocator(self, scalers=scalers, continuous_mask=False)
=======
        if self.warm_up_step < current_step <= self.cool_down_beginning_step:
            wrapper_dict = self.get_modules_wrapper()
            for config in self.config_list:
                scale = 1 - (1 - (current_step - self.warm_up_step) / (self.cool_down_beginning_step - self.warm_up_step)) ** 3
                current_sparsity = config['total_sparsity'] * scale
                for op_name in config['op_names']:
                    wrapper = wrapper_dict[op_name]
                    wrapper.config['total_sparsity'] = current_sparsity

    def reset_tools(self):
        if not hasattr(self, 'metrics_calculator'):
            self.metrics_calculator = StraightMetricsCalculator()
        if not hasattr(self, 'sparsity_allocator'):
            self.sparsity_allocator = NormalSparsityAllocator(self, continuous_mask=False)
>>>>>>> ed455174

        # use Adam to update the weight_score
        assert self.bound_model is not None
        params = [{"params": [p for n, p in self.bound_model.named_parameters() if "weight_score" in n and p.requires_grad]}]
        optimizer = Adam(params, 1e-2)
        self.step_counter = 0

        # TODO: waiting for api stable and experiemnts to prove this scheduler is needed.
        # def lr_lambda(current_step: int):
        #     if current_step < self.warm_up_step:
        #         return float(current_step) / self.warm_up_step
        #     return max(0.0, float(147264 - current_step) / float(147264 - self.warm_up_step))

        # lr_scheduler = LambdaLR(optimizer, lr_lambda)

        # update the masks after each optimzier step
        def _optimizer_patch():
            optimizer.step()
            optimizer.zero_grad()
            self.step_counter += 1
            if self.step_counter > self.warm_up_step:
                self.cubic_schedule(self.step_counter)
                data = {}
                target_name = 'weight'
                for wrapper in self.get_modules_wrapper().values():
                    data[wrapper.name] = {target_name: wrapper.weight_score.data}
                metrics = self.metrics_calculator.calculate_metrics(data)  # type: ignore
                masks = self.sparsity_allocator.generate_sparsity(metrics)  # type: ignore
                self.load_masks(masks)

<<<<<<< HEAD
        def _loss_patch(origin_loss: Tensor):
            if self.regular_scale is not None:
                l1_reg = 0
                count = 0
                for wrapper in self.get_modules_wrapper().values():
                    l1_reg += torch.norm(torch.sigmoid(wrapper.weight_score), p=1) / wrapper.weight_score.numel()  # type: ignore
                    count += 1
                return origin_loss + self.regular_scale * self._cubic_scale(self.step_counter) * l1_reg / count
            else:
                return origin_loss

=======
>>>>>>> ed455174
        if self.using_evaluator:
            # TODO: move to other place in nni v3.0
            self.evaluator.unbind_model()
            self.evaluator.bind_model(self.bound_model, self.get_origin2wrapped_parameter_name_map())  # type: ignore
            if not hasattr(self, 'data_collector'):
<<<<<<< HEAD
                self.data_collector = EvaluatorBasedScoreDataCollector(self, self.evaluator, after_opt_step_tasks=[_optimizer_patch], max_epochs=self.training_epochs,
                                                                       loss_patch=_loss_patch)
=======
                self.data_collector = EvaluatorBasedScoreDataCollector(self, self.evaluator,
                                                                       after_opt_step_tasks=[_optimizer_patch],
                                                                       max_epochs=self.training_epochs)
>>>>>>> ed455174
            else:
                self.data_collector.reset(after_opt_step_tasks=[_optimizer_patch])
        else:
            if not hasattr(self, 'data_collector'):
<<<<<<< HEAD
                self.data_collector = WeightScoreTrainerBasedDataCollector(self, self.trainer, self.optimizer_helper, self.criterion, self.training_epochs, opt_after_tasks=[_optimizer_patch])
=======
                self.data_collector = WeightScoreTrainerBasedDataCollector(self, self.trainer, self.optimizer_helper,
                                                                           self.criterion, self.training_epochs,
                                                                           opt_after_tasks=[_optimizer_patch])
>>>>>>> ed455174
            else:
                self.data_collector.reset()

    def _wrap_modules(self, layer: LayerInfo, config: Dict):
        """
        Create a wrapper module to replace the original one.
        Different from the parent function, use `PrunerScoredModuleWrapper` instead of `PrunerModuleWrapper`.

        Parameters
        ----------
        layer
            The layer to instrument the mask.
        config
            The configuration for generating the mask.
        """
        _logger.debug("Module detected to compress : %s.", layer.name)
        # TODO: merge with _create_scalers after nni v3.0
        if self.sparse_granularity and self.sparse_granularity == 'auto' and self._model_parser:
            if self._model_parser.is_attention(layer.name):
                is_output_dense = not self._model_parser.is_attention(layer.name, include_output=False)
                num_heads = self._model_parser.get_num_heads(layer.name, self.bound_model)
                if num_heads <= 0:
                    score_size = layer.module.weight.shape
                else:
                    if layer.module.weight.shape[0] % num_heads != 0 or layer.module.weight.shape[1] % num_heads != 0:
                        score_size = layer.module.weight.shape
                    else:
                        total_head_size = layer.module.weight.shape[0] if not is_output_dense else layer.module.weight.shape[1]
                        block_w = total_head_size // num_heads
                        score_size = [block_w, block_w]
            elif self._model_parser.is_ffn(layer.name, ffn_num=1):
                score_size = layer.module.weight.shape[0]
            elif self._model_parser.is_ffn(layer.name, ffn_num=2):
                score_size = layer.module.weight.shape[1]
            else:
                score_size = layer.module.weight.shape
        else:
            score_size = layer.module.weight.shape
        wrapper = PrunerScoredModuleWrapper(layer.module, layer.name, config, score_size)
        assert hasattr(layer.module, 'weight'), "module %s does not have 'weight' attribute" % layer.name
        # move newly registered buffers to the same device of weight
        wrapper.to(layer.module.weight.device)  # type: ignore
        return wrapper

    def compress(self) -> Tuple[Module, Dict]:
        # sparsity grow from 0
        for wrapper in self.get_modules_wrapper().values():
            wrapper.config['total_sparsity'] = 0
        result = super().compress()
<<<<<<< HEAD
        # del weight_score
        for wrapper in self.get_modules_wrapper().values():
            wrapper.weight_score = None
=======
>>>>>>> ed455174
        if self.using_evaluator:
            self.evaluator.unbind_model()
        return result<|MERGE_RESOLUTION|>--- conflicted
+++ resolved
@@ -6,10 +6,7 @@
 from copy import deepcopy
 import logging
 from typing import Dict, List, Tuple, Callable, overload
-<<<<<<< HEAD
 from typing_extensions import Literal
-=======
->>>>>>> ed455174
 
 import torch
 from torch import autograd, Tensor
@@ -25,28 +22,18 @@
 
 from .tools import (
     NormalSparsityAllocator,
-<<<<<<< HEAD
     ThresholdSparsityAllocator,
-=======
->>>>>>> ed455174
     StraightMetricsCalculator
 )
 
 from ..utils import (
     LightningEvaluator,
-<<<<<<< HEAD
     TorchEvaluator,
     Scaling
 )
 
 from ..utils.docstring import _EVALUATOR_DOCSTRING
 from ..utils.external.huggingface import parser_factory
-=======
-    TorchEvaluator
-)
-
-from ..utils.docstring import _EVALUATOR_DOCSTRING
->>>>>>> ed455174
 
 _logger = logging.getLogger(__name__)
 
@@ -72,7 +59,6 @@
 
     def forward(self, *inputs):
         # apply mask to weight, bias
-<<<<<<< HEAD
         # NOTE: I don't know why training getting slower and slower if only `self.weight_mask` without `detach()`
         if 'attention' in self.name:
             weight_score = self.weight_score.repeat_interleave(64, 0).repeat_interleave(64, 1)  # type: ignore
@@ -81,9 +67,6 @@
         else:
             weight_score = self.weight_score.unsqueeze(0).expand_as(self.weight).contiguous()  # type: ignore
         self.module.weight = torch.mul(self.weight, _StraightThrough.apply(weight_score, self.weight_mask.detach()))  # type: ignore
-=======
-        self.module.weight = torch.mul(self.weight, _StraightThrough.apply(self.weight_score, self.weight_mask))  # type: ignore
->>>>>>> ed455174
         if hasattr(self.module, 'bias') and self.module.bias is not None:
             self.module.bias = torch.mul(self.bias, self.bias_mask)  # type: ignore
         return self.module(*inputs)
@@ -168,11 +151,7 @@
         {evaluator_docstring}
         The old API (``trainer``, ``traced_optimizer`` and ``criterion``) is still supported and will be deprecated in v3.0.
         If you want to consult the old API, please refer to `v2.8 pruner API <https://nni.readthedocs.io/en/v2.8/reference/compression/pruner.html>`__.
-<<<<<<< HEAD
     training_epochs
-=======
-    training_epochs : int
->>>>>>> ed455174
         The total epoch number for training the model.
         Make sure the total `optimizer.step()` in `training_epochs` is bigger than `cool_down_beginning_step`.
     warm_up_step
@@ -206,21 +185,10 @@
     For detailed example please refer to :githublink:`examples/model_compress/pruning/movement_pruning_glue.py <examples/model_compress/pruning/movement_pruning_glue.py>`
     """.format(evaluator_docstring=_EVALUATOR_DOCSTRING)
 
-<<<<<<< HEAD
     @overload
     def __init__(self, model: Module, config_list: List[Dict], evaluator: LightningEvaluator | TorchEvaluator, training_epochs: int,
                  warm_up_step: int, cool_down_beginning_step: int, regular_scale: float | None = None, movement_mode: Literal['hard', 'soft'] = 'hard',
                  sparse_granularity: Literal['auto', 'finegrained'] = 'finegrained'):
-=======
-    Notes
-    -----
-    For detailed example please refer to :githublink:`examples/model_compress/pruning/movement_pruning_glue.py <examples/model_compress/pruning/movement_pruning_glue.py>`
-    """.format(evaluator_docstring=_EVALUATOR_DOCSTRING)
-
-    @overload
-    def __init__(self, model: Module, config_list: List[Dict], evaluator: LightningEvaluator | TorchEvaluator, training_epochs: int,
-                 warm_up_step: int, cool_down_beginning_step: int):
->>>>>>> ed455174
         ...
 
     @overload
@@ -231,23 +199,16 @@
 
     def __init__(self, model: Module, config_list: List[Dict], *args, **kwargs):
         # TODO: remove in nni v3.0. Fake overload.
-<<<<<<< HEAD
         new_api = ['evaluator', 'training_epochs', 'warm_up_step', 'cool_down_beginning_step', 'regular_scale', 'movement_mode', 'sparse_granularity']
-=======
-        new_api = ['evaluator', 'training_epochs', 'warm_up_step', 'cool_down_beginning_step']
->>>>>>> ed455174
         old_api = ['trainer', 'traced_optimizer', 'criterion', 'training_epochs', 'warm_up_step', 'cool_down_beginning_step']
         init_kwargs = self._init_evaluator(model, new_api, old_api, {}, args, kwargs)
 
         self.training_epochs: int = init_kwargs['training_epochs']
         self.warm_up_step: int = init_kwargs['warm_up_step']
         self.cool_down_beginning_step: int = init_kwargs['cool_down_beginning_step']
-<<<<<<< HEAD
         self.regular_scale: int | None = init_kwargs['regular_scale'] if self.using_evaluator else None
         self.movement_mode: Literal['hard', 'soft'] | None = init_kwargs['movement_mode'] if self.using_evaluator else None
         self.sparse_granularity = init_kwargs['sparse_granularity'] if self.using_evaluator else None
-=======
->>>>>>> ed455174
         assert self.warm_up_step < self.cool_down_beginning_step, '`warm_up_step` should smaller than `cool_down_beginning_step`'
 
         self._model_parser = parser_factory(model)
@@ -259,7 +220,6 @@
         schema.validate(config_list)
 
     def cubic_schedule(self, current_step: int):
-<<<<<<< HEAD
         wrapper_dict = self.get_modules_wrapper()
         for config in self.config_list:
             current_sparsity = config['total_sparsity'] * self._cubic_scale(current_step)
@@ -311,22 +271,6 @@
                 self.sparsity_allocator = ThresholdSparsityAllocator(self, scalers=scalers, continuous_mask=False)
             else:
                 self.sparsity_allocator = NormalSparsityAllocator(self, scalers=scalers, continuous_mask=False)
-=======
-        if self.warm_up_step < current_step <= self.cool_down_beginning_step:
-            wrapper_dict = self.get_modules_wrapper()
-            for config in self.config_list:
-                scale = 1 - (1 - (current_step - self.warm_up_step) / (self.cool_down_beginning_step - self.warm_up_step)) ** 3
-                current_sparsity = config['total_sparsity'] * scale
-                for op_name in config['op_names']:
-                    wrapper = wrapper_dict[op_name]
-                    wrapper.config['total_sparsity'] = current_sparsity
-
-    def reset_tools(self):
-        if not hasattr(self, 'metrics_calculator'):
-            self.metrics_calculator = StraightMetricsCalculator()
-        if not hasattr(self, 'sparsity_allocator'):
-            self.sparsity_allocator = NormalSparsityAllocator(self, continuous_mask=False)
->>>>>>> ed455174
 
         # use Adam to update the weight_score
         assert self.bound_model is not None
@@ -357,7 +301,6 @@
                 masks = self.sparsity_allocator.generate_sparsity(metrics)  # type: ignore
                 self.load_masks(masks)
 
-<<<<<<< HEAD
         def _loss_patch(origin_loss: Tensor):
             if self.regular_scale is not None:
                 l1_reg = 0
@@ -369,32 +312,22 @@
             else:
                 return origin_loss
 
-=======
->>>>>>> ed455174
         if self.using_evaluator:
             # TODO: move to other place in nni v3.0
             self.evaluator.unbind_model()
             self.evaluator.bind_model(self.bound_model, self.get_origin2wrapped_parameter_name_map())  # type: ignore
             if not hasattr(self, 'data_collector'):
-<<<<<<< HEAD
-                self.data_collector = EvaluatorBasedScoreDataCollector(self, self.evaluator, after_opt_step_tasks=[_optimizer_patch], max_epochs=self.training_epochs,
-                                                                       loss_patch=_loss_patch)
-=======
                 self.data_collector = EvaluatorBasedScoreDataCollector(self, self.evaluator,
                                                                        after_opt_step_tasks=[_optimizer_patch],
-                                                                       max_epochs=self.training_epochs)
->>>>>>> ed455174
+                                                                       max_epochs=self.training_epochs,
+                                                                       loss_patch=_loss_patch)
             else:
                 self.data_collector.reset(after_opt_step_tasks=[_optimizer_patch])
         else:
             if not hasattr(self, 'data_collector'):
-<<<<<<< HEAD
-                self.data_collector = WeightScoreTrainerBasedDataCollector(self, self.trainer, self.optimizer_helper, self.criterion, self.training_epochs, opt_after_tasks=[_optimizer_patch])
-=======
                 self.data_collector = WeightScoreTrainerBasedDataCollector(self, self.trainer, self.optimizer_helper,
                                                                            self.criterion, self.training_epochs,
                                                                            opt_after_tasks=[_optimizer_patch])
->>>>>>> ed455174
             else:
                 self.data_collector.reset()
 
@@ -444,12 +377,6 @@
         for wrapper in self.get_modules_wrapper().values():
             wrapper.config['total_sparsity'] = 0
         result = super().compress()
-<<<<<<< HEAD
-        # del weight_score
-        for wrapper in self.get_modules_wrapper().values():
-            wrapper.weight_score = None
-=======
->>>>>>> ed455174
         if self.using_evaluator:
             self.evaluator.unbind_model()
         return result
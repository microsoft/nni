--- conflicted
+++ resolved
@@ -3,627 +3,4 @@
 
 # pylint: disable=wildcard-import,unused-wildcard-import
 
-<<<<<<< HEAD
-import json_tricks
-import torch
-from torch import Tensor
-from torch.nn import Module
-from torch.optim import Optimizer
-
-from ...base import Pruner, LayerInfo, Task, TaskResult
-from ...utils import Evaluator, Hook, OptimizerConstructHelper, Scaling
-
-_logger = logging.getLogger(__name__)
-
-
-def _get_scaler(scalers: Dict[str, Dict[str, Scaling]] | None, module_name: str, target_name: str) -> Scaling | None:
-    # Get scaler for the specific target in the specific module. Return None if don't find it.
-    # `module_name` is not used in current nni version, will support different modules using different scalers in the future.
-    if scalers:
-        default_module_scalers = scalers.get('_default', {})
-        default_target_scaler = default_module_scalers.get(target_name, default_module_scalers.get('_default', None))
-        module_scalers = scalers.get(module_name, {})
-        return module_scalers.get(target_name, module_scalers.get('_default', default_target_scaler))
-    else:
-        return None
-
-
-class DataCollector:
-    """
-    An abstract class for collect the data needed by the compressor.
-
-    Parameters
-    ----------
-    compressor
-        The compressor binded with this DataCollector.
-    """
-
-    def __init__(self, compressor: Pruner):
-        self.compressor = compressor
-
-    def reset(self, *args, **kwargs):
-        """
-        Reset the `DataCollector`.
-        """
-        raise NotImplementedError()
-
-    def collect(self) -> Dict:
-        """
-        Collect the compressor needed data, i.e., module weight, the output of activation function.
-
-        Returns
-        -------
-        Dict
-            Usually has format like {module_name: tensor_type_data}.
-        """
-        raise NotImplementedError()
-
-
-# TODO: remove in nni v3.0.
-COLLECTOR_TYPE = Union[Callable[[List, Tensor], Callable[[Tensor], None]], Callable[[List], Callable[[Module, Tensor, Tensor], None]]]
-
-class HookCollectorInfo:
-    def __init__(self, targets: Union[Dict[str, Tensor], List[LayerInfo]], hook_type: str,
-                 collector: COLLECTOR_TYPE):
-        """
-        This class used to aggregate the information of what kind of hook is placed on which layers.
-
-        Parameters
-        ----------
-        targets
-            List of LayerInfo or Dict of {layer_name: weight_tensor}, the hook targets.
-        hook_type
-            'forward' or 'backward'.
-        collector
-            A hook function generator, the input is a buffer (empty list) or a buffer (empty list) and tensor,
-            the output is a hook function. The buffer is used to store the data wanted to hook.
-        """
-        self.targets = targets
-        self.hook_type = hook_type
-        self.collector = collector
-
-
-# TODO: remove in nni v3.0.
-class TrainerBasedDataCollector(DataCollector):
-    """
-    This class includes some trainer based util functions, i.e., patch optimizer or criterion, add hooks.
-    """
-
-    def __init__(self, compressor: Pruner, trainer: Callable[[Module, Optimizer, Callable], None],
-                 optimizer_helper: OptimizerConstructHelper, criterion: Callable[[Tensor, Tensor], Tensor], training_epochs: int,
-                 opt_before_tasks: List = [], opt_after_tasks: List = [], collector_infos: List[HookCollectorInfo] = [],
-                 criterion_patch: Optional[Callable[[Callable], Callable]] = None):
-        """
-        Parameters
-        ----------
-        compressor
-            The compressor binded with this DataCollector.
-        trainer
-            A callable function used to train model or just inference. Take model, optimizer, criterion as input.
-            The model will be trained or inferenced `training_epochs` epochs.
-
-            Example::
-
-                def trainer(model: Module, optimizer: Optimizer, criterion: Callable[[Tensor, Tensor], Tensor]):
-                    training = model.training
-                    model.train(mode=True)
-                    device = torch.device("cuda" if torch.cuda.is_available() else "cpu")
-                    for batch_idx, (data, target) in enumerate(train_loader):
-                        data, target = data.to(device), target.to(device)
-                        optimizer.zero_grad()
-                        output = model(data)
-                        loss = criterion(output, target)
-                        loss.backward()
-                        # If you don't want to update the model, you can skip `optimizer.step()`, and set train mode False.
-                        optimizer.step()
-                    model.train(mode=training)
-        optimizer
-            The optimizer instance used in trainer. Note that this optimizer might be patched during collect data,
-            so do not use this optimizer in other places.
-        criterion
-            The criterion function used in trainer. Take model output and target value as input, and return the loss.
-        training_epochs
-            The total number of calling trainer.
-        opt_before_tasks
-            A list of function that will be called one by one before origin `optimizer.step()`.
-            Note that these functions will be patched into `optimizer.step()`.
-        opt_after_tasks
-            A list of function that will be called one by one after origin `optimizer.step()`.
-            Note that these functions will be patched into `optimizer.step()`.
-        collector_infos
-            A list of `HookCollectorInfo` instance. And the hooks will be registered in `__init__`.
-        criterion_patch
-            A callable function used to patch the criterion. Take a criterion function as input and return a new one.
-
-            Example::
-
-                def criterion_patch(criterion: Callable[[Tensor, Tensor], Tensor]) -> Callable[[Tensor, Tensor], Tensor]:
-                    weight = ...
-                    def patched_criterion(output, target):
-                        return criterion(output, target) + torch.norm(weight)
-                    return patched_criterion
-        """
-        super().__init__(compressor)
-        self.trainer = trainer
-        self.training_epochs = training_epochs
-        self.optimizer_helper = optimizer_helper
-        self._origin_criterion = criterion
-        self._opt_before_tasks = opt_before_tasks
-        self._opt_after_tasks = opt_after_tasks
-
-        self._criterion_patch = criterion_patch
-
-        self.reset(collector_infos)
-
-    def reset(self, collector_infos: List[HookCollectorInfo] = []):
-        # refresh optimizer and criterion
-        self._reset_optimizer()
-
-        if self._criterion_patch is not None:
-            self.criterion = self._criterion_patch(self._origin_criterion)
-        else:
-            self.criterion = self._origin_criterion
-
-        # patch optimizer
-        self._patch_optimizer()
-
-        # hook
-        self._remove_all_hook()
-        self._hook_id = 0
-        self._hook_handles = {}
-        self._hook_buffer = {}
-
-        self._collector_infos = collector_infos
-        self._add_all_hook()
-
-    def _reset_optimizer(self):
-        parameter_name_map = self.compressor.get_origin2wrapped_parameter_name_map()
-        assert self.compressor.bound_model is not None
-        self.optimizer = self.optimizer_helper.call(self.compressor.bound_model, parameter_name_map)
-
-    def _patch_optimizer(self):
-        def patch_step(old_step):
-            def new_step(_, *args, **kwargs):
-                for task in self._opt_before_tasks:
-                    task()
-                # call origin optimizer step method
-                output = old_step(*args, **kwargs)
-                for task in self._opt_after_tasks:
-                    task()
-                return output
-            return new_step
-        if self.optimizer is not None:
-            self.optimizer.step = types.MethodType(patch_step(self.optimizer.step), self.optimizer)
-
-    def _add_hook(self, collector_info: HookCollectorInfo) -> int:
-        self._hook_id += 1
-        self._hook_handles[self._hook_id] = {}
-        self._hook_buffer[self._hook_id] = {}
-
-        if collector_info.hook_type == 'forward':
-            self._add_forward_hook(self._hook_id, collector_info.targets, collector_info.collector)  # type: ignore
-        elif collector_info.hook_type == 'backward':
-            self._add_backward_hook(self._hook_id, collector_info.targets, collector_info.collector)  # type: ignore
-        elif collector_info.hook_type == 'tensor':
-            self._add_tensor_hook(self._hook_id, collector_info.targets, collector_info.collector)  # type: ignore
-        else:
-            _logger.warning('Skip unsupported hook type: %s', collector_info.hook_type)
-
-        return self._hook_id
-
-    def _add_forward_hook(self, hook_id: int, layers: List[LayerInfo],
-                          collector: Callable[[List], Callable[[Module, Tensor, Tensor], None]]):
-        assert all(isinstance(layer_info, LayerInfo) for layer_info in layers)
-        for layer in layers:
-            self._hook_buffer[hook_id][layer.name] = []
-            handle = layer.module.register_forward_hook(collector(self._hook_buffer[hook_id][layer.name]))
-            self._hook_handles[hook_id][layer.name] = handle
-
-    def _add_backward_hook(self, hook_id: int, layers: List[LayerInfo],
-                           collector: Callable[[List], Callable[[Module, Tensor, Tensor], None]]):
-        assert all(isinstance(layer_info, LayerInfo) for layer_info in layers)
-        for layer in layers:
-            self._hook_buffer[hook_id][layer.name] = []
-            handle = layer.module.register_backward_hook(collector(self._hook_buffer[hook_id][layer.name]))  # type: ignore
-            self._hook_handles[hook_id][layer.name] = handle
-
-    def _add_tensor_hook(self, hook_id: int, tensors: Dict[str, Tensor],
-                         collector: Callable[[List, Tensor], Callable[[Tensor], None]]):
-        assert all(isinstance(tensor, Tensor) for _, tensor in tensors.items())
-        for layer_name, tensor in tensors.items():
-            self._hook_buffer[hook_id][layer_name] = []
-            handle = tensor.register_hook(collector(self._hook_buffer[hook_id][layer_name], tensor))
-            self._hook_handles[hook_id][layer_name] = handle
-
-    def _remove_hook(self, hook_id: int):
-        if hook_id not in self._hook_handles:
-            raise ValueError("%s is not a valid collector id" % str(hook_id))
-        for handle in self._hook_handles[hook_id].values():
-            handle.remove()
-        del self._hook_handles[hook_id]
-
-    def _add_all_hook(self):
-        for collector_info in self._collector_infos:
-            self._add_hook(collector_info)
-
-    def _remove_all_hook(self):
-        if hasattr(self, '_hook_handles'):
-            for hook_id in list(self._hook_handles.keys()):
-                self._remove_hook(hook_id)
-
-
-class EvaluatorBasedDataCollector(DataCollector):
-    """
-    This data collector is the base class for the data collectors that want to use ``Evaluator`` to train or inference.
-    Three main usages are supported in this data collector:
-
-    1. Doing something before ``optimzer.step()`` and after ``optimzer.step()``. ``before_opt_step_tasks`` is a list of task functions
-       that will execute before ``optimzer.step()``. ``after_opt_step_tasks`` is a list of task functions that will execute after
-       ``optimzer.step()``. All the task functions in the list should not have input arguments, function return value is allowed,
-       but ``Evaluator`` will not catch it.
-    2. Patch or modify the training loss. ``loss_patch`` is a function with input is the original loss and the output is the modified loss.
-    3. Add hooks on ``torch.nn.Module`` or ``Parameter`` or ``Buffer``. Three kinds of hook are supported, ``TensorHook``, ``ForwardHook``
-       and ``BackwardHook``. For initializing a ``Hook``, a hook function factory is needed, the factory function's input is an empty list,
-       and the output is a hook function defined by Pytorch.
-       Please refer `register_hook <https://pytorch.org/docs/stable/generated/torch.Tensor.register_hook.html>`_,
-       `register_forward_hook <https://pytorch.org/docs/stable/generated/torch.nn.Module.html#torch.nn.Module.register_forward_hook>`_,
-       `register_backward_hook <https://pytorch.org/docs/stable/generated/torch.nn.Module.html#torch.nn.Module.register_backward_hook>`_.
-    """
-
-    def __init__(self, compressor: Pruner, evaluator: Evaluator, before_opt_step_tasks: List[Callable] | None = None,
-                 after_opt_step_tasks: List[Callable] | None = None, loss_patch: Callable[[Tensor], Tensor] | None = None,
-                 hooks: Dict[str, Dict[str, Hook]] | None = None, max_steps: int | None = None, max_epochs: int | None = None):
-        super().__init__(compressor)
-        self.evaluator = evaluator
-        self.max_steps = max_steps
-        self.max_epochs = max_epochs
-        self.reset(before_opt_step_tasks, after_opt_step_tasks, loss_patch, hooks)
-
-    def reset(self, before_opt_step_tasks: List[Callable] | None = None, after_opt_step_tasks: List[Callable] | None = None,
-              loss_patch: Callable[[Tensor], Tensor] | None = None, hooks: Dict[str, Dict[str, Hook]] | None = None):
-        if before_opt_step_tasks or after_opt_step_tasks:
-            before_opt_step_tasks = before_opt_step_tasks if before_opt_step_tasks else []
-            after_opt_step_tasks = after_opt_step_tasks if after_opt_step_tasks else []
-            self.evaluator.patch_optimizer_step(before_opt_step_tasks, after_opt_step_tasks)
-        if loss_patch:
-            self.evaluator.patch_loss(loss_patch)
-        if hooks:
-            self._hooks = hooks
-            hook_list = [hook for _ in hooks.values() for hook in _.values()]
-            self.evaluator.register_hooks(hook_list)
-        else:
-            self._hooks = {}
-
-
-class MetricsCalculator:
-    """
-    An abstract class for calculate a kind of metrics of the given data.
-
-    Parameters
-    ----------
-    scalers
-        Scaler is used to scale the metrics' size. It scaling metric to the same size as the shrinked mask in the sparsity allocator.
-        If you want to use different scalers for different pruning targets in different modules,
-        please use a dict `{module_name: {target_name: scaler}}`.
-        If allocator meets an unspecified module name, it will try to use `scalers['_default'][target_name]` to scale its mask.
-        If allocator meets an unspecified target name, it will try to use `scalers[module_name]['_default']` to scale its mask.
-        Passing in a scaler instead of a `dict` of scalers will be treated as passed in `{'_default': {'_default': scalers}}`.
-        Passing in `None` means no need to scale.
-    """
-
-    def __init__(self, scalers: Dict[str, Dict[str, Scaling]] | Scaling | None = None):
-        self.scalers: Dict[str, Dict[str, Scaling]] | None = scalers \
-            if isinstance(scalers, (dict, type(None))) else {'_default': {'_default': scalers}}  # type: ignore
-
-    def _get_scaler(self, module_name: str, target_name: str) -> Scaling:
-        scaler = _get_scaler(self.scalers, module_name, target_name)
-        return scaler if scaler else Scaling([1])
-
-    def calculate_metrics(self, data: Dict) -> Dict[str, Tensor]:
-        """
-        Parameters
-        ----------
-        data
-            A dict handle the data used to calculate metrics. Usually has format like {module_name: tensor_type_data}.
-
-        Returns
-        -------
-        Dict[str, Tensor]
-            The key is the layer_name, value is the metric.
-            Note that the metric has the same size with the data size on `dim`.
-        """
-        raise NotImplementedError()
-
-
-class SparsityAllocator:
-    """
-    A base class for allocating mask based on metrics.
-
-    Parameters
-    ----------
-    pruner
-        The pruner that binded with this `SparsityAllocator`.
-    scalers
-        Scaler is used to scale the masks' size. It shrinks the mask of the same size as the pruning target to the same size as the metric,
-        or expands the mask of the same size as the metric to the same size as the pruning target.
-        If you want to use different scalers for different pruning targets in different modules,
-        please use a dict `{module_name: {target_name: scaler}}`.
-        If allocator meets an unspecified module name, it will try to use `scalers['_default'][target_name]` to scale its mask.
-        If allocator meets an unspecified target name, it will try to use `scalers[module_name]['_default']` to scale its mask.
-        Passing in a scaler instead of a `dict` of scalers will be treated as passed in `{'_default': {'_default': scalers}}`.
-        Passing in `None` means no need to scale.
-    continuous_mask
-        If set True, the part that has been masked will be masked first.
-        If set False, the part that has been masked may be unmasked due to the increase of its corresponding metric.
-    """
-
-    def __init__(self, pruner: Pruner, scalers: Dict[str, Dict[str, Scaling]] | Scaling | None = None, continuous_mask: bool = True):
-        self.pruner = pruner
-        self.scalers: Dict[str, Dict[str, Scaling]] | None = scalers \
-            if isinstance(scalers, (dict, type(None))) else {'_default': {'_default': scalers}}  # type: ignore
-        self.continuous_mask = continuous_mask
-
-    def _get_scaler(self, module_name: str, target_name: str) -> Scaling | None:
-        return _get_scaler(self.scalers, module_name, target_name)
-
-    def _expand_mask(self, module_name: str, target_name: str, mask: Tensor) -> Tensor:
-        # Expand the shrinked mask to the pruning target size.
-        scaler = self._get_scaler(module_name=module_name, target_name=target_name)
-        if scaler:
-            wrapper = self.pruner.get_modules_wrapper()[module_name]
-            return scaler.expand(mask, getattr(wrapper, f'{target_name}_mask').shape)
-        else:
-            return mask.clone()
-
-    def _shrink_mask(self, module_name: str, target_name: str, mask: Tensor) -> Tensor:
-        # Shrink the mask by scaler, shrinked mask usually has the same size with metric.
-        scaler = self._get_scaler(module_name=module_name, target_name=target_name)
-        if scaler:
-            mask = (scaler.shrink(mask) != 0).type_as(mask)
-        return mask
-
-    def _mask_metric(self, metrics: Dict[str, Dict[str, Tensor]]) -> Dict[str, Dict[str, Tensor]]:
-        # Set the already masked part in the metric to the minimum value.
-        target_name = 'weight'
-        for module_name, targets_metric in metrics.items():
-            wrapper = self.pruner.get_modules_wrapper()[module_name]
-            old_target_mask: Tensor = getattr(wrapper, f'{target_name}_mask')
-            shrinked_target_mask = self._shrink_mask(module_name, target_name, old_target_mask)
-            # make sure the masked position has the minimum metric
-            targets_metric[target_name] = targets_metric[target_name].to(shrinked_target_mask.device)
-            min_value = targets_metric[target_name].min() - 1
-            targets_metric[target_name] = torch.where(shrinked_target_mask != 0, targets_metric[target_name], min_value)
-        return metrics
-
-    def _continuous_mask(self, new_masks: Dict[str, Dict[str, Tensor]]) -> Dict[str, Dict[str, Tensor]]:
-        # Set the already masked part to zero in the new_masks.
-        target_name = 'weight'
-        for module_name, target_mask in new_masks.items():
-            wrapper = self.pruner.get_modules_wrapper()[module_name]
-            old_target_mask: Tensor | None = getattr(wrapper, f'{target_name}_mask', None)
-            if old_target_mask is not None:
-                new_masks[module_name][target_name] = torch.min(target_mask[target_name],
-                                                                old_target_mask.to(target_mask[target_name].device))
-        return new_masks
-
-    def common_target_masks_generation(self, metrics: Dict[str, Dict[str, Tensor]]) -> Dict[str, Dict[str, Tensor]]:
-        """
-        Generate masks for metrics-dependent targets.
-
-        Parameters
-        ----------
-        metrics
-            The format is {module_name: {target_name: target_metric}}.
-            The metric of usually has the same size with shrinked mask.
-
-        Return
-        ------
-        Dict[str, Dict[str, Tensor]]
-            The format is {module_name: {target_name: mask}}.
-            Return the masks of the same size as its target.
-        """
-        raise NotImplementedError()
-
-    def special_target_masks_generation(self, masks: Dict[str, Dict[str, Tensor]]) -> Dict[str, Dict[str, Tensor]]:
-        """
-        Some pruning targets' mask generation depends on other targets, i.e., bias mask depends on weight mask.
-        This function is used to generate these masks, and it be called at the end of `generate_sparsity`.
-
-        Parameters
-        ----------
-        masks
-            The format is {module_name: {target_name: mask}}.
-            It is usually the return value of `common_target_masks_generation`.
-        """
-        for module_name, module_masks in masks.items():
-            # generate bias mask, this may move to wrapper in the future
-            weight_mask = module_masks.get('weight', None)
-            wrapper = self.pruner.get_modules_wrapper()[module_name]
-            old_bias_mask = getattr(wrapper, 'bias_mask', None)
-            if weight_mask is not None and old_bias_mask is not None and weight_mask.shape[0] == old_bias_mask.shape[0]:
-                # keep dim 0 and reduce all other dims by sum
-                reduce_dims = [reduce_dim for reduce_dim in range(1, len(weight_mask.shape))]
-                # count unmasked number of values on dim 0 (output channel) of weight
-                unmasked_num_on_dim0 = weight_mask.sum(reduce_dims) if reduce_dims else weight_mask
-                module_masks['bias'] = (unmasked_num_on_dim0 != 0).type_as(weight_mask)
-        return masks
-
-    def generate_sparsity(self, metrics: Dict) -> Dict[str, Dict[str, Tensor]]:
-        """
-        The main function of `SparsityAllocator`, generate a set of masks based on the given metrics.
-
-        Parameters
-        ----------
-        metrics
-            A metric dict with format {module_name: weight_metric}
-
-        Returns
-        -------
-        Dict[str, Dict[str, Tensor]]
-            The masks format is {module_name: {target_name: mask}}.
-        """
-        if self.continuous_mask:
-            metrics = self._mask_metric(metrics)
-        masks = self.common_target_masks_generation(metrics)
-        masks = self.special_target_masks_generation(masks)
-        if self.continuous_mask:
-            masks = self._continuous_mask(masks)
-        return masks
-
-
-class TaskGenerator:
-    """
-    This class used to generate config list for pruner in each iteration.
-
-    Parameters
-    ----------
-    origin_model
-        The origin unwrapped pytorch model to be pruned.
-    origin_masks
-        The pre masks on the origin model. This mask maybe user-defined or maybe generate by previous pruning.
-    origin_config_list
-        The origin config list provided by the user. Note that this config_list is directly config the origin model.
-        This means the sparsity provided by the origin_masks should also be recorded in the origin_config_list.
-    log_dir
-        The log directory use to saving the task generator log.
-    keep_intermediate_result
-        If keeping the intermediate result, including intermediate model and masks during each iteration.
-    best_result_mode
-        The way to decide which one is the best result. Three modes are supported.
-        If the task results don't contain scores (task_result.score is None), it will fall back to ``latest``.
-
-        1. latest: The newest received result is the best result.
-        2. maximize: The one with largest task result score is the best result.
-        3. minimize: The one with smallest task result score is the best result.
-    """
-
-    def __init__(self, origin_model: Optional[Module], origin_masks: Optional[Dict[str, Dict[str, Tensor]]] = {},
-                 origin_config_list: Optional[List[Dict]] = [], log_dir: Union[str, Path] = '.', keep_intermediate_result: bool = False,
-                 best_result_mode: Literal['latest', 'maximize', 'minimize'] = 'maximize'):
-        self._log_dir = log_dir
-        self._keep_intermediate_result = keep_intermediate_result
-        assert best_result_mode in ['latest', 'maximize', 'minimize'], f'Unsupported best_result_mode value: {best_result_mode}'
-        self._best_result_mode = best_result_mode
-
-        if origin_model is not None and origin_config_list is not None and origin_masks is not None:
-            self.reset(origin_model, origin_config_list, origin_masks)
-
-    def reset(self, model: Module, config_list: List[Dict] = [], masks: Dict[str, Dict[str, Tensor]] = {}):
-        assert isinstance(model, Module), 'Only support pytorch module.'
-
-        self._log_dir_root = Path(self._log_dir, datetime.now().strftime('%Y-%m-%d-%H-%M-%S-%f')).absolute()
-        self._log_dir_root.mkdir(parents=True, exist_ok=True)
-
-        self._intermediate_result_dir = Path(self._log_dir_root, 'intermediate_result')
-        self._intermediate_result_dir.mkdir(parents=True, exist_ok=True)
-
-        # save origin data in {log_dir}/origin
-        self._origin_model_path = Path(self._log_dir_root, 'origin', 'model.pth')
-        self._origin_masks_path = Path(self._log_dir_root, 'origin', 'masks.pth')
-        self._origin_config_list_path = Path(self._log_dir_root, 'origin', 'config_list.json')
-        self._save_data('origin', model, masks, config_list)
-
-        self._task_id_candidate = 0
-        self._tasks: Dict[Union[int, str], Task] = {}
-        self._pending_tasks: List[Task] = self.init_pending_tasks()
-
-        self._best_score = None
-        self._best_task_id = None
-
-        # dump self._tasks into {log_dir}/.tasks
-        self._dump_tasks_info()
-
-    def _dump_tasks_info(self):
-        tasks = {task_id: task.to_dict() for task_id, task in self._tasks.items()}
-        with Path(self._log_dir_root, '.tasks').open('w') as f:
-            json_tricks.dump(tasks, f, indent=4)
-
-    def _save_data(self, folder_name: str, model: Module, masks: Dict[str, Dict[str, Tensor]], config_list: List[Dict]):
-        Path(self._log_dir_root, folder_name).mkdir(parents=True, exist_ok=True)
-        torch.save(model, Path(self._log_dir_root, folder_name, 'model.pth'))
-        torch.save(masks, Path(self._log_dir_root, folder_name, 'masks.pth'))
-        with Path(self._log_dir_root, folder_name, 'config_list.json').open('w') as f:
-            json_tricks.dump(config_list, f, indent=4)
-
-    def update_best_result(self, task_result: TaskResult):
-        save_as_best_result = False
-        task = self._tasks[task_result.task_id]
-        task.score = task_result.score
-
-        if self._best_result_mode == 'latest':
-            self._best_task_id, save_as_best_result = task_result.task_id, True
-
-        if self._best_result_mode == 'maximize':
-            if self._best_score is None or (task.score is not None and task.score > self._best_score):
-                self._best_score = task.score
-                self._best_task_id, save_as_best_result = task_result.task_id, True
-
-        if self._best_result_mode == 'minimize':
-            if self._best_score is None or (task.score is not None and task.score < self._best_score):
-                self._best_score = task.score
-                self._best_task_id, save_as_best_result = task_result.task_id, True
-
-        if save_as_best_result:
-            with Path(task.config_list_path).open('r') as fr:
-                best_config_list = json_tricks.load(fr)
-            self._save_data('best_result', task_result.compact_model, task_result.compact_model_masks, best_config_list)
-
-    def init_pending_tasks(self) -> List[Task]:
-        raise NotImplementedError()
-
-    def generate_tasks(self, task_result: TaskResult) -> List[Task]:
-        raise NotImplementedError()
-
-    def receive_task_result(self, task_result: TaskResult):
-        """
-        Parameters
-        ----------
-        task_result
-            The result of the task.
-        """
-        task_id = task_result.task_id
-        assert task_id in self._tasks, 'Task {} does not exist.'.format(task_id)
-        self.update_best_result(task_result)
-
-        self._tasks[task_id].status = 'Finished'
-        self._dump_tasks_info()
-
-        self._pending_tasks.extend(self.generate_tasks(task_result))
-        self._dump_tasks_info()
-
-        if not self._keep_intermediate_result:
-            self._tasks[task_id].clean_up()
-
-    def next(self) -> Optional[Task]:
-        """
-        Returns
-        -------
-        Optional[Task]
-            Return the next task from pending tasks.
-        """
-        if len(self._pending_tasks) == 0:
-            return None
-        else:
-            task = self._pending_tasks.pop(0)
-            task.status = 'Running'
-            self._dump_tasks_info()
-            return task
-
-    def get_best_result(self) -> Optional[Tuple[Union[int, str], Module, Dict[str, Dict[str, Tensor]], Optional[float], List[Dict]]]:
-        """
-        Returns
-        -------
-        Optional[Tuple[int, Module, Dict[str, Dict[str, Tensor]], float, List[Dict]]]
-            If self._best_task_id is not None,
-            return best task id, best compact model, masks on the compact model, score, config list used in this task.
-        """
-        if self._best_task_id is not None:
-            compact_model = torch.load(Path(self._log_dir_root, 'best_result', 'model.pth'))
-            compact_model_masks = torch.load(Path(self._log_dir_root, 'best_result', 'masks.pth'))
-            with Path(self._log_dir_root, 'best_result', 'config_list.json').open('r') as f:
-                config_list = json_tricks.load(f)
-            return self._best_task_id, compact_model, compact_model_masks, self._best_score, config_list
-        return None
-=======
-from nni.compression.pytorch.pruning.tools.base import *
->>>>>>> 2e3a7770
+from nni.compression.pytorch.pruning.tools.base import *
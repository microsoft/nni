--- conflicted
+++ resolved
@@ -335,13 +335,8 @@
         Inherit the mask already in the wrapper if set True.
     """
 
-<<<<<<< HEAD
-    def __init__(self, pruner: Compressor, dim: Optional[Union[int, List[int]]] = None,
+    def __init__(self, pruner: Pruner, dim: Optional[Union[int, List[int]]] = None,
                  block_sparse_size: Union[int, List[int], None] = None, continuous_mask: bool = True):
-=======
-    def __init__(self, pruner: Pruner, dim: Optional[Union[int, List[int]]] = None,
-                 block_sparse_size: Optional[Union[int, List[int]]] = None, continuous_mask: bool = True):
->>>>>>> cbb63c5b
         self.pruner = pruner
         self.dim = dim if not isinstance(dim, int) else [dim]
         self.block_sparse_size = block_sparse_size if not isinstance(block_sparse_size, int) else [block_sparse_size]

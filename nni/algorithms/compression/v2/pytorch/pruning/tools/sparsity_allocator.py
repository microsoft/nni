# Copyright (c) Microsoft Corporation.
# Licensed under the MIT license.

import math
from typing import Any, Dict, List, Tuple, Union

import numpy as np
import torch
from torch import Tensor

from nni.algorithms.compression.v2.pytorch.base import Pruner
from nni.compression.pytorch.utils.shape_dependency import ChannelDependency, GroupDependency

from .base import SparsityAllocator


class NormalSparsityAllocator(SparsityAllocator):
    """
    This allocator simply pruned the weight with smaller metrics in layer level.
    """
    def generate_sparsity(self, metrics: Dict[str, Tensor]) -> Dict[str, Dict[str, Tensor]]:
        masks = {}
        for name, wrapper in self.pruner.get_modules_wrapper().items():
            sparsity_rate = wrapper.config['total_sparsity']

            assert name in metrics, 'Metric of %s is not calculated.'
            metric = metrics[name] * self._compress_mask(wrapper.weight_mask)
            prune_num = int(sparsity_rate * metric.numel())
            if prune_num == 0:
                threshold = metric.min() - 1
            else:
                threshold = torch.topk(metric.view(-1), prune_num, largest=False)[0].max()
            mask = torch.gt(metric, threshold).type_as(metric)
            masks[name] = self._expand_mask(name, mask)
        return masks


class GlobalSparsityAllocator(SparsityAllocator):
    """
    This allocator pruned the weight with smaller metrics in group level.
    This means all layers in a group will sort metrics uniformly.
    The layers with the same config in config_list is a group.
    """
    def generate_sparsity(self, metrics: Dict) -> Dict[str, Dict[str, Tensor]]:
        masks = {}
        # {group_index: {layer_name: metric}}
        grouped_metrics = {idx: {name: metrics[name] for name in names}
                           for idx, names in self.pruner.generate_module_groups().items()}
        for _, group_metric_dict in grouped_metrics.items():
            threshold, sub_thresholds = self._calculate_threshold(group_metric_dict)
            for name, metric in group_metric_dict.items():
                mask = torch.gt(metric, min(threshold, sub_thresholds[name])).type_as(metric)
                masks[name] = self._expand_mask(name, mask)
        return masks

    def _calculate_threshold(self, group_metric_dict: Dict[str, Tensor]) -> Tuple[float, Dict[str, float]]:
        metric_list = []
        sub_thresholds = {}
        total_weight_num = 0

        temp_wrapper_config = self.pruner.get_modules_wrapper()[list(group_metric_dict.keys())[0]].config
        total_sparsity = temp_wrapper_config['total_sparsity']
        max_sparsity_per_layer = temp_wrapper_config.get('max_sparsity_per_layer', {})

        for name, metric in group_metric_dict.items():
            wrapper = self.pruner.get_modules_wrapper()[name]
            metric = metric * self._compress_mask(wrapper.weight_mask)
            layer_weight_num = wrapper.module.weight.data.numel()
<<<<<<< HEAD
=======
            total_weight_num += layer_weight_num
            expend_times = int(layer_weight_num / metric.numel())
>>>>>>> be5988a9

            retention_ratio = 1 - max_sparsity_per_layer.get(name, 1)
            retention_numel = math.ceil(retention_ratio * layer_weight_num)
            removed_metric_num = math.ceil(retention_numel / (wrapper.weight_mask.numel() / metric.numel()))
            stay_metric_num = metric.numel() - removed_metric_num
<<<<<<< HEAD
=======
            if stay_metric_num <= 0:
                sub_thresholds[name] = metric.min().item() - 1
                continue
>>>>>>> be5988a9
            # Remove the weight parts that must be left
            stay_metric = torch.topk(metric.view(-1), stay_metric_num, largest=False)[0]
            sub_thresholds[name] = stay_metric.max()
            if expend_times > 1:
                stay_metric = stay_metric.expand(stay_metric_num, int(layer_weight_num / metric.numel())).view(-1)
            metric_list.append(stay_metric)

        total_prune_num = int(total_sparsity * total_weight_num)
        if total_prune_num == 0:
            threshold = torch.cat(metric_list).min().item() - 1
        else:
            threshold = torch.topk(torch.cat(metric_list).view(-1), total_prune_num, largest=False)[0].max().item()
        return threshold, sub_thresholds


class Conv2dDependencyAwareAllocator(SparsityAllocator):
    """
    A specify allocator for Conv2d with dependency aware.
    """

    def __init__(self, pruner: Pruner, dim: int, dummy_input: Any):
        assert isinstance(dim, int), 'Only support single dim in Conv2dDependencyAwareAllocator.'
        super().__init__(pruner, dim=dim)
        self.dummy_input = dummy_input

    def _get_dependency(self):
        graph = self.pruner.generate_graph(dummy_input=self.dummy_input)
        self.channel_depen = ChannelDependency(traced_model=graph.trace).dependency_sets
        self.group_depen = GroupDependency(traced_model=graph.trace).dependency_sets

    def generate_sparsity(self, metrics: Dict) -> Dict[str, Dict[str, Tensor]]:
        self._get_dependency()
        masks = {}
        grouped_metrics = {}
        for idx, names in enumerate(self.channel_depen):
            grouped_metric = {name: metrics[name] * self._compress_mask(self.pruner.get_modules_wrapper()[name].weight_mask) for name in names if name in metrics}
            if len(grouped_metric) > 0:
                grouped_metrics[idx] = grouped_metric
        for _, group_metric_dict in grouped_metrics.items():
            group_metric = self._group_metric_calculate(group_metric_dict)

            sparsities = {name: self.pruner.get_modules_wrapper()[name].config['total_sparsity'] for name in group_metric_dict.keys()}
            min_sparsity = min(sparsities.values())

            conv2d_groups = [self.group_depen[name] for name in group_metric_dict.keys()]
            max_conv2d_group = np.lcm.reduce(conv2d_groups)

            pruned_per_conv2d_group = int(group_metric.numel() / max_conv2d_group * min_sparsity)
            conv2d_group_step = int(group_metric.numel() / max_conv2d_group)

            group_mask = []
            for gid in range(max_conv2d_group):
                _start = gid * conv2d_group_step
                _end = (gid + 1) * conv2d_group_step
                if pruned_per_conv2d_group > 0:
                    threshold = torch.topk(group_metric[_start: _end], pruned_per_conv2d_group, largest=False)[0].max()
                    conv2d_group_mask = torch.gt(group_metric[_start:_end], threshold).type_as(group_metric)
                else:
                    conv2d_group_mask = torch.ones(conv2d_group_step, device=group_metric.device)
                group_mask.append(conv2d_group_mask)
            group_mask = torch.cat(group_mask, dim=0)

            for name, metric in group_metric_dict.items():
                metric = (metric - metric.min()) * group_mask
                pruned_num = int(sparsities[name] * len(metric))
                threshold = torch.topk(metric, pruned_num, largest=False)[0].max()
                mask = torch.gt(metric, threshold).type_as(metric)
                masks[name] = self._expand_mask(name, mask)

        return masks

    def _group_metric_calculate(self, group_metrics: Union[Dict[str, Tensor], List[Tensor]]) -> Tensor:
        """
        Add all metric value in the same position in one group.
        """
        group_metrics = list(group_metrics.values()) if isinstance(group_metrics, dict) else group_metrics
        assert all(group_metrics[0].size() == group_metric.size() for group_metric in group_metrics), 'Metrics size do not match.'
        group_sum_metric = torch.zeros(group_metrics[0].size(), device=group_metrics[0].device)
        for group_metric in group_metrics:
            group_sum_metric += group_metric
        return group_sum_metric<|MERGE_RESOLUTION|>--- conflicted
+++ resolved
@@ -66,22 +66,16 @@
             wrapper = self.pruner.get_modules_wrapper()[name]
             metric = metric * self._compress_mask(wrapper.weight_mask)
             layer_weight_num = wrapper.module.weight.data.numel()
-<<<<<<< HEAD
-=======
             total_weight_num += layer_weight_num
             expend_times = int(layer_weight_num / metric.numel())
->>>>>>> be5988a9
 
             retention_ratio = 1 - max_sparsity_per_layer.get(name, 1)
             retention_numel = math.ceil(retention_ratio * layer_weight_num)
             removed_metric_num = math.ceil(retention_numel / (wrapper.weight_mask.numel() / metric.numel()))
             stay_metric_num = metric.numel() - removed_metric_num
-<<<<<<< HEAD
-=======
             if stay_metric_num <= 0:
                 sub_thresholds[name] = metric.min().item() - 1
                 continue
->>>>>>> be5988a9
             # Remove the weight parts that must be left
             stay_metric = torch.topk(metric.view(-1), stay_metric_num, largest=False)[0]
             sub_thresholds[name] = stay_metric.max()

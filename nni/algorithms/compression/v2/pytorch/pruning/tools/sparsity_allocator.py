--- conflicted
+++ resolved
@@ -59,13 +59,8 @@
         total_weight_num = 0
 
         temp_wrapper_config = self.pruner.get_modules_wrapper()[list(group_metric_dict.keys())[0]].config
-<<<<<<< HEAD
         total_sparsity = temp_wrapper_config['total_sparsity']
         max_sparsity_per_layer = temp_wrapper_config.get('max_sparsity_per_layer', {})
-=======
-        total_sparsity = temp_wrapper_config['_sparsity']
-        min_retention_numel = temp_wrapper_config.get('_min_retention_numel', {})
->>>>>>> 47534835
 
         for name, metric in group_metric_dict.items():
             wrapper = self.pruner.get_modules_wrapper()[name]
@@ -74,14 +69,9 @@
             total_weight_num += layer_weight_num
             expend_times = int(layer_weight_num / metric.numel())
 
-<<<<<<< HEAD
             retention_ratio = 1 - max_sparsity_per_layer.get(name, 1)
             retention_numel = math.ceil(retention_ratio * layer_weight_num)
             removed_metric_num = math.ceil(retention_numel / (wrapper.weight_mask.numel() / metric.numel()))
-=======
-            retention_numel = 0 if name not in min_retention_numel else min_retention_numel[name]
-            removed_metric_num = math.ceil(retention_numel / expend_times)
->>>>>>> 47534835
             stay_metric_num = metric.numel() - removed_metric_num
             if stay_metric_num <= 0:
                 sub_thresholds[name] = metric.min().item() - 1

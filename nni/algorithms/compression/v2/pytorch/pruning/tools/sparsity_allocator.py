--- conflicted
+++ resolved
@@ -86,16 +86,10 @@
                     # mask_bank will be used in exec(sub_mask_str)
                     if prune_num != 0:
                         threshold = torch.topk(metric_bank.reshape(-1), prune_num, largest=False)[0].max()
-<<<<<<< HEAD
-                        mask_bank = torch.gt(metric_bank, threshold).type_as(metric_bank)
-                    else:
-                        mask_bank = torch.ones_like(metric_bank)
-=======
                         mask_bank = torch.gt(metric_bank, threshold).type_as(metric_bank)  # type: ignore
                     else:
                         mask_bank = torch.ones_like(metric_bank)  # type: ignore
                     mask_bank = mask_bank  # `type: ignore` is useless for unused-variable error, add this line to workaround
->>>>>>> a1d277b3
                     exec(sub_mask_str)
                 masks[module_name][target_name] = self._expand_mask(module_name, target_name, shrinked_mask)
         return masks
@@ -212,12 +206,8 @@
             fused_metrics = self._metric_fuse(sub_metrics)
 
             for target_name, fused_metric in fused_metrics.items():
-<<<<<<< HEAD
-                sparsity_rates = {module_name: self.pruner.get_modules_wrapper()[module_name].config['total_sparsity'] for module_name in sub_metrics.keys()}
-=======
                 sparsity_rates = {module_name: self.pruner.get_modules_wrapper()[module_name].config['total_sparsity'] \
                                   for module_name in sub_metrics.keys()}
->>>>>>> a1d277b3
                 min_sparsity_rate = min(sparsity_rates.values())
 
                 group_nums = [self.group_dependency.get(module_name, 1) for module_name in sub_metrics.keys()]
@@ -237,13 +227,8 @@
                 # change the metric value corresponding to the public mask part to the minimum value
                 for module_name, targets_metric in sub_metrics.items():
                     if target_name in targets_metric:
-<<<<<<< HEAD
-                        # Following is Plan A, generate the dependency mask first, and then fill in the sparsity, the final mask is group unbalanced.
-                        # # - 1 ensure the denpendency metric is the minimum, and will be masked first.
-=======
                         # Following is Plan A, generate the dependency mask first, and then fill in the sparsity,
                         # the final mask is group unbalanced. - 1 ensure the denpendency metric is the minimum, and will be masked first.
->>>>>>> a1d277b3
                         # min_value = targets_metric[target_name].min() - 1
                         # metrics[module_name][target_name] = torch.where(dependency_mask!=0, targets_metric[target_name], min_value)
 

# Copyright (c) Microsoft Corporation.
# Licensed under the MIT license.

"""
metis_tuner.py
"""

import copy
import logging
import random
import statistics
import warnings
from multiprocessing.dummy import Pool as ThreadPool
import numpy as np
from schema import Schema, Optional

from nni import ClassArgsValidator
<<<<<<< HEAD
from nni.common.hpo_utils import validate_search_space
=======
from nni.tuner import Tuner
from nni.utils import OptimizeMode, extract_scalar_reward
>>>>>>> e5d61809
from . import lib_constraint_summation
from . import lib_data
from .Regression_GMM import CreateModel as gmm_create_model
from .Regression_GMM import Selection as gmm_selection
from .Regression_GP import CreateModel as gp_create_model
from .Regression_GP import OutlierDetection as gp_outlier_detection
from .Regression_GP import Prediction as gp_prediction
from .Regression_GP import Selection as gp_selection

logger = logging.getLogger("Metis_Tuner_AutoML")

NONE_TYPE = ''
CONSTRAINT_LOWERBOUND = None
CONSTRAINT_UPPERBOUND = None
CONSTRAINT_PARAMS_IDX = []

class MetisClassArgsValidator(ClassArgsValidator):
    def validate_class_args(self, **kwargs):
        Schema({
            Optional('optimize_mode'): self.choices('optimize_mode', 'maximize', 'minimize'),
            Optional('no_resampling'): bool,
            Optional('no_candidates'): bool,
            Optional('selection_num_starting_points'): int,
            Optional('cold_start_num'): int,
        }).validate(kwargs)

class MetisTuner(Tuner):
    """
    Metis Tuner

    More algorithm information you could reference here:
    https://www.microsoft.com/en-us/research/publication/metis-robustly-tuning-tail-latencies-cloud-systems/

    Attributes
    ----------
        optimize_mode : str
            optimize_mode is a string that including two mode "maximize" and "minimize"

        no_resampling : bool
            True or False.
            Should Metis consider re-sampling as part of the search strategy?
            If you are confident that the training dataset is noise-free,
            then you do not need re-sampling.

        no_candidates : bool
            True or False.
            Should Metis suggest parameters for the next benchmark?
            If you do not plan to do more benchmarks,
            Metis can skip this step.

        selection_num_starting_points : int
            How many times Metis should try to find the global optimal in the search space?
            The higher the number, the longer it takes to output the solution.

        cold_start_num : int
            Metis need some trial result to get cold start.
            when the number of trial result is less than
            cold_start_num, Metis will randomly sample hyper-parameter for trial.

        exploration_probability: float
            The probability of Metis to select parameter from exploration instead of exploitation.
    """

    def __init__(
            self,
            optimize_mode="maximize",
            no_resampling=True,
            no_candidates=False,
            selection_num_starting_points=600,
            cold_start_num=10,
            exploration_probability=0.9):
        """
        Parameters
        ----------
        optimize_mode : str
            optimize_mode is a string that including two mode "maximize" and "minimize"

        no_resampling : bool
            True or False.
            Should Metis consider re-sampling as part of the search strategy?
            If you are confident that the training dataset is noise-free,
            then you do not need re-sampling.

        no_candidates : bool
            True or False.
            Should Metis suggest parameters for the next benchmark?
            If you do not plan to do more benchmarks,
            Metis can skip this step.

        selection_num_starting_points : int
            How many times Metis should try to find the global optimal in the search space?
            The higher the number, the longer it takes to output the solution.

        cold_start_num : int
            Metis need some trial result to get cold start.
            when the number of trial result is less than
            cold_start_num, Metis will randomly sample hyper-parameter for trial.

        exploration_probability : float
            The probability of Metis to select parameter from exploration instead of exploitation.

        x_bounds : list
            The constration of parameters.

        x_types : list
            The type of parameters.
        """

        self.samples_x = []
        self.samples_y = []
        self.samples_y_aggregation = []
        self.total_data = []
        self.space = None
        self.no_resampling = no_resampling
        self.no_candidates = no_candidates
        self.optimize_mode = OptimizeMode(optimize_mode)
        self.key_order = []
        self.cold_start_num = cold_start_num
        self.selection_num_starting_points = selection_num_starting_points
        self.exploration_probability = exploration_probability
        self.minimize_constraints_fun = None
        self.minimize_starting_points = None
        self.supplement_data_num = 0
        self.x_bounds = []
        self.x_types = []


    def update_search_space(self, search_space):
        """
        Update the self.x_bounds and self.x_types by the search_space.json

        Parameters
        ----------
        search_space : dict
        """
        validate_search_space(search_space, ['choice', 'randint', 'uniform', 'quniform'])

        self.x_bounds = [[] for i in range(len(search_space))]
        self.x_types = [NONE_TYPE for i in range(len(search_space))]

        for key in search_space:
            self.key_order.append(key)

        key_type = {}
        if isinstance(search_space, dict):
            for key in search_space:
                key_type = search_space[key]['_type']
                key_range = search_space[key]['_value']
                idx = self.key_order.index(key)
                if key_type == 'quniform':
                    if key_range[2] == 1 and key_range[0].is_integer(
                    ) and key_range[1].is_integer():
                        self.x_bounds[idx] = [key_range[0], key_range[1] + 1]
                        self.x_types[idx] = 'range_int'
                    else:
                        low, high, q = key_range
                        bounds = np.clip(
                            np.arange(
                                np.round(
                                    low / q),
                                np.round(
                                    high / q) + 1) * q,
                            low,
                            high)
                        self.x_bounds[idx] = bounds
                        self.x_types[idx] = 'discrete_int'
                elif key_type == 'randint':
                    self.x_bounds[idx] = [key_range[0], key_range[1]]
                    self.x_types[idx] = 'range_int'
                elif key_type == 'uniform':
                    self.x_bounds[idx] = [key_range[0], key_range[1]]
                    self.x_types[idx] = 'range_continuous'
                elif key_type == 'choice':
                    self.x_bounds[idx] = key_range

                    for key_value in key_range:
                        if not isinstance(key_value, (int, float)):
                            raise RuntimeError(
                                "Metis Tuner only support numerical choice.")

                    self.x_types[idx] = 'discrete_int'
                else:
                    logger.info(
                        "Metis Tuner doesn't support this kind of variable: %s",
                        str(key_type))
                    raise RuntimeError(
                        "Metis Tuner doesn't support this kind of variable: %s" %
                        str(key_type))
        else:
            logger.info("The format of search space is not a dict.")
            raise RuntimeError("The format of search space is not a dict.")

        self.minimize_starting_points = _rand_init(
            self.x_bounds, self.x_types, self.selection_num_starting_points)


    def _pack_output(self, init_parameter):
        """
        Pack the output

        Parameters
        ----------
        init_parameter : dict

        Returns
        -------
        output : dict
        """
        output = {}
        for i, param in enumerate(init_parameter):
            output[self.key_order[i]] = param

        return output


    def generate_parameters(self, parameter_id, **kwargs):
        """
        Generate next parameter for trial

        If the number of trial result is lower than cold start number,
        metis will first random generate some parameters.
        Otherwise, metis will choose the parameters by
        the Gussian Process Model and the Gussian Mixture Model.

        Parameters
        ----------
        parameter_id : int

        Returns
        -------
        result : dict
        """
        if len(self.samples_x) < self.cold_start_num:
            init_parameter = _rand_init(self.x_bounds, self.x_types, 1)[0]
            results = self._pack_output(init_parameter)
        else:
            self.minimize_starting_points = _rand_init(
                self.x_bounds, self.x_types, self.selection_num_starting_points)
            results = self._selection(
                self.samples_x,
                self.samples_y_aggregation,
                self.samples_y,
                self.x_bounds,
                self.x_types,
                threshold_samplessize_resampling=(
                    None if self.no_resampling is True else 50),
                no_candidates=self.no_candidates,
                minimize_starting_points=self.minimize_starting_points,
                minimize_constraints_fun=self.minimize_constraints_fun)

        logger.info("Generate paramageters: \n%s", str(results))
        return results


    def receive_trial_result(self, parameter_id, parameters, value, **kwargs):
        """
        Tuner receive result from trial.

        Parameters
        ----------
        parameter_id : int
            The id of parameters, generated by nni manager.
        parameters : dict
            A group of parameters that trial has tried.
        value : dict/float
            if value is dict, it should have "default" key.
        """
        value = extract_scalar_reward(value)
        if self.optimize_mode == OptimizeMode.Maximize:
            value = -value

        logger.info("Received trial result.")
        logger.info("value is : %s", str(value))
        logger.info("parameter is : %s", str(parameters))

        # parse parameter to sample_x
        sample_x = [0 for i in range(len(self.key_order))]
        for key in parameters:
            idx = self.key_order.index(key)
            sample_x[idx] = parameters[key]

        # parse value to sample_y
        temp_y = []
        if sample_x in self.samples_x:
            idx = self.samples_x.index(sample_x)
            temp_y = self.samples_y[idx]
            temp_y.append(value)
            self.samples_y[idx] = temp_y

            # calculate y aggregation
            median = get_median(temp_y)
            self.samples_y_aggregation[idx] = [median]
        else:
            self.samples_x.append(sample_x)
            self.samples_y.append([value])

            # calculate y aggregation
            self.samples_y_aggregation.append([value])


    def _selection(
            self,
            samples_x,
            samples_y_aggregation,
            samples_y,
            x_bounds,
            x_types,
            max_resampling_per_x=3,
            threshold_samplessize_exploitation=12,
            threshold_samplessize_resampling=50,
            no_candidates=False,
            minimize_starting_points=None,
            minimize_constraints_fun=None):

        with warnings.catch_warnings():
            warnings.simplefilter("ignore")

        next_candidate = None
        candidates = []
        samples_size_all = sum([len(i) for i in samples_y])
        samples_size_unique = len(samples_y)

        # ===== STEP 1: Compute the current optimum =====
        gp_model = gp_create_model.create_model(
            samples_x, samples_y_aggregation)
        lm_current = gp_selection.selection(
            "lm",
            samples_y_aggregation,
            x_bounds,
            x_types,
            gp_model['model'],
            minimize_starting_points,
            minimize_constraints_fun=minimize_constraints_fun)
        if not lm_current:
            return None
        logger.info({
            'hyperparameter': lm_current['hyperparameter'],
            'expected_mu': lm_current['expected_mu'],
            'expected_sigma': lm_current['expected_sigma'],
            'reason': "exploitation_gp"
        })

        if no_candidates is False:
            # ===== STEP 2: Get recommended configurations for exploration ====
            results_exploration = gp_selection.selection(
                "lc",
                samples_y_aggregation,
                x_bounds,
                x_types,
                gp_model['model'],
                minimize_starting_points,
                minimize_constraints_fun=minimize_constraints_fun)

            if results_exploration is not None:
                if _num_past_samples(results_exploration['hyperparameter'], samples_x, samples_y) == 0:
                    temp_candidate = {
                        'hyperparameter': results_exploration['hyperparameter'],
                        'expected_mu': results_exploration['expected_mu'],
                        'expected_sigma': results_exploration['expected_sigma'],
                        'reason': "exploration"
                    }
                    candidates.append(temp_candidate)

                    logger.info("DEBUG: 1 exploration candidate selected\n")
                    logger.info(temp_candidate)
            else:
                logger.info("DEBUG: No suitable exploration candidates were")

            # ===== STEP 3: Get recommended configurations for exploitation ===
            if samples_size_all >= threshold_samplessize_exploitation:
                logger.info("Getting candidates for exploitation...\n")
                try:
                    gmm = gmm_create_model.create_model(
                        samples_x, samples_y_aggregation)

                    if ("discrete_int" in x_types) or ("range_int" in x_types):
                        results_exploitation = gmm_selection.selection(
                            x_bounds,
                            x_types,
                            gmm['clusteringmodel_good'],
                            gmm['clusteringmodel_bad'],
                            minimize_starting_points,
                            minimize_constraints_fun=minimize_constraints_fun)
                    else:
                        # If all parameters are of "range_continuous",
                        # let's use GMM to generate random starting points
                        results_exploitation = gmm_selection.selection_r(
                            x_bounds,
                            x_types,
                            gmm['clusteringmodel_good'],
                            gmm['clusteringmodel_bad'],
                            num_starting_points=self.selection_num_starting_points,
                            minimize_constraints_fun=minimize_constraints_fun)

                    if results_exploitation is not None:
                        if _num_past_samples(results_exploitation['hyperparameter'], samples_x, samples_y) == 0:
                            temp_expected_mu, temp_expected_sigma = \
                                    gp_prediction.predict(results_exploitation['hyperparameter'], gp_model['model'])
                            temp_candidate = {
                                'hyperparameter': results_exploitation['hyperparameter'],
                                'expected_mu': temp_expected_mu,
                                'expected_sigma': temp_expected_sigma,
                                'reason': "exploitation_gmm"
                            }
                            candidates.append(temp_candidate)

                            logger.info(
                                "DEBUG: 1 exploitation_gmm candidate selected\n")
                            logger.info(temp_candidate)
                    else:
                        logger.info(
                            "DEBUG: No suitable exploitation_gmm candidates were found\n")

                except ValueError as exception:
                    # The exception: ValueError: Fitting the mixture model failed
                    # because some components have ill-defined empirical covariance
                    # (for instance caused by singleton or collapsed samples).
                    # Try to decrease the number of components, or increase
                    # reg_covar.
                    logger.info(
                        "DEBUG: No suitable exploitation_gmm \
                        candidates were found due to exception.")
                    logger.info(exception)

            # ===== STEP 4: Get a list of outliers =====
            if (threshold_samplessize_resampling is not None) and \
                    (samples_size_unique >= threshold_samplessize_resampling):
                logger.info("Getting candidates for re-sampling...\n")
                results_outliers = gp_outlier_detection.outlierDetection_threaded(
                    samples_x, samples_y_aggregation)

                if results_outliers is not None:
                    for results_outlier in results_outliers:  # pylint: disable=not-an-iterable
                        if _num_past_samples(samples_x[results_outlier['samples_idx']], samples_x, samples_y) < max_resampling_per_x:
                            temp_candidate = {'hyperparameter': samples_x[results_outlier['samples_idx']],\
                                               'expected_mu': results_outlier['expected_mu'],\
                                               'expected_sigma': results_outlier['expected_sigma'],\
                                               'reason': "resampling"}
                            candidates.append(temp_candidate)
                    logger.info("DEBUG: %d re-sampling candidates selected\n")
                    logger.info(temp_candidate)
                else:
                    logger.info(
                        "DEBUG: No suitable resampling candidates were found\n")

            if candidates:
                # ===== STEP 5: Compute the information gain of each candidate
                logger.info(
                    "Evaluating information gain of %d candidates...\n")
                next_improvement = 0

                threads_inputs = [[
                    candidate, samples_x, samples_y, x_bounds, x_types,
                    minimize_constraints_fun, minimize_starting_points
                ] for candidate in candidates]
                threads_pool = ThreadPool(4)
                # Evaluate what would happen if we actually sample each
                # candidate
                threads_results = threads_pool.map(
                    _calculate_lowest_mu_threaded, threads_inputs)
                threads_pool.close()
                threads_pool.join()

                for threads_result in threads_results:
                    if threads_result['expected_lowest_mu'] < lm_current['expected_mu']:
                        # Information gain
                        temp_improvement = threads_result['expected_lowest_mu'] - \
                            lm_current['expected_mu']

                        if next_improvement > temp_improvement:
                            next_improvement = temp_improvement
                            next_candidate = threads_result['candidate']
            else:
                # ===== STEP 6: If we have no candidates, randomly pick one ===
                logger.info(
                    "DEBUG: No candidates from exploration, exploitation,\
                                 and resampling. We will random a candidate for next_candidate\n"
                )

                next_candidate = _rand_with_constraints(
                    x_bounds,
                    x_types) if minimize_starting_points is None else minimize_starting_points[0]
                next_candidate = lib_data.match_val_type(
                    next_candidate, x_bounds, x_types)
                expected_mu, expected_sigma = gp_prediction.predict(
                    next_candidate, gp_model['model'])
                next_candidate = {
                    'hyperparameter': next_candidate,
                    'reason': "random",
                    'expected_mu': expected_mu,
                    'expected_sigma': expected_sigma}

        # STEP 7: If current optimal hyperparameter occurs in the history
        # or exploration probability is less than the threshold, take next
        # config as exploration step
        outputs = self._pack_output(lm_current['hyperparameter'])
        ap = random.uniform(0, 1)
        if outputs in self.total_data or ap <= self.exploration_probability:
            if next_candidate is not None:
                outputs = self._pack_output(next_candidate['hyperparameter'])
            else:
                random_parameter = _rand_init(x_bounds, x_types, 1)[0]
                outputs = self._pack_output(random_parameter)
        self.total_data.append(outputs)
        return outputs

    def import_data(self, data):
        """
        Import additional data for tuning

        Parameters
        ----------
        data : a list of dict
               each of which has at least two keys: 'parameter' and 'value'.
        """
        _completed_num = 0
        for trial_info in data:
            logger.info("Importing data, current processing progress %s / %s", _completed_num, len(data))
            _completed_num += 1
            assert "parameter" in trial_info
            _params = trial_info["parameter"]
            assert "value" in trial_info
            _value = trial_info['value']
            if not _value:
                logger.info("Useless trial data, value is %s, skip this trial data.", _value)
                continue
            self.supplement_data_num += 1
            _parameter_id = '_'.join(
                ["ImportData", str(self.supplement_data_num)])
            self.total_data.append(_params)
            self.receive_trial_result(
                parameter_id=_parameter_id,
                parameters=_params,
                value=_value)
        logger.info("Successfully import data to metis tuner.")


def _rand_with_constraints(x_bounds, x_types):
    outputs = None
    x_bounds_withconstraints = [x_bounds[i] for i in CONSTRAINT_PARAMS_IDX]
    x_types_withconstraints = [x_types[i] for i in CONSTRAINT_PARAMS_IDX]

    x_val_withconstraints = lib_constraint_summation.rand(
        x_bounds_withconstraints,
        x_types_withconstraints,
        CONSTRAINT_LOWERBOUND,
        CONSTRAINT_UPPERBOUND)
    if not x_val_withconstraints:
        outputs = [None] * len(x_bounds)

        for i, _ in enumerate(CONSTRAINT_PARAMS_IDX):
            outputs[CONSTRAINT_PARAMS_IDX[i]] = x_val_withconstraints[i]

        for i, output in enumerate(outputs):
            if not output:
                outputs[i] = random.randint(x_bounds[i][0], x_bounds[i][1])
    return outputs


def _calculate_lowest_mu_threaded(inputs):
    [candidate, samples_x, samples_y, x_bounds, x_types,
     minimize_constraints_fun, minimize_starting_points] = inputs

    outputs = {"candidate": candidate, "expected_lowest_mu": None}

    for expected_mu in [
            candidate['expected_mu'] +
            1.96 *
            candidate['expected_sigma'],
            candidate['expected_mu'] -
            1.96 *
            candidate['expected_sigma']]:
        temp_samples_x = copy.deepcopy(samples_x)
        temp_samples_y = copy.deepcopy(samples_y)

        try:
            idx = temp_samples_x.index(candidate['hyperparameter'])
            # This handles the case of re-sampling a potential outlier
            temp_samples_y[idx].append(expected_mu)
        except ValueError:
            temp_samples_x.append(candidate['hyperparameter'])
            temp_samples_y.append([expected_mu])

        # Aggregates multiple observation of the sample sampling points
        temp_y_aggregation = [statistics.median(
            temp_sample_y) for temp_sample_y in temp_samples_y]
        temp_gp = gp_create_model.create_model(
            temp_samples_x, temp_y_aggregation)
        temp_results = gp_selection.selection(
            "lm",
            temp_y_aggregation,
            x_bounds,
            x_types,
            temp_gp['model'],
            minimize_starting_points,
            minimize_constraints_fun=minimize_constraints_fun)

        if outputs["expected_lowest_mu"] is None \
            or outputs["expected_lowest_mu"] > temp_results['expected_mu']:
            outputs["expected_lowest_mu"] = temp_results['expected_mu']

    return outputs


def _num_past_samples(x, samples_x, samples_y):
    try:
        idx = samples_x.index(x)
        return len(samples_y[idx])
    except ValueError:
        logger.info("x not in sample_x")
        return 0


def _rand_init(x_bounds, x_types, selection_num_starting_points):
    '''
    Random sample some init seed within bounds.
    '''
    return [lib_data.rand(x_bounds, x_types) for i
            in range(0, selection_num_starting_points)]


def get_median(temp_list):
    """
    Return median
    """
    num = len(temp_list)
    temp_list.sort()
    print(temp_list)
    if num % 2 == 0:
        median = (temp_list[int(num / 2)] + temp_list[int(num / 2) - 1]) / 2
    else:
        median = temp_list[int(num / 2)]
    return median<|MERGE_RESOLUTION|>--- conflicted
+++ resolved
@@ -15,12 +15,9 @@
 from schema import Schema, Optional
 
 from nni import ClassArgsValidator
-<<<<<<< HEAD
+from nni.tuner import Tuner
 from nni.common.hpo_utils import validate_search_space
-=======
-from nni.tuner import Tuner
 from nni.utils import OptimizeMode, extract_scalar_reward
->>>>>>> e5d61809
 from . import lib_constraint_summation
 from . import lib_data
 from .Regression_GMM import CreateModel as gmm_create_model

# Copyright (c) Microsoft Corporation.
# Licensed under the MIT license.

import os
import site
import sys
import json
import socket
from pathlib import Path
import ruamel.yaml as yaml
import psutil
from .constants import ERROR_INFO, NORMAL_INFO, WARNING_INFO, COLOR_RED_FORMAT, COLOR_YELLOW_FORMAT

def get_yml_content(file_path):
    '''Load yaml file content'''
    try:
        with open(file_path, 'r') as file:
            return yaml.load(file, Loader=yaml.Loader)
    except yaml.scanner.ScannerError as err:
        print_error('yaml file format error!')
        print_error(err)
        exit(1)
    except Exception as exception:
        print_error(exception)
        exit(1)

def get_json_content(file_path):
    '''Load json file content'''
    try:
        with open(file_path, 'r') as file:
            return json.load(file)
    except TypeError as err:
        print_error('json file format error!')
        print_error(err)
        return None

def print_error(content):
    '''Print error information to screen'''
    print(COLOR_RED_FORMAT % (ERROR_INFO % content))

def print_normal(content):
    '''Print error information to screen'''
    print(NORMAL_INFO % content)

def print_warning(content):
    '''Print warning information to screen'''
    print(COLOR_YELLOW_FORMAT % (WARNING_INFO % content))

def detect_process(pid):
    '''Detect if a process is alive'''
    try:
        process = psutil.Process(pid)
        return process.is_running()
    except:
        return False

def detect_port(port):
    '''Detect if the port is used'''
    socket_test = socket.socket(socket.AF_INET, socket.SOCK_STREAM)
    try:
        socket_test.connect(('127.0.0.1', int(port)))
        socket_test.close()
        return True
    except:
        return False

def get_user():
    if sys.platform == 'win32':
        return os.environ['USERNAME']
    else:
        return os.environ['USER']

def get_python_dir(sitepackages_path):
    if sys.platform == "win32":
        return str(Path(sitepackages_path))
    else:
        return str(Path(sitepackages_path).parents[2])

<<<<<<< HEAD
def check_tensorboard_version():
    try:
        import tensorboard
        return tensorboard.__version__
    except:
        print_error('import tensorboard error!')
        exit(1)
=======
def get_nni_installation_path():
    ''' Find nni lib from the following locations in order
    Return nni root directory if it exists
    '''
    def try_installation_path_sequentially(*sitepackages):
        '''Try different installation path sequentially util nni is found.
        Return None if nothing is found
        '''
        def _generate_installation_path(sitepackages_path):
            python_dir = get_python_dir(sitepackages_path)
            entry_file = os.path.join(python_dir, 'nni', 'main.js')
            if os.path.isfile(entry_file):
                return python_dir
            return None

        for sitepackage in sitepackages:
            python_dir = _generate_installation_path(sitepackage)
            if python_dir:
                return python_dir
        return None

    if os.getenv('VIRTUAL_ENV'):
        # if 'virtualenv' package is used, `site` has not attr getsitepackages, so we will instead use VIRTUAL_ENV
        # Note that conda venv will not have VIRTUAL_ENV
        python_dir = os.getenv('VIRTUAL_ENV')
    else:
        python_sitepackage = site.getsitepackages()[0]
        # If system-wide python is used, we will give priority to using `local sitepackage`--"usersitepackages()" given
        # that nni exists there
        if python_sitepackage.startswith('/usr') or python_sitepackage.startswith('/Library'):
            python_dir = try_installation_path_sequentially(site.getusersitepackages(), site.getsitepackages()[0])
        else:
            python_dir = try_installation_path_sequentially(site.getsitepackages()[0], site.getusersitepackages())

    if python_dir:
        entry_file = os.path.join(python_dir, 'nni', 'main.js')
        if os.path.isfile(entry_file):
            return os.path.join(python_dir, 'nni')
    print_error('Fail to find nni under python library')
    exit(1)
>>>>>>> 0fb78620
<|MERGE_RESOLUTION|>--- conflicted
+++ resolved
@@ -76,7 +76,6 @@
     else:
         return str(Path(sitepackages_path).parents[2])
 
-<<<<<<< HEAD
 def check_tensorboard_version():
     try:
         import tensorboard
@@ -84,7 +83,7 @@
     except:
         print_error('import tensorboard error!')
         exit(1)
-=======
+
 def get_nni_installation_path():
     ''' Find nni lib from the following locations in order
     Return nni root directory if it exists
@@ -124,5 +123,4 @@
         if os.path.isfile(entry_file):
             return os.path.join(python_dir, 'nni')
     print_error('Fail to find nni under python library')
-    exit(1)
->>>>>>> 0fb78620
+    exit(1)
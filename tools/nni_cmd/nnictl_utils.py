--- conflicted
+++ resolved
@@ -755,8 +755,6 @@
         print_warning('Expected search space file \'{}\' generated, but not found.'.format(file_path))
     else:
         print_normal('Generate search space done: \'{}\'.'.format(file_path))
-<<<<<<< HEAD
-=======
 
 def save_experiment(args):
     '''save experiment data to a zip file'''
@@ -919,4 +917,3 @@
 
     # Step6. Cleanup temp data
     shutil.rmtree(temp_root_dir)
->>>>>>> bcefce6a

--- conflicted
+++ resolved
@@ -684,16 +684,6 @@
     if not os.path.isabs(file_path):
         file_path = os.path.join(os.getcwd(), file_path)
     assert os.path.exists(trial_dir)
-<<<<<<< HEAD
-    if os.path.exists(abs_file_path):
-        print_warning('%s already exists, will be overwritten.' % abs_file_path)
-    print_normal('Dry run to generate search space...')
-    Popen(args.trial_command, cwd=trial_dir, env=dict(os.environ, NNI_GEN_SEARCH_SPACE=abs_file_path), shell=True).wait()
-    if not os.path.exists(abs_file_path):
-        print_warning('Expected search space file \'{}\' generated, but not found.'.format(abs_file_path))
-    else:
-        print_normal('Generate search space done: \'{}\'.'.format(abs_file_path))
-=======
     if os.path.exists(file_path):
         print_warning('%s already exists, will be overwritten.' % file_path)
     print_normal('Dry run to generate search space...')
@@ -701,5 +691,4 @@
     if not os.path.exists(file_path):
         print_warning('Expected search space file \'{}\' generated, but not found.'.format(file_path))
     else:
-        print_normal('Generate search space done: \'{}\'.'.format(file_path))
->>>>>>> 7a558113
+        print_normal('Generate search space done: \'{}\'.'.format(file_path))
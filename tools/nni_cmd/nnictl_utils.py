--- conflicted
+++ resolved
@@ -517,19 +517,11 @@
             print_warning('platform {0} clean up not supported yet.'.format(platform))
             exit(0)
         #clean local data
-<<<<<<< HEAD
         local_base_dir = nni_config.get_config('experimentConfig').get('logDir')
         if not local_base_dir:
             local_base_dir = NNI_HOME_DIR
         local_experiment_dir = os.path.join(local_base_dir, experiment_id)
         local_clean(local_experiment_dir)
-=======
-        home = str(Path.home())
-        local_dir = nni_config.get_config('experimentConfig').get('logDir')
-        if not local_dir:
-            local_dir = os.path.join(home, 'nni-experiments', experiment_id)
-        local_clean(local_dir)
->>>>>>> f69e2063
         experiment_config = Experiments()
         print_normal('removing metadata of experiment {0}'.format(experiment_id))
         experiment_config.remove_experiment(experiment_id)

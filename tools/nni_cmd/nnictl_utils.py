--- conflicted
+++ resolved
@@ -478,10 +478,7 @@
     for trial_data in content:
         for phase_i in range(len(trial_data['hyperParameters'])):
             hparam = json.loads(trial_data['hyperParameters'][phase_i])['parameters']
-<<<<<<< HEAD
             hparam['id'] = trial_data['id']
-=======
->>>>>>> 3beaa3fd
             if 'finalMetricData' in trial_data.keys() and phase_i < len(trial_data['finalMetricData']):
                 reward = json.loads(trial_data['finalMetricData'][phase_i]['data'])
                 if isinstance(reward, (float, int)):
@@ -497,10 +494,6 @@
 
 def export_trials_data(args):
     """export experiment metadata to csv
-<<<<<<< HEAD
-=======
-    :param: csv file path to export
->>>>>>> 3beaa3fd
     """
     nni_config = Config(get_config_filename(args))
     rest_port = nni_config.get_config('restServerPort')

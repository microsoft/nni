# Copyright (c) Microsoft Corporation
# All rights reserved.
#
# MIT License
#
# Permission is hereby granted, free of charge,
# to any person obtaining a copy of this software and associated
# documentation files (the "Software"), to deal in the Software without restriction,
# including without limitation the rights to use, copy, modify, merge, publish,
# distribute, sublicense, and/or sell copies of the Software, and
# to permit persons to whom the Software is furnished to do so, subject to the following conditions:
# The above copyright notice and this permission notice shall be included
# in all copies or substantial portions of the Software.
#
# THE SOFTWARE IS PROVIDED *AS IS*, WITHOUT WARRANTY OF ANY KIND, EXPRESS OR IMPLIED, INCLUDING
# BUT NOT LIMITED TO THE WARRANTIES OF MERCHANTABILITY, FITNESS FOR A PARTICULAR PURPOSE AND
# NONINFRINGEMENT. IN NO EVENT SHALL THE AUTHORS OR COPYRIGHT HOLDERS BE LIABLE FOR ANY CLAIM,
# DAMAGES OR OTHER LIABILITY, WHETHER IN AN ACTION OF CONTRACT, TORT OR OTHERWISE, ARISING FROM,
# OUT OF OR IN CONNECTION WITH THE SOFTWARE OR THE USE OR OTHER DEALINGS IN THE SOFTWARE.


import json
import os
import sys
import shutil
import string
from subprocess import Popen, PIPE, call, check_output, check_call
import tempfile
from nni.constants import ModuleName
from nni_annotation import *
from .launcher_utils import validate_all_content
from .rest_utils import rest_put, rest_post, check_rest_server, check_rest_server_quick, check_response
from .url_utils import cluster_metadata_url, experiment_url, get_local_urls
from .config_utils import Config, Experiments
from .common_utils import get_yml_content, get_json_content, print_error, print_normal, print_warning, detect_process, detect_port
from .constants import *
import random
import site
import time
from pathlib import Path

def get_log_path(config_file_name):
    '''generate stdout and stderr log path'''
    stdout_full_path = os.path.join(NNICTL_HOME_DIR, config_file_name, 'stdout')
    stderr_full_path = os.path.join(NNICTL_HOME_DIR, config_file_name, 'stderr')
    return stdout_full_path, stderr_full_path

def print_log_content(config_file_name):
    '''print log information'''
    stdout_full_path, stderr_full_path = get_log_path(config_file_name)
    print_normal(' Stdout:')
    stdout_cmds = ['cat', stdout_full_path]
    stdout_content = check_output(stdout_cmds)
    print(stdout_content.decode('utf-8'))
    print('\n\n')
    print_normal(' Stderr:')
    stderr_cmds = ['cat', stderr_full_path]
    stderr_content = check_output(stderr_cmds)
    print(stderr_content.decode('utf-8'))

def get_nni_installation_path():
    ''' Find nni lib from the following locations in order
    Return nni root directory if it exists
    '''
    def try_installation_path_sequentially(*sitepackages):
        '''Try different installation path sequentially util nni is found.
        Return None if nothing is found
        '''
        def _generate_installation_path(sitepackages_path):
            python_dir = str(Path(sitepackages_path).parents[2])
            entry_file = os.path.join(python_dir, 'nni', 'main.js')
            if os.path.isfile(entry_file):
                return python_dir
            return None

        for sitepackage in sitepackages:
            python_dir = _generate_installation_path(sitepackage)
            if python_dir:
                return python_dir
        return None

    if os.getenv('VIRTUAL_ENV'):
        # if 'virtualenv' package is used, `site` has not attr getsitepackages, so we will instead use VIRTUAL_ENV
        # Note that conda venv will not have VIRTUAL_ENV
        python_dir = os.getenv('VIRTUAL_ENV')
    else:
        python_sitepackage = site.getsitepackages()[0]
        # If system-wide python is used, we will give priority to using `local sitepackage`--"usersitepackages()" given that nni exists there
        if python_sitepackage.startswith('/usr') or python_sitepackage.startswith('/Library'):
            python_dir = try_installation_path_sequentially(site.getusersitepackages(), site.getsitepackages()[0])
        else:
            python_dir = try_installation_path_sequentially(site.getsitepackages()[0], site.getusersitepackages())

    if python_dir:
        entry_file = os.path.join(python_dir, 'nni', 'main.js')
        if os.path.isfile(entry_file):
            return os.path.join(python_dir, 'nni')
    print_error('Fail to find nni under python library')
    exit(1)

def start_rest_server(port, platform, mode, config_file_name, experiment_id=None, log_dir=None, log_level=None):
    '''Run nni manager process'''
    nni_config = Config(config_file_name)
    if detect_port(port):
        print_error('Port %s is used by another process, please reset the port!\n' \
        'You could use \'nnictl create --help\' to get help information' % port)
        exit(1)
    
    if (platform != 'local') and detect_port(int(port) + 1):
        print_error('PAI mode need an additional adjacent port %d, and the port %d is used by another process!\n' \
        'You could set another port to start experiment!\n' \
        'You could use \'nnictl create --help\' to get help information' % ((int(port) + 1), (int(port) + 1)))
        exit(1)

    print_normal('Starting restful server...')
    
    entry_dir = get_nni_installation_path()
    entry_file = os.path.join(entry_dir, 'main.js')

    cmds = ['node', entry_file, '--port', str(port), '--mode', platform, '--start_mode', mode]
    if log_dir is not None:
        cmds += ['--log_dir', log_dir]
    if log_level is not None:
        cmds += ['--log_level', log_level]
    if mode == 'resume':
        cmds += ['--experiment_id', experiment_id]
    stdout_full_path, stderr_full_path = get_log_path(config_file_name)
    stdout_file = open(stdout_full_path, 'a+')
    stderr_file = open(stderr_full_path, 'a+')
    time_now = time.strftime('%Y-%m-%d %H:%M:%S',time.localtime(time.time()))
    #add time information in the header of log files
    log_header = LOG_HEADER % str(time_now)
    stdout_file.write(log_header)
    stderr_file.write(log_header)
    process = Popen(cmds, cwd=entry_dir, stdout=stdout_file, stderr=stderr_file)
    return process, str(time_now)

def set_trial_config(experiment_config, port, config_file_name):
    '''set trial configuration'''
    request_data = dict()
    request_data['trial_config'] = experiment_config['trial']
    response = rest_put(cluster_metadata_url(port), json.dumps(request_data), 20)
    if check_response(response):
        return True
    else:
        print('Error message is {}'.format(response.text))
        _, stderr_full_path = get_log_path(config_file_name)
        if response:
            with open(stderr_full_path, 'a+') as fout:
                fout.write(json.dumps(json.loads(response.text), indent=4, sort_keys=True, separators=(',', ':')))
        return False

def set_local_config(experiment_config, port, config_file_name):
    '''set local configuration'''
    return set_trial_config(experiment_config, port, config_file_name)

def set_remote_config(experiment_config, port, config_file_name):
    '''Call setClusterMetadata to pass trial'''
    #set machine_list
    request_data = dict()
    request_data['machine_list'] = experiment_config['machineList']
    response = rest_put(cluster_metadata_url(port), json.dumps(request_data), 20)
    err_message = ''
    if not response or not check_response(response):
        if response is not None:
            err_message = response.text
            _, stderr_full_path = get_log_path(config_file_name)
            with open(stderr_full_path, 'a+') as fout:
                fout.write(json.dumps(json.loads(err_message), indent=4, sort_keys=True, separators=(',', ':')))
        return False, err_message
    result, message = setNNIManagerIp(experiment_config, port, config_file_name)
    if not result:
        return result, message
    #set trial_config
    return set_trial_config(experiment_config, port, config_file_name), err_message

def setNNIManagerIp(experiment_config, port, config_file_name):
    '''set nniManagerIp'''
    if experiment_config.get('nniManagerIp') is None:
        return True, None
    ip_config_dict = dict()
    ip_config_dict['nni_manager_ip'] = { 'nniManagerIp' : experiment_config['nniManagerIp'] }
    response = rest_put(cluster_metadata_url(port), json.dumps(ip_config_dict), 20)
    err_message = None
    if not response or not response.status_code == 200:
        if response is not None:
            err_message = response.text
            _, stderr_full_path = get_log_path(config_file_name)
            with open(stderr_full_path, 'a+') as fout:
                fout.write(json.dumps(json.loads(err_message), indent=4, sort_keys=True, separators=(',', ':')))
        return False, err_message
    return True, None

def set_pai_config(experiment_config, port, config_file_name):
    '''set pai configuration''' 
    pai_config_data = dict()
    pai_config_data['pai_config'] = experiment_config['paiConfig']
    response = rest_put(cluster_metadata_url(port), json.dumps(pai_config_data), 20)
    err_message = None
    if not response or not response.status_code == 200:
        if response is not None:
            err_message = response.text
            _, stderr_full_path = get_log_path(config_file_name)
            with open(stderr_full_path, 'a+') as fout:
                fout.write(json.dumps(json.loads(err_message), indent=4, sort_keys=True, separators=(',', ':')))
        return False, err_message
    result, message = setNNIManagerIp(experiment_config, port, config_file_name)
    if not result:
        return result, message
    #set trial_config
    return set_trial_config(experiment_config, port, config_file_name), err_message

def set_kubeflow_config(experiment_config, port, config_file_name):
    '''set kubeflow configuration''' 
    kubeflow_config_data = dict()
    kubeflow_config_data['kubeflow_config'] = experiment_config['kubeflowConfig']
    response = rest_put(cluster_metadata_url(port), json.dumps(kubeflow_config_data), 20)
    err_message = None
    if not response or not response.status_code == 200:
        if response is not None:
            err_message = response.text
            _, stderr_full_path = get_log_path(config_file_name)
            with open(stderr_full_path, 'a+') as fout:
                fout.write(json.dumps(json.loads(err_message), indent=4, sort_keys=True, separators=(',', ':')))
        return False, err_message
    result, message = setNNIManagerIp(experiment_config, port, config_file_name)
    if not result:
        return result, message
    #set trial_config
    return set_trial_config(experiment_config, port, config_file_name), err_message

def set_frameworkcontroller_config(experiment_config, port, config_file_name):
    '''set kubeflow configuration''' 
    frameworkcontroller_config_data = dict()
    frameworkcontroller_config_data['frameworkcontroller_config'] = experiment_config['frameworkcontrollerConfig']
    response = rest_put(cluster_metadata_url(port), json.dumps(frameworkcontroller_config_data), 20)
    err_message = None
    if not response or not response.status_code == 200:
        if response is not None:
            err_message = response.text
            _, stderr_full_path = get_log_path(config_file_name)
            with open(stderr_full_path, 'a+') as fout:
                fout.write(json.dumps(json.loads(err_message), indent=4, sort_keys=True, separators=(',', ':')))
        return False, err_message
    result, message = setNNIManagerIp(experiment_config, port, config_file_name)
    if not result:
        return result, message
    #set trial_config
    return set_trial_config(experiment_config, port, config_file_name), err_message

def set_experiment(experiment_config, mode, port, config_file_name):
    '''Call startExperiment (rest POST /experiment) with yaml file content'''
    request_data = dict()
    request_data['authorName'] = experiment_config['authorName']
    request_data['experimentName'] = experiment_config['experimentName']
    request_data['trialConcurrency'] = experiment_config['trialConcurrency']
    request_data['maxExecDuration'] = experiment_config['maxExecDuration']
    request_data['maxTrialNum'] = experiment_config['maxTrialNum']
    request_data['searchSpace'] = experiment_config.get('searchSpace')
    request_data['trainingServicePlatform'] = experiment_config.get('trainingServicePlatform')

    if experiment_config.get('description'):
        request_data['description'] = experiment_config['description']
    if experiment_config.get('multiPhase'):
        request_data['multiPhase'] = experiment_config.get('multiPhase')
    if experiment_config.get('multiThread'):
        request_data['multiThread'] = experiment_config.get('multiThread')
    if experiment_config.get('advisor'):
        request_data['advisor'] = experiment_config['advisor']
    else:
        request_data['tuner'] = experiment_config['tuner']
        if 'assessor' in experiment_config:
            request_data['assessor'] = experiment_config['assessor']
    #debug mode should disable version check
    if experiment_config.get('debug') is not None:
        request_data['versionCheck'] = not experiment_config.get('debug')
<<<<<<< HEAD
=======
    if experiment_config.get('logCollection'):
        request_data['logCollection'] = experiment_config.get('logCollection')
>>>>>>> ec41d563

    request_data['clusterMetaData'] = []
    if experiment_config['trainingServicePlatform'] == 'local':
        request_data['clusterMetaData'].append(
            {'key':'codeDir', 'value':experiment_config['trial']['codeDir']})
        request_data['clusterMetaData'].append(
            {'key': 'command', 'value': experiment_config['trial']['command']})
    elif experiment_config['trainingServicePlatform'] == 'remote':
        request_data['clusterMetaData'].append(
            {'key': 'machine_list', 'value': experiment_config['machineList']})
        request_data['clusterMetaData'].append(
            {'key': 'trial_config', 'value': experiment_config['trial']})
    elif experiment_config['trainingServicePlatform'] == 'pai':
        request_data['clusterMetaData'].append(
            {'key': 'pai_config', 'value': experiment_config['paiConfig']})        
        request_data['clusterMetaData'].append(
            {'key': 'trial_config', 'value': experiment_config['trial']})
    elif experiment_config['trainingServicePlatform'] == 'kubeflow':
        request_data['clusterMetaData'].append(
            {'key': 'kubeflow_config', 'value': experiment_config['kubeflowConfig']})
        request_data['clusterMetaData'].append(
            {'key': 'trial_config', 'value': experiment_config['trial']})
    elif experiment_config['trainingServicePlatform'] == 'frameworkcontroller':
        request_data['clusterMetaData'].append(
            {'key': 'frameworkcontroller_config', 'value': experiment_config['frameworkcontrollerConfig']})
        request_data['clusterMetaData'].append(
            {'key': 'trial_config', 'value': experiment_config['trial']})

    response = rest_post(experiment_url(port), json.dumps(request_data), 20)
    if check_response(response):
        return response
    else:
        _, stderr_full_path = get_log_path(config_file_name)
        if response:
            with open(stderr_full_path, 'a+') as fout:
                fout.write(json.dumps(json.loads(response.text), indent=4, sort_keys=True, separators=(',', ':')))
            print_error('Setting experiment error, error message is {}'.format(response.text))
        return None

def launch_experiment(args, experiment_config, mode, config_file_name, experiment_id=None):
    '''follow steps to start rest server and start experiment'''
    nni_config = Config(config_file_name)
    # check packages for tuner
    if experiment_config.get('tuner') and experiment_config['tuner'].get('builtinTunerName'):
        tuner_name = experiment_config['tuner']['builtinTunerName']
        module_name = ModuleName[tuner_name]
        try:
            check_call([sys.executable, '-c', 'import %s'%(module_name)])
        except ModuleNotFoundError as e:
            print_error('The tuner %s should be installed through nnictl'%(tuner_name))
            exit(1)
    log_dir = experiment_config['logDir'] if experiment_config.get('logDir') else None
    log_level = experiment_config['logLevel'] if experiment_config.get('logLevel') else None
    if log_level not in ['trace', 'debug'] and args.debug:
        log_level = 'debug'
    # start rest server
    rest_process, start_time = start_rest_server(args.port, experiment_config['trainingServicePlatform'], mode, config_file_name, experiment_id, log_dir, log_level)
    nni_config.set_config('restServerPid', rest_process.pid)
    # Deal with annotation
    if experiment_config.get('useAnnotation'):
        path = os.path.join(tempfile.gettempdir(), os.environ['USER'], 'nni', 'annotation')
        if not os.path.isdir(path):
            os.makedirs(path)
        path = tempfile.mkdtemp(dir=path)
        code_dir = expand_annotations(experiment_config['trial']['codeDir'], path)
        experiment_config['trial']['codeDir'] = code_dir
        search_space = generate_search_space(code_dir)
        experiment_config['searchSpace'] = json.dumps(search_space)
        assert search_space, ERROR_INFO % 'Generated search space is empty'
    elif experiment_config.get('searchSpacePath'):
        search_space = get_json_content(experiment_config.get('searchSpacePath'))
        experiment_config['searchSpace'] = json.dumps(search_space)
    else:
        experiment_config['searchSpace'] = json.dumps('')

    # check rest server
    running, _ = check_rest_server(args.port)
    if running:
        print_normal('Successfully started Restful server!')
    else:
        print_error('Restful server start failed!')
        print_log_content(config_file_name)
        try:
            cmds = ['kill', str(rest_process.pid)]
            call(cmds)
        except Exception:
            raise Exception(ERROR_INFO % 'Rest server stopped!')
        exit(1)

    # set remote config
    if experiment_config['trainingServicePlatform'] == 'remote':
        print_normal('Setting remote config...')
        config_result, err_msg = set_remote_config(experiment_config, args.port, config_file_name)
        if config_result:
            print_normal('Successfully set remote config!')
        else:
            print_error('Failed! Error is: {}'.format(err_msg))
            try:
                cmds = ['kill', str(rest_process.pid)]
                call(cmds)
            except Exception:
                raise Exception(ERROR_INFO % 'Rest server stopped!')
            exit(1)

    # set local config
    if experiment_config['trainingServicePlatform'] == 'local':
        print_normal('Setting local config...')
        if set_local_config(experiment_config, args.port, config_file_name):
            print_normal('Successfully set local config!')
        else:
            print_error('Set local config failed!')
            try:
                cmds = ['kill', str(rest_process.pid)]
                call(cmds)
            except Exception:
                raise Exception(ERROR_INFO % 'Rest server stopped!')
            exit(1)
    
    #set pai config
    if experiment_config['trainingServicePlatform'] == 'pai':
        print_normal('Setting pai config...')
        config_result, err_msg = set_pai_config(experiment_config, args.port, config_file_name)
        if config_result:
            print_normal('Successfully set pai config!')
        else:
            if err_msg:
                print_error('Failed! Error is: {}'.format(err_msg))
            try:
                cmds = ['kill', str(rest_process.pid)]
                call(cmds)
            except Exception:
                raise Exception(ERROR_INFO % 'Restful server stopped!')
            exit(1)
    
    #set kubeflow config
    if experiment_config['trainingServicePlatform'] == 'kubeflow':
        print_normal('Setting kubeflow config...')
        config_result, err_msg = set_kubeflow_config(experiment_config, args.port, config_file_name)
        if config_result:
            print_normal('Successfully set kubeflow config!')
        else:
            if err_msg:
                print_error('Failed! Error is: {}'.format(err_msg))
            try:
                cmds = ['pkill', str(rest_process.pid)]
                call(cmds)
            except Exception:
                raise Exception(ERROR_INFO % 'Restful server stopped!')
            exit(1)
    
        #set kubeflow config
    if experiment_config['trainingServicePlatform'] == 'frameworkcontroller':
        print_normal('Setting frameworkcontroller config...')
        config_result, err_msg = set_frameworkcontroller_config(experiment_config, args.port, config_file_name)
        if config_result:
            print_normal('Successfully set frameworkcontroller config!')
        else:
            if err_msg:
                print_error('Failed! Error is: {}'.format(err_msg))
            try:
                cmds = ['pkill', str(rest_process.pid)]
                call(cmds)
            except Exception:
                raise Exception(ERROR_INFO % 'Restful server stopped!')
            exit(1)

    # start a new experiment
    print_normal('Starting experiment...')
    # set debug configuration
    if experiment_config.get('debug') is None:
        experiment_config['debug'] = args.debug
    response = set_experiment(experiment_config, mode, args.port, config_file_name)
    if response:
        if experiment_id is None:
            experiment_id = json.loads(response.text).get('experiment_id')
        nni_config.set_config('experimentId', experiment_id)
    else:
        print_error('Start experiment failed!')
        print_log_content(config_file_name)
        try:
            cmds = ['kill', str(rest_process.pid)]
            call(cmds)
        except Exception:
            raise Exception(ERROR_INFO % 'Restful server stopped!')
        exit(1)
    if experiment_config.get('nniManagerIp'):
        web_ui_url_list = ['{0}:{1}'.format(experiment_config['nniManagerIp'], str(args.port))]
    else:
        web_ui_url_list = get_local_urls(args.port)
    nni_config.set_config('webuiUrl', web_ui_url_list)
    
    #save experiment information
    nnictl_experiment_config = Experiments()
    nnictl_experiment_config.add_experiment(experiment_id, args.port, start_time, config_file_name, experiment_config['trainingServicePlatform'])

    print_normal(EXPERIMENT_SUCCESS_INFO % (experiment_id, '   '.join(web_ui_url_list)))

def resume_experiment(args):
    '''resume an experiment'''
    experiment_config = Experiments()
    experiment_dict = experiment_config.get_all_experiments()
    experiment_id = None
    experiment_endTime = None
    #find the latest stopped experiment
    if not args.id:
        print_error('Please set experiment id! \nYou could use \'nnictl resume {id}\' to resume a stopped experiment!\n' \
        'You could use \'nnictl experiment list all\' to show all of stopped experiments!')
        exit(1)
    else:
        if experiment_dict.get(args.id) is None:
            print_error('Id %s not exist!' % args.id)
            exit(1)
        if experiment_dict[args.id]['status'] == 'running':
            print_error('Experiment %s is running!' % args.id)
            exit(1)
        experiment_id = args.id
    print_normal('Resuming experiment %s...' % experiment_id)
    nni_config = Config(experiment_dict[experiment_id]['fileName'])
    experiment_config = nni_config.get_config('experimentConfig')
    experiment_id = nni_config.get_config('experimentId')
    new_config_file_name = ''.join(random.sample(string.ascii_letters + string.digits, 8))
    new_nni_config = Config(new_config_file_name)
    new_nni_config.set_config('experimentConfig', experiment_config)
    launch_experiment(args, experiment_config, 'resume', new_config_file_name, experiment_id)
    new_nni_config.set_config('restServerPort', args.port)

def create_experiment(args):
    '''start a new experiment'''
    config_file_name = ''.join(random.sample(string.ascii_letters + string.digits, 8))
    nni_config = Config(config_file_name)
    config_path = os.path.abspath(args.config)
    if not os.path.exists(config_path):
        print_error('Please set correct config path!')
        exit(1)
    experiment_config = get_yml_content(config_path)
    validate_all_content(experiment_config, config_path)

    nni_config.set_config('experimentConfig', experiment_config)
    launch_experiment(args, experiment_config, 'new', config_file_name)
    nni_config.set_config('restServerPort', args.port)<|MERGE_RESOLUTION|>--- conflicted
+++ resolved
@@ -274,11 +274,8 @@
     #debug mode should disable version check
     if experiment_config.get('debug') is not None:
         request_data['versionCheck'] = not experiment_config.get('debug')
-<<<<<<< HEAD
-=======
     if experiment_config.get('logCollection'):
         request_data['logCollection'] = experiment_config.get('logCollection')
->>>>>>> ec41d563
 
     request_data['clusterMetaData'] = []
     if experiment_config['trainingServicePlatform'] == 'local':

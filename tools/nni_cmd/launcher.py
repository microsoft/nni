# Copyright (c) Microsoft Corporation
# All rights reserved.
#
# MIT License
#
# Permission is hereby granted, free of charge,
# to any person obtaining a copy of this software and associated
# documentation files (the "Software"), to deal in the Software without restriction,
# including without limitation the rights to use, copy, modify, merge, publish,
# distribute, sublicense, and/or sell copies of the Software, and
# to permit persons to whom the Software is furnished to do so, subject to the following conditions:
# The above copyright notice and this permission notice shall be included
# in all copies or substantial portions of the Software.
#
# THE SOFTWARE IS PROVIDED *AS IS*, WITHOUT WARRANTY OF ANY KIND, EXPRESS OR IMPLIED, INCLUDING
# BUT NOT LIMITED TO THE WARRANTIES OF MERCHANTABILITY, FITNESS FOR A PARTICULAR PURPOSE AND
# NONINFRINGEMENT. IN NO EVENT SHALL THE AUTHORS OR COPYRIGHT HOLDERS BE LIABLE FOR ANY CLAIM,
# DAMAGES OR OTHER LIABILITY, WHETHER IN AN ACTION OF CONTRACT, TORT OR OTHERWISE, ARISING FROM,
# OUT OF OR IN CONNECTION WITH THE SOFTWARE OR THE USE OR OTHER DEALINGS IN THE SOFTWARE.


import json
import os
import sys
import shutil
import string
from subprocess import Popen, PIPE, call, check_output, check_call
import tempfile
from nni.constants import ModuleName
from nni_annotation import *
from .launcher_utils import validate_all_content
from .rest_utils import rest_put, rest_post, check_rest_server, check_rest_server_quick, check_response
from .url_utils import cluster_metadata_url, experiment_url, get_local_urls
from .config_utils import Config, Experiments
from .common_utils import get_yml_content, get_json_content, print_error, print_normal, print_warning, detect_process, detect_port, get_user, get_python_dir
from .constants import *
import random
import site
import time
from pathlib import Path
from .command_utils import check_output_command, kill_command

def get_log_path(config_file_name):
    '''generate stdout and stderr log path'''
    stdout_full_path = os.path.join(NNICTL_HOME_DIR, config_file_name, 'stdout')
    stderr_full_path = os.path.join(NNICTL_HOME_DIR, config_file_name, 'stderr')
    return stdout_full_path, stderr_full_path

def print_log_content(config_file_name):
    '''print log information'''
    stdout_full_path, stderr_full_path = get_log_path(config_file_name)
    print_normal(' Stdout:')
    print(check_output_command(stdout_full_path))
    print('\n\n')
    print_normal(' Stderr:')
    print(check_output_command(stderr_full_path))

def get_nni_installation_path():
    ''' Find nni lib from the following locations in order
    Return nni root directory if it exists
    '''
    def try_installation_path_sequentially(*sitepackages):
        '''Try different installation path sequentially util nni is found.
        Return None if nothing is found
        '''
        def _generate_installation_path(sitepackages_path):
            python_dir = get_python_dir(sitepackages_path)
            entry_file = os.path.join(python_dir, 'nni', 'main.js')
            if os.path.isfile(entry_file):
                return python_dir
            return None

        for sitepackage in sitepackages:
            python_dir = _generate_installation_path(sitepackage)
            if python_dir:
                return python_dir
        return None

    if os.getenv('VIRTUAL_ENV'):
        # if 'virtualenv' package is used, `site` has not attr getsitepackages, so we will instead use VIRTUAL_ENV
        # Note that conda venv will not have VIRTUAL_ENV
        python_dir = os.getenv('VIRTUAL_ENV')
    else:
        python_sitepackage = site.getsitepackages()[0]
        # If system-wide python is used, we will give priority to using `local sitepackage`--"usersitepackages()" given that nni exists there
        if python_sitepackage.startswith('/usr') or python_sitepackage.startswith('/Library'):
            python_dir = try_installation_path_sequentially(site.getusersitepackages(), site.getsitepackages()[0])
        else:
            python_dir = try_installation_path_sequentially(site.getsitepackages()[0], site.getusersitepackages())

    if python_dir:
        entry_file = os.path.join(python_dir, 'nni', 'main.js')
        if os.path.isfile(entry_file):
            return os.path.join(python_dir, 'nni')
    print_error('Fail to find nni under python library')
    exit(1)

def start_rest_server(port, platform, mode, config_file_name, experiment_id=None, log_dir=None, log_level=None):
    '''Run nni manager process'''
    nni_config = Config(config_file_name)
    if detect_port(port):
        print_error('Port %s is used by another process, please reset the port!\n' \
        'You could use \'nnictl create --help\' to get help information' % port)
        exit(1)
    
    if (platform != 'local') and detect_port(int(port) + 1):
        print_error('PAI mode need an additional adjacent port %d, and the port %d is used by another process!\n' \
        'You could set another port to start experiment!\n' \
        'You could use \'nnictl create --help\' to get help information' % ((int(port) + 1), (int(port) + 1)))
        exit(1)

    print_normal('Starting restful server...')
    
    entry_dir = get_nni_installation_path()
    entry_file = os.path.join(entry_dir, 'main.js')
<<<<<<< HEAD
    node_command = 'node'
    if sys.platform == 'win32':
        node_command = os.path.join(entry_dir[:-3],'Scripts','node.exe')
=======
    
    node_command = 'node'
    if sys.platform == 'win32':
        node_command = os.path.join(entry_dir[:-3], 'Scripts', 'node.exe')
>>>>>>> a05db21b
    cmds = [node_command, entry_file, '--port', str(port), '--mode', platform, '--start_mode', mode]
    if log_dir is not None:
        cmds += ['--log_dir', log_dir]
    if log_level is not None:
        cmds += ['--log_level', log_level]
    if mode == 'resume':
        cmds += ['--experiment_id', experiment_id]
    stdout_full_path, stderr_full_path = get_log_path(config_file_name)
    stdout_file = open(stdout_full_path, 'a+')
    stderr_file = open(stderr_full_path, 'a+')
    time_now = time.strftime('%Y-%m-%d %H:%M:%S',time.localtime(time.time()))
    #add time information in the header of log files
    log_header = LOG_HEADER % str(time_now)
    stdout_file.write(log_header)
    stderr_file.write(log_header)
    if sys.platform == 'win32':
        from subprocess import CREATE_NEW_PROCESS_GROUP
        process = Popen(cmds, cwd=entry_dir, stdout=stdout_file, stderr=stderr_file, creationflags=CREATE_NEW_PROCESS_GROUP)
    else:
        process = Popen(cmds, cwd=entry_dir, stdout=stdout_file, stderr=stderr_file)
    return process, str(time_now)

def set_trial_config(experiment_config, port, config_file_name):
    '''set trial configuration'''
    request_data = dict()
    request_data['trial_config'] = experiment_config['trial']
    response = rest_put(cluster_metadata_url(port), json.dumps(request_data), REST_TIME_OUT)
    if check_response(response):
        return True
    else:
        print('Error message is {}'.format(response.text))
        _, stderr_full_path = get_log_path(config_file_name)
        if response:
            with open(stderr_full_path, 'a+') as fout:
                fout.write(json.dumps(json.loads(response.text), indent=4, sort_keys=True, separators=(',', ':')))
        return False

def set_local_config(experiment_config, port, config_file_name):
    '''set local configuration'''
    #set machine_list
    request_data = dict()
    if experiment_config.get('localConfig'):
        request_data['local_config'] = experiment_config['localConfig']
        if request_data['local_config'] and request_data['local_config'].get('gpuIndices') \
            and isinstance(request_data['local_config'].get('gpuIndices'), int):
            request_data['local_config']['gpuIndices'] = str(request_data['local_config'].get('gpuIndices'))
        response = rest_put(cluster_metadata_url(port), json.dumps(request_data), REST_TIME_OUT)
        err_message = ''
        if not response or not check_response(response):
            if response is not None:
                err_message = response.text
                _, stderr_full_path = get_log_path(config_file_name)
                with open(stderr_full_path, 'a+') as fout:
                    fout.write(json.dumps(json.loads(err_message), indent=4, sort_keys=True, separators=(',', ':')))
            return False, err_message

    return set_trial_config(experiment_config, port, config_file_name)

def set_remote_config(experiment_config, port, config_file_name):
    '''Call setClusterMetadata to pass trial'''
    #set machine_list
    request_data = dict()
    request_data['machine_list'] = experiment_config['machineList']
    if request_data['machine_list']:
        for i in range(len(request_data['machine_list'])):
            if isinstance(request_data['machine_list'][i].get('gpuIndices'), int):
                request_data['machine_list'][i]['gpuIndices'] = str(request_data['machine_list'][i].get('gpuIndices'))
    response = rest_put(cluster_metadata_url(port), json.dumps(request_data), REST_TIME_OUT)
    err_message = ''
    if not response or not check_response(response):
        if response is not None:
            err_message = response.text
            _, stderr_full_path = get_log_path(config_file_name)
            with open(stderr_full_path, 'a+') as fout:
                fout.write(json.dumps(json.loads(err_message), indent=4, sort_keys=True, separators=(',', ':')))
        return False, err_message
    result, message = setNNIManagerIp(experiment_config, port, config_file_name)
    if not result:
        return result, message
    #set trial_config
    return set_trial_config(experiment_config, port, config_file_name), err_message

def setNNIManagerIp(experiment_config, port, config_file_name):
    '''set nniManagerIp'''
    if experiment_config.get('nniManagerIp') is None:
        return True, None
    ip_config_dict = dict()
    ip_config_dict['nni_manager_ip'] = { 'nniManagerIp' : experiment_config['nniManagerIp'] }
    response = rest_put(cluster_metadata_url(port), json.dumps(ip_config_dict), REST_TIME_OUT)
    err_message = None
    if not response or not response.status_code == 200:
        if response is not None:
            err_message = response.text
            _, stderr_full_path = get_log_path(config_file_name)
            with open(stderr_full_path, 'a+') as fout:
                fout.write(json.dumps(json.loads(err_message), indent=4, sort_keys=True, separators=(',', ':')))
        return False, err_message
    return True, None

def set_pai_config(experiment_config, port, config_file_name):
    '''set pai configuration''' 
    pai_config_data = dict()
    pai_config_data['pai_config'] = experiment_config['paiConfig']
    response = rest_put(cluster_metadata_url(port), json.dumps(pai_config_data), REST_TIME_OUT)
    err_message = None
    if not response or not response.status_code == 200:
        if response is not None:
            err_message = response.text
            _, stderr_full_path = get_log_path(config_file_name)
            with open(stderr_full_path, 'a+') as fout:
                fout.write(json.dumps(json.loads(err_message), indent=4, sort_keys=True, separators=(',', ':')))
        return False, err_message
    result, message = setNNIManagerIp(experiment_config, port, config_file_name)
    if not result:
        return result, message
    #set trial_config
    return set_trial_config(experiment_config, port, config_file_name), err_message

def set_kubeflow_config(experiment_config, port, config_file_name):
    '''set kubeflow configuration''' 
    kubeflow_config_data = dict()
    kubeflow_config_data['kubeflow_config'] = experiment_config['kubeflowConfig']
    response = rest_put(cluster_metadata_url(port), json.dumps(kubeflow_config_data), REST_TIME_OUT)
    err_message = None
    if not response or not response.status_code == 200:
        if response is not None:
            err_message = response.text
            _, stderr_full_path = get_log_path(config_file_name)
            with open(stderr_full_path, 'a+') as fout:
                fout.write(json.dumps(json.loads(err_message), indent=4, sort_keys=True, separators=(',', ':')))
        return False, err_message
    result, message = setNNIManagerIp(experiment_config, port, config_file_name)
    if not result:
        return result, message
    #set trial_config
    return set_trial_config(experiment_config, port, config_file_name), err_message

def set_frameworkcontroller_config(experiment_config, port, config_file_name):
    '''set kubeflow configuration''' 
    frameworkcontroller_config_data = dict()
    frameworkcontroller_config_data['frameworkcontroller_config'] = experiment_config['frameworkcontrollerConfig']
    response = rest_put(cluster_metadata_url(port), json.dumps(frameworkcontroller_config_data), REST_TIME_OUT)
    err_message = None
    if not response or not response.status_code == 200:
        if response is not None:
            err_message = response.text
            _, stderr_full_path = get_log_path(config_file_name)
            with open(stderr_full_path, 'a+') as fout:
                fout.write(json.dumps(json.loads(err_message), indent=4, sort_keys=True, separators=(',', ':')))
        return False, err_message
    result, message = setNNIManagerIp(experiment_config, port, config_file_name)
    if not result:
        return result, message
    #set trial_config
    return set_trial_config(experiment_config, port, config_file_name), err_message

def set_experiment(experiment_config, mode, port, config_file_name):
    '''Call startExperiment (rest POST /experiment) with yaml file content'''
    request_data = dict()
    request_data['authorName'] = experiment_config['authorName']
    request_data['experimentName'] = experiment_config['experimentName']
    request_data['trialConcurrency'] = experiment_config['trialConcurrency']
    request_data['maxExecDuration'] = experiment_config['maxExecDuration']
    request_data['maxTrialNum'] = experiment_config['maxTrialNum']
    request_data['searchSpace'] = experiment_config.get('searchSpace')
    request_data['trainingServicePlatform'] = experiment_config.get('trainingServicePlatform')

    if experiment_config.get('description'):
        request_data['description'] = experiment_config['description']
    if experiment_config.get('multiPhase'):
        request_data['multiPhase'] = experiment_config.get('multiPhase')
    if experiment_config.get('multiThread'):
        request_data['multiThread'] = experiment_config.get('multiThread')
    if experiment_config.get('advisor'):
        request_data['advisor'] = experiment_config['advisor']
    else:
        request_data['tuner'] = experiment_config['tuner']
        if 'assessor' in experiment_config:
            request_data['assessor'] = experiment_config['assessor']
    #debug mode should disable version check
    if experiment_config.get('debug') is not None:
        request_data['versionCheck'] = not experiment_config.get('debug')
    if experiment_config.get('logCollection'):
        request_data['logCollection'] = experiment_config.get('logCollection')

    request_data['clusterMetaData'] = []
    if experiment_config['trainingServicePlatform'] == 'local':
        request_data['clusterMetaData'].append(
            {'key':'codeDir', 'value':experiment_config['trial']['codeDir']})
        request_data['clusterMetaData'].append(
            {'key': 'command', 'value': experiment_config['trial']['command']})
    elif experiment_config['trainingServicePlatform'] == 'remote':
        request_data['clusterMetaData'].append(
            {'key': 'machine_list', 'value': experiment_config['machineList']})
        request_data['clusterMetaData'].append(
            {'key': 'trial_config', 'value': experiment_config['trial']})
    elif experiment_config['trainingServicePlatform'] == 'pai':
        request_data['clusterMetaData'].append(
            {'key': 'pai_config', 'value': experiment_config['paiConfig']})        
        request_data['clusterMetaData'].append(
            {'key': 'trial_config', 'value': experiment_config['trial']})
    elif experiment_config['trainingServicePlatform'] == 'kubeflow':
        request_data['clusterMetaData'].append(
            {'key': 'kubeflow_config', 'value': experiment_config['kubeflowConfig']})
        request_data['clusterMetaData'].append(
            {'key': 'trial_config', 'value': experiment_config['trial']})
    elif experiment_config['trainingServicePlatform'] == 'frameworkcontroller':
        request_data['clusterMetaData'].append(
            {'key': 'frameworkcontroller_config', 'value': experiment_config['frameworkcontrollerConfig']})
        request_data['clusterMetaData'].append(
            {'key': 'trial_config', 'value': experiment_config['trial']})

    response = rest_post(experiment_url(port), json.dumps(request_data), REST_TIME_OUT, show_error=True)
    if check_response(response):
        return response
    else:
        _, stderr_full_path = get_log_path(config_file_name)
        if response is not None:
            with open(stderr_full_path, 'a+') as fout:
                fout.write(json.dumps(json.loads(response.text), indent=4, sort_keys=True, separators=(',', ':')))
            print_error('Setting experiment error, error message is {}'.format(response.text))
        return None

def launch_experiment(args, experiment_config, mode, config_file_name, experiment_id=None):
    '''follow steps to start rest server and start experiment'''
    nni_config = Config(config_file_name)
    # check packages for tuner
    if experiment_config.get('tuner') and experiment_config['tuner'].get('builtinTunerName'):
        tuner_name = experiment_config['tuner']['builtinTunerName']
        module_name = ModuleName[tuner_name]
        try:
            check_call([sys.executable, '-c', 'import %s'%(module_name)])
        except ModuleNotFoundError as e:
            print_error('The tuner %s should be installed through nnictl'%(tuner_name))
            exit(1)
    log_dir = experiment_config['logDir'] if experiment_config.get('logDir') else None
    log_level = experiment_config['logLevel'] if experiment_config.get('logLevel') else None
    if log_level not in ['trace', 'debug'] and args.debug:
        log_level = 'debug'
    # start rest server
    rest_process, start_time = start_rest_server(args.port, experiment_config['trainingServicePlatform'], mode, config_file_name, experiment_id, log_dir, log_level)
    nni_config.set_config('restServerPid', rest_process.pid)
    # Deal with annotation
    if experiment_config.get('useAnnotation'):
        path = os.path.join(tempfile.gettempdir(), get_user(), 'nni', 'annotation')
        if not os.path.isdir(path):
            os.makedirs(path)
        path = tempfile.mkdtemp(dir=path)
        code_dir = expand_annotations(experiment_config['trial']['codeDir'], path)
        experiment_config['trial']['codeDir'] = code_dir
        search_space = generate_search_space(code_dir)
        experiment_config['searchSpace'] = json.dumps(search_space)
        assert search_space, ERROR_INFO % 'Generated search space is empty'
    elif experiment_config.get('searchSpacePath'):
        search_space = get_json_content(experiment_config.get('searchSpacePath'))
        experiment_config['searchSpace'] = json.dumps(search_space)
    else:
        experiment_config['searchSpace'] = json.dumps('')

    # check rest server
    running, _ = check_rest_server(args.port)
    if running:
        print_normal('Successfully started Restful server!')
    else:
        print_error('Restful server start failed!')
        print_log_content(config_file_name)
        try:
            kill_command(rest_process.pid)
        except Exception:
            raise Exception(ERROR_INFO % 'Rest server stopped!')
        exit(1)

    # set remote config
    if experiment_config['trainingServicePlatform'] == 'remote':
        print_normal('Setting remote config...')
        config_result, err_msg = set_remote_config(experiment_config, args.port, config_file_name)
        if config_result:
            print_normal('Successfully set remote config!')
        else:
            print_error('Failed! Error is: {}'.format(err_msg))
            try:
                kill_command(rest_process.pid)
            except Exception:
                raise Exception(ERROR_INFO % 'Rest server stopped!')
            exit(1)

    # set local config
    if experiment_config['trainingServicePlatform'] == 'local':
        print_normal('Setting local config...')
        if set_local_config(experiment_config, args.port, config_file_name):
            print_normal('Successfully set local config!')
        else:
            print_error('Set local config failed!')
            try:
                kill_command(rest_process.pid)
            except Exception:
                raise Exception(ERROR_INFO % 'Rest server stopped!')
            exit(1)
    
    #set pai config
    if experiment_config['trainingServicePlatform'] == 'pai':
        print_normal('Setting pai config...')
        config_result, err_msg = set_pai_config(experiment_config, args.port, config_file_name)
        if config_result:
            print_normal('Successfully set pai config!')
        else:
            if err_msg:
                print_error('Failed! Error is: {}'.format(err_msg))
            try:
                kill_command(rest_process.pid)
            except Exception:
                raise Exception(ERROR_INFO % 'Restful server stopped!')
            exit(1)
    
    #set kubeflow config
    if experiment_config['trainingServicePlatform'] == 'kubeflow':
        print_normal('Setting kubeflow config...')
        config_result, err_msg = set_kubeflow_config(experiment_config, args.port, config_file_name)
        if config_result:
            print_normal('Successfully set kubeflow config!')
        else:
            if err_msg:
                print_error('Failed! Error is: {}'.format(err_msg))
            try:
                kill_command(rest_process.pid)
            except Exception:
                raise Exception(ERROR_INFO % 'Restful server stopped!')
            exit(1)
    
        #set kubeflow config
    if experiment_config['trainingServicePlatform'] == 'frameworkcontroller':
        print_normal('Setting frameworkcontroller config...')
        config_result, err_msg = set_frameworkcontroller_config(experiment_config, args.port, config_file_name)
        if config_result:
            print_normal('Successfully set frameworkcontroller config!')
        else:
            if err_msg:
                print_error('Failed! Error is: {}'.format(err_msg))
            try:
                kill_command(rest_process.pid)
            except Exception:
                raise Exception(ERROR_INFO % 'Restful server stopped!')
            exit(1)

    # start a new experiment
    print_normal('Starting experiment...')
    # set debug configuration
    if experiment_config.get('debug') is None:
        experiment_config['debug'] = args.debug
    response = set_experiment(experiment_config, mode, args.port, config_file_name)
    if response:
        if experiment_id is None:
            experiment_id = json.loads(response.text).get('experiment_id')
        nni_config.set_config('experimentId', experiment_id)
    else:
        print_error('Start experiment failed!')
        print_log_content(config_file_name)
        try:
            kill_command(rest_process.pid)
        except Exception:
            raise Exception(ERROR_INFO % 'Restful server stopped!')
        exit(1)
    if experiment_config.get('nniManagerIp'):
        web_ui_url_list = ['{0}:{1}'.format(experiment_config['nniManagerIp'], str(args.port))]
    else:
        web_ui_url_list = get_local_urls(args.port)
    nni_config.set_config('webuiUrl', web_ui_url_list)
    
    #save experiment information
    nnictl_experiment_config = Experiments()
    nnictl_experiment_config.add_experiment(experiment_id, args.port, start_time, config_file_name, experiment_config['trainingServicePlatform'])

    print_normal(EXPERIMENT_SUCCESS_INFO % (experiment_id, '   '.join(web_ui_url_list)))

def resume_experiment(args):
    '''resume an experiment'''
    experiment_config = Experiments()
    experiment_dict = experiment_config.get_all_experiments()
    experiment_id = None
    experiment_endTime = None
    #find the latest stopped experiment
    if not args.id:
        print_error('Please set experiment id! \nYou could use \'nnictl resume {id}\' to resume a stopped experiment!\n' \
        'You could use \'nnictl experiment list all\' to show all of stopped experiments!')
        exit(1)
    else:
        if experiment_dict.get(args.id) is None:
            print_error('Id %s not exist!' % args.id)
            exit(1)
        if experiment_dict[args.id]['status'] != 'STOPPED':
            print_error('Experiment %s is running!' % args.id)
            exit(1)
        experiment_id = args.id
    print_normal('Resuming experiment %s...' % experiment_id)
    nni_config = Config(experiment_dict[experiment_id]['fileName'])
    experiment_config = nni_config.get_config('experimentConfig')
    experiment_id = nni_config.get_config('experimentId')
    new_config_file_name = ''.join(random.sample(string.ascii_letters + string.digits, 8))
    new_nni_config = Config(new_config_file_name)
    new_nni_config.set_config('experimentConfig', experiment_config)
    launch_experiment(args, experiment_config, 'resume', new_config_file_name, experiment_id)
    new_nni_config.set_config('restServerPort', args.port)

def create_experiment(args):
    '''start a new experiment'''
    config_file_name = ''.join(random.sample(string.ascii_letters + string.digits, 8))
    nni_config = Config(config_file_name)
    config_path = os.path.abspath(args.config)
    if not os.path.exists(config_path):
        print_error('Please set correct config path!')
        exit(1)
    experiment_config = get_yml_content(config_path)
    validate_all_content(experiment_config, config_path)

    nni_config.set_config('experimentConfig', experiment_config)
    launch_experiment(args, experiment_config, 'new', config_file_name)
    nni_config.set_config('restServerPort', args.port)<|MERGE_RESOLUTION|>--- conflicted
+++ resolved
@@ -113,16 +113,10 @@
     
     entry_dir = get_nni_installation_path()
     entry_file = os.path.join(entry_dir, 'main.js')
-<<<<<<< HEAD
-    node_command = 'node'
-    if sys.platform == 'win32':
-        node_command = os.path.join(entry_dir[:-3],'Scripts','node.exe')
-=======
     
     node_command = 'node'
     if sys.platform == 'win32':
         node_command = os.path.join(entry_dir[:-3], 'Scripts', 'node.exe')
->>>>>>> a05db21b
     cmds = [node_command, entry_file, '--port', str(port), '--mode', platform, '--start_mode', mode]
     if log_dir is not None:
         cmds += ['--log_dir', log_dir]

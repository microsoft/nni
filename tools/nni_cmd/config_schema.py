# Copyright (c) Microsoft Corporation
# All rights reserved.
#
# MIT License
#
# Permission is hereby granted, free of charge,
# to any person obtaining a copy of this software and associated
# documentation files (the "Software"), to deal in the Software without restriction,
# including without limitation the rights to use, copy, modify, merge, publish,
# distribute, sublicense, and/or sell copies of the Software, and
# to permit persons to whom the Software is furnished to do so, subject to the following conditions:
# The above copyright notice and this permission notice shall be included
# in all copies or substantial portions of the Software.
#
# THE SOFTWARE IS PROVIDED *AS IS*, WITHOUT WARRANTY OF ANY KIND, EXPRESS OR IMPLIED, INCLUDING
# BUT NOT LIMITED TO THE WARRANTIES OF MERCHANTABILITY, FITNESS FOR A PARTICULAR PURPOSE AND
# NONINFRINGEMENT. IN NO EVENT SHALL THE AUTHORS OR COPYRIGHT HOLDERS BE LIABLE FOR ANY CLAIM,
# DAMAGES OR OTHER LIABILITY, WHETHER IN AN ACTION OF CONTRACT, TORT OR OTHERWISE, ARISING FROM,
# OUT OF OR IN CONNECTION WITH THE SOFTWARE OR THE USE OR OTHER DEALINGS IN THE SOFTWARE.

import os
from schema import Schema, And, Use, Optional, Regex, Or

common_schema = {
'authorName': str,
'experimentName': str,
Optional('description'): str,
'trialConcurrency': And(int, lambda n: 1 <=n <= 999999),
Optional('maxExecDuration'): Regex(r'^[1-9][0-9]*[s|m|h|d]$'),
Optional('maxTrialNum'): And(int, lambda x: 1 <= x <= 99999),
'trainingServicePlatform': And(str, lambda x: x in ['remote', 'local', 'pai', 'kubeflow']),
Optional('searchSpacePath'): os.path.exists,
Optional('multiPhase'): bool,
Optional('multiThread'): bool,
Optional('nniManagerIp'): str,
'useAnnotation': bool,
<<<<<<< HEAD
Optional('advisor'): Or({
    'builtinAdvisorName': Or('Hyperband'),
    'classArgs': {
        'optimize_mode': Or('maximize', 'minimize'),
        Optional('R'): int,
        Optional('eta'): int
    },
    Optional('gpuNum'): And(int, lambda x: 0 <= x <= 99999),
},{
    'codeDir': os.path.exists,
    'classFileName': str,
    'className': str,
    Optional('classArgs'): dict,
    Optional('gpuNum'): And(int, lambda x: 0 <= x <= 99999),
}),
Optional('tuner'): Or({
    'builtinTunerName': Or('TPE', 'Random', 'Anneal', 'Evolution', 'SMAC', 'BatchTuner', 'Hyperband'),
    'classArgs': {
        'optimize_mode': Or('maximize', 'minimize'),
        Optional('speed'): int,
        },
=======
'tuner': Or({
    'builtinTunerName': Or('TPE', 'Random', 'Anneal', 'SMAC', 'Evolution'),
    Optional('classArgs'): {
        'optimize_mode': Or('maximize', 'minimize')
    },
    Optional('gpuNum'): And(int, lambda x: 0 <= x <= 99999),
},{
    'builtinTunerName': Or('BatchTuner', 'GridSearch'),
>>>>>>> 56b46003
    Optional('gpuNum'): And(int, lambda x: 0 <= x <= 99999),
},{
    'codeDir': os.path.exists,
    'classFileName': str,
    'className': str,
    Optional('classArgs'): dict,
    Optional('gpuNum'): And(int, lambda x: 0 <= x <= 99999),
}),
Optional('assessor'): Or({
    'builtinAssessorName': lambda x: x in ['Medianstop'],
    Optional('classArgs'): {
        Optional('optimize_mode'): Or('maximize', 'minimize'),
        Optional('start_step'): And(int, lambda x: 0 <= x <= 9999)
    },
    Optional('gpuNum'): And(int, lambda x: 0 <= x <= 99999)
},{
    'codeDir': os.path.exists,
    'classFileName': str,
    'className': str,
    Optional('classArgs'): dict,
    Optional('gpuNum'): And(int, lambda x: 0 <= x <= 99999),
}),
}

common_trial_schema = {
'trial':{
    'command': str,
    'codeDir': os.path.exists,
    'gpuNum': And(int, lambda x: 0 <= x <= 99999)
    }
}

pai_trial_schema = {
'trial':{
    'command': str,
    'codeDir': os.path.exists,
    'gpuNum': And(int, lambda x: 0 <= x <= 99999),
    'cpuNum': And(int, lambda x: 0 <= x <= 99999),
    'memoryMB': int,
    'image': str,
    Optional('dataDir'): Regex(r'hdfs://(([0-9]{1,3}.){3}[0-9]{1,3})(:[0-9]{2,5})?(/.*)?'),
    Optional('outputDir'): Regex(r'hdfs://(([0-9]{1,3}.){3}[0-9]{1,3})(:[0-9]{2,5})?(/.*)?')
    }
}

pai_config_schema = {
'paiConfig':{
  'userName': str,
  'passWord': str,
  'host': str
}
}

kubeflow_trial_schema = {
'trial':{
        'codeDir':  os.path.exists,
        Optional('ps'): {
            'replicas': int,
            'command': str,
            'gpuNum': And(int, lambda x: 0 <= x <= 99999),
            'cpuNum': And(int, lambda x: 0 <= x <= 99999),
            'memoryMB': int,
            'image': str
        },
        'worker':{
            'replicas': int,
            'command': str,
            'gpuNum': And(int, lambda x: 0 <= x <= 99999),
            'cpuNum': And(int, lambda x: 0 <= x <= 99999),
            'memoryMB': int,
            'image': str
        } 
    }
}

kubeflow_config_schema = {
    'kubeflowConfig':{
        'operator': Or('tf-operator', 'mxnet-operator', 'pytorch-operato'),
        'nfs': {
            'server': str,
            'path': str
        },
        'kubernetesServer': str
    }
}

machine_list_schima = {
Optional('machineList'):[Or({
    'ip': str,
    Optional('port'): And(int, lambda x: 0 < x < 65535),
    'username': str,
    'passwd': str
    },{
    'ip': str,
    Optional('port'): And(int, lambda x: 0 < x < 65535),
    'username': str,
    'sshKeyPath': os.path.exists,
    Optional('passphrase'): str
})]
}

LOCAL_CONFIG_SCHEMA = Schema({**common_schema, **common_trial_schema})

REMOTE_CONFIG_SCHEMA = Schema({**common_schema, **common_trial_schema, **machine_list_schima})

PAI_CONFIG_SCHEMA = Schema({**common_schema, **pai_trial_schema, **pai_config_schema})

KUBEFLOW_CONFIG_SCHEMA = Schema({**common_schema, **kubeflow_trial_schema, **kubeflow_config_schema})<|MERGE_RESOLUTION|>--- conflicted
+++ resolved
@@ -34,7 +34,6 @@
 Optional('multiThread'): bool,
 Optional('nniManagerIp'): str,
 'useAnnotation': bool,
-<<<<<<< HEAD
 Optional('advisor'): Or({
     'builtinAdvisorName': Or('Hyperband'),
     'classArgs': {
@@ -51,13 +50,6 @@
     Optional('gpuNum'): And(int, lambda x: 0 <= x <= 99999),
 }),
 Optional('tuner'): Or({
-    'builtinTunerName': Or('TPE', 'Random', 'Anneal', 'Evolution', 'SMAC', 'BatchTuner', 'Hyperband'),
-    'classArgs': {
-        'optimize_mode': Or('maximize', 'minimize'),
-        Optional('speed'): int,
-        },
-=======
-'tuner': Or({
     'builtinTunerName': Or('TPE', 'Random', 'Anneal', 'SMAC', 'Evolution'),
     Optional('classArgs'): {
         'optimize_mode': Or('maximize', 'minimize')
@@ -65,7 +57,6 @@
     Optional('gpuNum'): And(int, lambda x: 0 <= x <= 99999),
 },{
     'builtinTunerName': Or('BatchTuner', 'GridSearch'),
->>>>>>> 56b46003
     Optional('gpuNum'): And(int, lambda x: 0 <= x <= 99999),
 },{
     'codeDir': os.path.exists,

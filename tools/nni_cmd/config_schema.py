# Copyright (c) Microsoft Corporation.
# Licensed under the MIT license.

import os
import json
from schema import Schema, And, Optional, Regex, Or, SchemaError
from nni.package_utils import create_validator_instance, get_all_builtin_names, get_builtin_algo_meta
from .constants import SCHEMA_TYPE_ERROR, SCHEMA_RANGE_ERROR, SCHEMA_PATH_ERROR
from .common_utils import get_yml_content, print_warning


def setType(key, valueType):
    '''check key type'''
    return And(valueType, error=SCHEMA_TYPE_ERROR % (key, valueType.__name__))

def setChoice(key, *args):
    '''check choice'''
    return And(lambda n: n in args, error=SCHEMA_RANGE_ERROR % (key, str(args)))

def setNumberRange(key, keyType, start, end):
    '''check number range'''
    return And(
        And(keyType, error=SCHEMA_TYPE_ERROR % (key, keyType.__name__)),
        And(lambda n: start <= n <= end, error=SCHEMA_RANGE_ERROR % (key, '(%s,%s)' % (start, end))),
    )

def setPathCheck(key):
    '''check if path exist'''
    return And(os.path.exists, error=SCHEMA_PATH_ERROR % key)

class AlgoSchema:
    def __init__(self, algo_type):
        assert algo_type in ['tuner', 'assessor', 'advisor']
        self.algo_type = algo_type
        self.algo_schema = {
            Optional('codeDir'): setPathCheck('codeDir'),
            Optional('classFileName'): setType('classFileName', str),
            Optional('className'): setType('className', str),
            Optional('classArgs'): dict,
            Optional('includeIntermediateResults'): setType('includeIntermediateResults', bool),
            Optional('gpuIndices'): Or(int, And(str, lambda x: len([int(i) for i in x.split(',')]) > 0), error='gpuIndex format error!'),
        }
        self.builtin_keys = {
            'tuner': 'builtinTunerName',
            'assessor': 'builtinAssessorName',
            'advisor': 'builtinAdvisorName'
        }
        self.builtin_name_schema = {}
        for k, n in self.builtin_keys.items():
            self.builtin_name_schema[k] = {Optional(n): setChoice(n, *get_all_builtin_names(k+'s'))}

        self.customized_keys = set(['codeDir', 'classFileName', 'className'])

    def validate_class_args(self, class_args, algo_type, builtin_name):
        if not builtin_name or not class_args:
            return
        meta = get_builtin_algo_meta(algo_type+'s', builtin_name)
        if meta and 'accept_class_args' in meta and meta['accept_class_args'] == False:
            raise SchemaError('classArgs is not allowed.')

        validator = create_validator_instance(algo_type+'s', builtin_name)
        if validator:
            try:
                validator.validate_class_args(**class_args)
            except Exception as e:
                raise SchemaError(str(e))

    def missing_customized_keys(self, data):
        return self.customized_keys - set(data.keys())

    def validate_extras(self, data, algo_type):
        builtin_key = self.builtin_keys[algo_type]
        if (builtin_key in data) and (set(data.keys()) & self.customized_keys):
            raise SchemaError('{} and {} cannot be specified at the same time.'.format(
                builtin_key, set(data.keys()) & self.customized_keys
            ))

        if self.missing_customized_keys(data) and builtin_key not in data:
            raise SchemaError('Either customized {} ({}) or builtin {} ({}) must be set.'.format(
                algo_type, self.customized_keys, algo_type, builtin_key))

        if not self.missing_customized_keys(data):
            class_file_name = os.path.join(data['codeDir'], data['classFileName'])
            if not os.path.isfile(class_file_name):
                raise SchemaError('classFileName {} not found.'.format(class_file_name))

        builtin_name = data.get(builtin_key)
        class_args = data.get('classArgs')
        self.validate_class_args(class_args, algo_type, builtin_name)

    def validate(self, data):
        self.algo_schema.update(self.builtin_name_schema[self.algo_type])
        Schema(self.algo_schema).validate(data)
        self.validate_extras(data, self.algo_type)

common_schema = {
    'authorName': setType('authorName', str),
    'experimentName': setType('experimentName', str),
    Optional('description'): setType('description', str),
    'trialConcurrency': setNumberRange('trialConcurrency', int, 1, 99999),
    Optional('maxExecDuration'): And(Regex(r'^[1-9][0-9]*[s|m|h|d]$', error='ERROR: maxExecDuration format is [digit]{s,m,h,d}')),
    Optional('maxTrialNum'): setNumberRange('maxTrialNum', int, 1, 99999),
    'trainingServicePlatform': setChoice(
        'trainingServicePlatform', 'remote', 'local', 'pai', 'kubeflow', 'frameworkcontroller', 'paiYarn', 'dlts'),
    Optional('searchSpacePath'): And(os.path.exists, error=SCHEMA_PATH_ERROR % 'searchSpacePath'),
    Optional('multiPhase'): setType('multiPhase', bool),
    Optional('multiThread'): setType('multiThread', bool),
    Optional('nniManagerIp'): setType('nniManagerIp', str),
    Optional('logDir'): And(os.path.isdir, error=SCHEMA_PATH_ERROR % 'logDir'),
    Optional('debug'): setType('debug', bool),
    Optional('versionCheck'): setType('versionCheck', bool),
    Optional('logLevel'): setChoice('logLevel', 'trace', 'debug', 'info', 'warning', 'error', 'fatal'),
    Optional('logCollection'): setChoice('logCollection', 'http', 'none'),
    'useAnnotation': setType('useAnnotation', bool),
    Optional('tuner'): AlgoSchema('tuner'),
    Optional('advisor'): AlgoSchema('advisor'),
    Optional('assessor'): AlgoSchema('assessor'),
    Optional('localConfig'): {
        Optional('gpuIndices'): Or(int, And(str, lambda x: len([int(i) for i in x.split(',')]) > 0), error='gpuIndex format error!'),
        Optional('maxTrialNumPerGpu'): setType('maxTrialNumPerGpu', int),
        Optional('useActiveGpu'): setType('useActiveGpu', bool)
    }
}
<<<<<<< HEAD
=======
tuner_schema_dict = {
    'Anneal': {
        'builtinTunerName': 'Anneal',
        Optional('classArgs'): {
            'optimize_mode': setChoice('optimize_mode', 'maximize', 'minimize'),
        },
        Optional('includeIntermediateResults'): setType('includeIntermediateResults', bool),
        Optional('gpuIndices'): Or(int, And(str, lambda x: len([int(i) for i in x.split(',')]) > 0), error='gpuIndex format error!'),
    },
    'SMAC': {
        'builtinTunerName': 'SMAC',
        Optional('classArgs'): {
            'optimize_mode': setChoice('optimize_mode', 'maximize', 'minimize'),
            Optional('config_dedup'): setType('config_dedup', bool)
        },
        Optional('includeIntermediateResults'): setType('includeIntermediateResults', bool),
        Optional('gpuIndices'): Or(int, And(str, lambda x: len([int(i) for i in x.split(',')]) > 0), error='gpuIndex format error!'),
    },
    ('Evolution'): {
        'builtinTunerName': setChoice('builtinTunerName', 'Evolution'),
        Optional('classArgs'): {
            'optimize_mode': setChoice('optimize_mode', 'maximize', 'minimize'),
            Optional('population_size'): setNumberRange('population_size', int, 0, 99999),
        },
        Optional('includeIntermediateResults'): setType('includeIntermediateResults', bool),
        Optional('gpuIndices'): Or(int, And(str, lambda x: len([int(i) for i in x.split(',')]) > 0), error='gpuIndex format error!'),
    },
    ('BatchTuner', 'GridSearch', 'Random'): {
        'builtinTunerName': setChoice('builtinTunerName', 'BatchTuner', 'GridSearch', 'Random'),
        Optional('includeIntermediateResults'): setType('includeIntermediateResults', bool),
        Optional('gpuIndices'): Or(int, And(str, lambda x: len([int(i) for i in x.split(',')]) > 0), error='gpuIndex format error!'),
    },
    'TPE': {
        'builtinTunerName': 'TPE',
        Optional('classArgs'): {
            Optional('optimize_mode'): setChoice('optimize_mode', 'maximize', 'minimize'),
            Optional('parallel_optimize'): setType('parallel_optimize', bool),
            Optional('constant_liar_type'): setChoice('constant_liar_type', 'min', 'max', 'mean')
        },
        Optional('includeIntermediateResults'): setType('includeIntermediateResults', bool),
        Optional('gpuIndices'): Or(int, And(str, lambda x: len([int(i) for i in x.split(',')]) > 0), error='gpuIndex format error!'),
    },
    'NetworkMorphism': {
        'builtinTunerName': 'NetworkMorphism',
        Optional('classArgs'): {
            Optional('optimize_mode'): setChoice('optimize_mode', 'maximize', 'minimize'),
            Optional('task'): setChoice('task', 'cv', 'nlp', 'common'),
            Optional('input_width'): setType('input_width', int),
            Optional('input_channel'): setType('input_channel', int),
            Optional('n_output_node'): setType('n_output_node', int),
            },
        Optional('includeIntermediateResults'): setType('includeIntermediateResults', bool),
        Optional('gpuIndices'): Or(int, And(str, lambda x: len([int(i) for i in x.split(',')]) > 0), error='gpuIndex format error!'),
    },
    'MetisTuner': {
        'builtinTunerName': 'MetisTuner',
        Optional('classArgs'): {
            Optional('optimize_mode'): setChoice('optimize_mode', 'maximize', 'minimize'),
            Optional('no_resampling'): setType('no_resampling', bool),
            Optional('no_candidates'): setType('no_candidates', bool),
            Optional('selection_num_starting_points'):  setType('selection_num_starting_points', int),
            Optional('cold_start_num'): setType('cold_start_num', int),
            },
        Optional('includeIntermediateResults'): setType('includeIntermediateResults', bool),
        Optional('gpuIndices'): Or(int, And(str, lambda x: len([int(i) for i in x.split(',')]) > 0), error='gpuIndex format error!'),
    },
    'GPTuner': {
        'builtinTunerName': 'GPTuner',
        Optional('classArgs'): {
            Optional('optimize_mode'): setChoice('optimize_mode', 'maximize', 'minimize'),
            Optional('utility'): setChoice('utility', 'ei', 'ucb', 'poi'),
            Optional('kappa'): setType('kappa', float),
            Optional('xi'): setType('xi', float),
            Optional('nu'): setType('nu', float),
            Optional('alpha'): setType('alpha', float),
            Optional('cold_start_num'): setType('cold_start_num', int),
            Optional('selection_num_warm_up'):  setType('selection_num_warm_up', int),
            Optional('selection_num_starting_points'):  setType('selection_num_starting_points', int),
            },
        Optional('includeIntermediateResults'): setType('includeIntermediateResults', bool),
        Optional('gpuIndices'): Or(int, And(str, lambda x: len([int(i) for i in x.split(',')]) > 0), error='gpuIndex format error!'),
    },
    'PPOTuner': {
        'builtinTunerName': 'PPOTuner',
        'classArgs': {
            'optimize_mode': setChoice('optimize_mode', 'maximize', 'minimize'),
            Optional('trials_per_update'): setNumberRange('trials_per_update', int, 0, 99999),
            Optional('epochs_per_update'): setNumberRange('epochs_per_update', int, 0, 99999),
            Optional('minibatch_size'): setNumberRange('minibatch_size', int, 0, 99999),
            Optional('ent_coef'): setType('ent_coef', float),
            Optional('lr'): setType('lr', float),
            Optional('vf_coef'): setType('vf_coef', float),
            Optional('max_grad_norm'): setType('max_grad_norm', float),
            Optional('gamma'): setType('gamma', float),
            Optional('lam'): setType('lam', float),
            Optional('cliprange'): setType('cliprange', float),
        },
        Optional('includeIntermediateResults'): setType('includeIntermediateResults', bool),
        Optional('gpuIndices'): Or(int, And(str, lambda x: len([int(i) for i in x.split(',')]) > 0), error='gpuIndex format error!'),
    },
    'PBTTuner': {
        'builtinTunerName': 'PBTTuner',
        'classArgs': {
            'optimize_mode': setChoice('optimize_mode', 'maximize', 'minimize'),
            Optional('all_checkpoint_dir'): setType('all_checkpoint_dir', str),
            Optional('population_size'): setNumberRange('population_size', int, 0, 99999),
            Optional('factors'): setType('factors', tuple),
            Optional('fraction'): setType('fraction', float),
        },
        Optional('includeIntermediateResults'): setType('includeIntermediateResults', bool),
        Optional('gpuIndices'): Or(int, And(str, lambda x: len([int(i) for i in x.split(',')]) > 0), error='gpuIndex format error!'),
    },
    'customized': {
        'codeDir': setPathCheck('codeDir'),
        'classFileName': setType('classFileName', str),
        'className': setType('className', str),
        Optional('classArgs'): dict,
        Optional('includeIntermediateResults'): setType('includeIntermediateResults', bool),
        Optional('gpuIndices'): Or(int, And(str, lambda x: len([int(i) for i in x.split(',')]) > 0), error='gpuIndex format error!'),
    }
}

advisor_schema_dict = {
    'Hyperband':{
        'builtinAdvisorName': Or('Hyperband'),
        'classArgs': {
            'optimize_mode': setChoice('optimize_mode', 'maximize', 'minimize'),
            Optional('R'): setType('R', int),
            Optional('eta'): setType('eta', int)
        },
        Optional('gpuIndices'): Or(int, And(str, lambda x: len([int(i) for i in x.split(',')]) > 0), error='gpuIndex format error!'),
    },
    'BOHB':{
        'builtinAdvisorName': Or('BOHB'),
        'classArgs': {
            'optimize_mode': setChoice('optimize_mode', 'maximize', 'minimize'),
            Optional('min_budget'): setNumberRange('min_budget', int, 0, 9999),
            Optional('max_budget'): setNumberRange('max_budget', int, 0, 9999),
            Optional('eta'):setNumberRange('eta', int, 0, 9999),
            Optional('min_points_in_model'): setNumberRange('min_points_in_model', int, 0, 9999),
            Optional('top_n_percent'): setNumberRange('top_n_percent', int, 1, 99),
            Optional('num_samples'): setNumberRange('num_samples', int, 1, 9999),
            Optional('random_fraction'): setNumberRange('random_fraction', float, 0, 9999),
            Optional('bandwidth_factor'): setNumberRange('bandwidth_factor', float, 0, 9999),
            Optional('min_bandwidth'): setNumberRange('min_bandwidth', float, 0, 9999),
        },
        Optional('gpuIndices'): Or(int, And(str, lambda x: len([int(i) for i in x.split(',')]) > 0), error='gpuIndex format error!'),
    },
    'customized':{
        'codeDir': setPathCheck('codeDir'),
        'classFileName': setType('classFileName', str),
        'className': setType('className', str),
        Optional('classArgs'): dict,
        Optional('gpuIndices'): Or(int, And(str, lambda x: len([int(i) for i in x.split(',')]) > 0), error='gpuIndex format error!'),
    }
}

assessor_schema_dict = {
    'Medianstop': {
        'builtinAssessorName': 'Medianstop',
        Optional('classArgs'): {
            Optional('optimize_mode'): setChoice('optimize_mode', 'maximize', 'minimize'),
            Optional('start_step'): setNumberRange('start_step', int, 0, 9999),
        },
    },
    'Curvefitting': {
        'builtinAssessorName': 'Curvefitting',
        Optional('classArgs'): {
            'epoch_num': setNumberRange('epoch_num', int, 0, 9999),
            Optional('start_step'): setNumberRange('start_step', int, 0, 9999),
            Optional('threshold'): setNumberRange('threshold', float, 0, 9999),
            Optional('gap'): setNumberRange('gap', int, 1, 9999),
        },
    },
    'customized': {
        'codeDir': setPathCheck('codeDir'),
        'classFileName': setType('classFileName', str),
        'className': setType('className', str),
        Optional('classArgs'): dict,
    }
}
>>>>>>> 574db2ca

common_trial_schema = {
    'trial':{
        'command': setType('command', str),
        'codeDir': setPathCheck('codeDir'),
        Optional('gpuNum'): setNumberRange('gpuNum', int, 0, 99999),
        Optional('nasMode'): setChoice('nasMode', 'classic_mode', 'enas_mode', 'oneshot_mode', 'darts_mode')
    }
}

pai_yarn_trial_schema = {
    'trial':{
        'command': setType('command', str),
        'codeDir': setPathCheck('codeDir'),
        'gpuNum': setNumberRange('gpuNum', int, 0, 99999),
        'cpuNum': setNumberRange('cpuNum', int, 0, 99999),
        'memoryMB': setType('memoryMB', int),
        'image': setType('image', str),
        Optional('authFile'): And(os.path.exists, error=SCHEMA_PATH_ERROR % 'authFile'),
        Optional('shmMB'): setType('shmMB', int),
        Optional('dataDir'): And(Regex(r'hdfs://(([0-9]{1,3}.){3}[0-9]{1,3})(:[0-9]{2,5})?(/.*)?'),\
                            error='ERROR: dataDir format error, dataDir format is hdfs://xxx.xxx.xxx.xxx:xxx'),
        Optional('outputDir'): And(Regex(r'hdfs://(([0-9]{1,3}.){3}[0-9]{1,3})(:[0-9]{2,5})?(/.*)?'),\
                            error='ERROR: outputDir format error, outputDir format is hdfs://xxx.xxx.xxx.xxx:xxx'),
        Optional('virtualCluster'): setType('virtualCluster', str),
        Optional('nasMode'): setChoice('nasMode', 'classic_mode', 'enas_mode', 'oneshot_mode', 'darts_mode'),
        Optional('portList'): [{
            "label": setType('label', str),
            "beginAt": setType('beginAt', int),
            "portNumber": setType('portNumber', int)
        }]
    }
}

pai_yarn_config_schema = {
    'paiYarnConfig': Or({
        'userName': setType('userName', str),
        'passWord': setType('passWord', str),
        'host': setType('host', str)
    }, {
        'userName': setType('userName', str),
        'token': setType('token', str),
        'host': setType('host', str)
    })
}


pai_trial_schema = {
    'trial':{
        'codeDir': setPathCheck('codeDir'),
        'nniManagerNFSMountPath': setPathCheck('nniManagerNFSMountPath'),
        'containerNFSMountPath': setType('containerNFSMountPath', str),
        Optional('command'): setType('command', str),
        Optional('gpuNum'): setNumberRange('gpuNum', int, 0, 99999),
        Optional('cpuNum'): setNumberRange('cpuNum', int, 0, 99999),
        Optional('memoryMB'): setType('memoryMB', int),
        Optional('image'): setType('image', str),
        Optional('virtualCluster'): setType('virtualCluster', str),
        Optional('paiStorageConfigName'): setType('paiStorageConfigName', str),
        Optional('paiConfigPath'): And(os.path.exists, error=SCHEMA_PATH_ERROR % 'paiConfigPath')
    }
}

pai_config_schema = {
    'paiConfig': Or({
        'userName': setType('userName', str),
        'passWord': setType('passWord', str),
        'host': setType('host', str)
    }, {
        'userName': setType('userName', str),
        'token': setType('token', str),
        'host': setType('host', str)
    })
}

dlts_trial_schema = {
    'trial':{
        'command': setType('command', str),
        'codeDir': setPathCheck('codeDir'),
        'gpuNum': setNumberRange('gpuNum', int, 0, 99999),
        'image': setType('image', str),
    }
}

dlts_config_schema = {
    'dltsConfig': {
        'dashboard': setType('dashboard', str),

        Optional('cluster'): setType('cluster', str),
        Optional('team'): setType('team', str),

        Optional('email'): setType('email', str),
        Optional('password'): setType('password', str),
    }
}

kubeflow_trial_schema = {
    'trial':{
        'codeDir':  setPathCheck('codeDir'),
        Optional('nasMode'): setChoice('nasMode', 'classic_mode', 'enas_mode', 'oneshot_mode', 'darts_mode'),
        Optional('ps'): {
            'replicas': setType('replicas', int),
            'command': setType('command', str),
            'gpuNum': setNumberRange('gpuNum', int, 0, 99999),
            'cpuNum': setNumberRange('cpuNum', int, 0, 99999),
            'memoryMB': setType('memoryMB', int),
            'image': setType('image', str),
            Optional('privateRegistryAuthPath'): And(os.path.exists, error=SCHEMA_PATH_ERROR % 'privateRegistryAuthPath')
        },
        Optional('master'): {
            'replicas': setType('replicas', int),
            'command': setType('command', str),
            'gpuNum': setNumberRange('gpuNum', int, 0, 99999),
            'cpuNum': setNumberRange('cpuNum', int, 0, 99999),
            'memoryMB': setType('memoryMB', int),
            'image': setType('image', str),
            Optional('privateRegistryAuthPath'): And(os.path.exists, error=SCHEMA_PATH_ERROR % 'privateRegistryAuthPath')
        },
        Optional('worker'):{
            'replicas': setType('replicas', int),
            'command': setType('command', str),
            'gpuNum': setNumberRange('gpuNum', int, 0, 99999),
            'cpuNum': setNumberRange('cpuNum', int, 0, 99999),
            'memoryMB': setType('memoryMB', int),
            'image': setType('image', str),
            Optional('privateRegistryAuthPath'): And(os.path.exists, error=SCHEMA_PATH_ERROR % 'privateRegistryAuthPath')
        }
    }
}

kubeflow_config_schema = {
    'kubeflowConfig':Or({
        'operator': setChoice('operator', 'tf-operator', 'pytorch-operator'),
        'apiVersion': setType('apiVersion', str),
        Optional('storage'): setChoice('storage', 'nfs', 'azureStorage'),
        'nfs': {
            'server': setType('server', str),
            'path': setType('path', str)
        }
    }, {
        'operator': setChoice('operator', 'tf-operator', 'pytorch-operator'),
        'apiVersion': setType('apiVersion', str),
        Optional('storage'): setChoice('storage', 'nfs', 'azureStorage'),
        'keyVault': {
            'vaultName': And(Regex('([0-9]|[a-z]|[A-Z]|-){1,127}'),\
                         error='ERROR: vaultName format error, vaultName support using (0-9|a-z|A-Z|-)'),
            'name': And(Regex('([0-9]|[a-z]|[A-Z]|-){1,127}'),\
                    error='ERROR: name format error, name support using (0-9|a-z|A-Z|-)')
        },
        'azureStorage': {
            'accountName': And(Regex('([0-9]|[a-z]|[A-Z]|-){3,31}'),\
                           error='ERROR: accountName format error, accountName support using (0-9|a-z|A-Z|-)'),
            'azureShare': And(Regex('([0-9]|[a-z]|[A-Z]|-){3,63}'),\
                          error='ERROR: azureShare format error, azureShare support using (0-9|a-z|A-Z|-)')
        },
        Optional('uploadRetryCount'): setNumberRange('uploadRetryCount', int, 1, 99999)
    })
}

frameworkcontroller_trial_schema = {
    'trial':{
        'codeDir':  setPathCheck('codeDir'),
        'taskRoles': [{
            'name': setType('name', str),
            'taskNum': setType('taskNum', int),
            'frameworkAttemptCompletionPolicy': {
                'minFailedTaskCount': setType('minFailedTaskCount', int),
                'minSucceededTaskCount': setType('minSucceededTaskCount', int),
            },
            'command': setType('command', str),
            'gpuNum': setNumberRange('gpuNum', int, 0, 99999),
            'cpuNum': setNumberRange('cpuNum', int, 0, 99999),
            'memoryMB': setType('memoryMB', int),
            'image': setType('image', str),
            Optional('privateRegistryAuthPath'): And(os.path.exists, error=SCHEMA_PATH_ERROR % 'privateRegistryAuthPath')
        }]
    }
}

frameworkcontroller_config_schema = {
    'frameworkcontrollerConfig':Or({
        Optional('storage'): setChoice('storage', 'nfs', 'azureStorage'),
        Optional('serviceAccountName'): setType('serviceAccountName', str),
        'nfs': {
            'server': setType('server', str),
            'path': setType('path', str)
        }
    }, {
        Optional('storage'): setChoice('storage', 'nfs', 'azureStorage'),
        Optional('serviceAccountName'): setType('serviceAccountName', str),
        'keyVault': {
            'vaultName': And(Regex('([0-9]|[a-z]|[A-Z]|-){1,127}'),\
                         error='ERROR: vaultName format error, vaultName support using (0-9|a-z|A-Z|-)'),
            'name': And(Regex('([0-9]|[a-z]|[A-Z]|-){1,127}'),\
                    error='ERROR: name format error, name support using (0-9|a-z|A-Z|-)')
        },
        'azureStorage': {
            'accountName': And(Regex('([0-9]|[a-z]|[A-Z]|-){3,31}'),\
                           error='ERROR: accountName format error, accountName support using (0-9|a-z|A-Z|-)'),
            'azureShare': And(Regex('([0-9]|[a-z]|[A-Z]|-){3,63}'),\
                          error='ERROR: azureShare format error, azureShare support using (0-9|a-z|A-Z|-)')
        },
        Optional('uploadRetryCount'): setNumberRange('uploadRetryCount', int, 1, 99999)
    })
}

machine_list_schema = {
    'machineList':[Or(
        {
            'ip': setType('ip', str),
            Optional('port'): setNumberRange('port', int, 1, 65535),
            'username': setType('username', str),
            'sshKeyPath': setPathCheck('sshKeyPath'),
            Optional('passphrase'): setType('passphrase', str),
            Optional('gpuIndices'): Or(int, And(str, lambda x: len([int(i) for i in x.split(',')]) > 0), error='gpuIndex format error!'),
            Optional('maxTrialNumPerGpu'): setType('maxTrialNumPerGpu', int),
            Optional('useActiveGpu'): setType('useActiveGpu', bool)
        },
        {
            'ip': setType('ip', str),
            Optional('port'): setNumberRange('port', int, 1, 65535),
            'username': setType('username', str),
            'passwd': setType('passwd', str),
            Optional('gpuIndices'): Or(int, And(str, lambda x: len([int(i) for i in x.split(',')]) > 0), error='gpuIndex format error!'),
            Optional('maxTrialNumPerGpu'): setType('maxTrialNumPerGpu', int),
            Optional('useActiveGpu'): setType('useActiveGpu', bool)
        })]
}

training_service_schema_dict = {
    'local': Schema({**common_schema, **common_trial_schema}),
    'remote': Schema({**common_schema, **common_trial_schema, **machine_list_schema}),
    'pai': Schema({**common_schema, **pai_trial_schema, **pai_config_schema}),
    'paiYarn': Schema({**common_schema, **pai_yarn_trial_schema, **pai_yarn_config_schema}),
    'kubeflow': Schema({**common_schema, **kubeflow_trial_schema, **kubeflow_config_schema}),
    'frameworkcontroller': Schema({**common_schema, **frameworkcontroller_trial_schema, **frameworkcontroller_config_schema}),
    'dlts': Schema({**common_schema, **dlts_trial_schema, **dlts_config_schema}),
}

class NNIConfigSchema:
    def validate(self, data):
        train_service = data['trainingServicePlatform']
        Schema(common_schema['trainingServicePlatform']).validate(train_service)
        train_service_schema = training_service_schema_dict[train_service]
        train_service_schema.validate(data)
        self.validate_extras(data)

    def validate_extras(self, experiment_config):
        self.validate_tuner_adivosr_assessor(experiment_config)
        self.validate_pai_trial_conifg(experiment_config)
        self.validate_kubeflow_operators(experiment_config)

    def validate_tuner_adivosr_assessor(self, experiment_config):
        if experiment_config.get('advisor'):
            if experiment_config.get('assessor') or experiment_config.get('tuner'):
                raise SchemaError('advisor could not be set with assessor or tuner simultaneously!')
            self.validate_annotation_content(experiment_config, 'advisor', 'builtinAdvisorName')
        else:
            if not experiment_config.get('tuner'):
                raise SchemaError('Please provide tuner spec!')
            self.validate_annotation_content(experiment_config, 'tuner', 'builtinTunerName')

    def validate_search_space_content(self, experiment_config):
        '''Validate searchspace content,
        if the searchspace file is not json format or its values does not contain _type and _value which must be specified,
        it will not be a valid searchspace file'''
        try:
            search_space_content = json.load(open(experiment_config.get('searchSpacePath'), 'r'))
            for value in search_space_content.values():
                if not value.get('_type') or not value.get('_value'):
                    raise SchemaError('please use _type and _value to specify searchspace!')
        except Exception as e:
            raise SchemaError('searchspace file is not a valid json format! ' + str(e))

    def validate_kubeflow_operators(self, experiment_config):
        '''Validate whether the kubeflow operators are valid'''
        if experiment_config.get('kubeflowConfig'):
            if experiment_config.get('kubeflowConfig').get('operator') == 'tf-operator':
                if experiment_config.get('trial').get('master') is not None:
                    raise SchemaError('kubeflow with tf-operator can not set master')
                if experiment_config.get('trial').get('worker') is None:
                    raise SchemaError('kubeflow with tf-operator must set worker')
            elif experiment_config.get('kubeflowConfig').get('operator') == 'pytorch-operator':
                if experiment_config.get('trial').get('ps') is not None:
                    raise SchemaError('kubeflow with pytorch-operator can not set ps')
                if experiment_config.get('trial').get('master') is None:
                    raise SchemaError('kubeflow with pytorch-operator must set master')

            if experiment_config.get('kubeflowConfig').get('storage') == 'nfs':
                if experiment_config.get('kubeflowConfig').get('nfs') is None:
                    raise SchemaError('please set nfs configuration!')
            elif experiment_config.get('kubeflowConfig').get('storage') == 'azureStorage':
                if experiment_config.get('kubeflowConfig').get('azureStorage') is None:
                    raise SchemaError('please set azureStorage configuration!')
            elif experiment_config.get('kubeflowConfig').get('storage') is None:
                if experiment_config.get('kubeflowConfig').get('azureStorage'):
                    raise SchemaError('please set storage type!')

    def validate_annotation_content(self, experiment_config, spec_key, builtin_name):
        '''
        Valid whether useAnnotation and searchSpacePath is coexist
        spec_key: 'advisor' or 'tuner'
        builtin_name: 'builtinAdvisorName' or 'builtinTunerName'
        '''
        if experiment_config.get('useAnnotation'):
            if experiment_config.get('searchSpacePath'):
                raise SchemaError('If you set useAnnotation=true, please leave searchSpacePath empty')
        else:
            # validate searchSpaceFile
            if experiment_config[spec_key].get(builtin_name) == 'NetworkMorphism':
                return
            if experiment_config[spec_key].get(builtin_name):
                if experiment_config.get('searchSpacePath') is None:
                    raise SchemaError('Please set searchSpacePath!')
                self.validate_search_space_content(experiment_config)

    def validate_pai_config_path(self, experiment_config):
        '''validate paiConfigPath field'''
        if experiment_config.get('trainingServicePlatform') == 'pai':
            if experiment_config.get('trial', {}).get('paiConfigPath'):
                # validate commands
                pai_config = get_yml_content(experiment_config['trial']['paiConfigPath'])
                taskRoles_dict = pai_config.get('taskRoles')
                if not taskRoles_dict:
                    raise SchemaError('Please set taskRoles in paiConfigPath config file!')
            else:
                pai_trial_fields_required_list = ['image', 'gpuNum', 'cpuNum', 'memoryMB', 'paiStoragePlugin', 'command']
                for trial_field in pai_trial_fields_required_list:
                    if experiment_config['trial'].get(trial_field) is None:
                        raise SchemaError('Please set {0} in trial configuration,\
                                    or set additional pai configuration file path in paiConfigPath!'.format(trial_field))

    def validate_pai_trial_conifg(self, experiment_config):
        '''validate the trial config in pai platform'''
        if experiment_config.get('trainingServicePlatform') in ['pai', 'paiYarn']:
            if experiment_config.get('trial').get('shmMB') and \
            experiment_config['trial']['shmMB'] > experiment_config['trial']['memoryMB']:
                raise SchemaError('shmMB should be no more than memoryMB!')
                exit(1)
            #backward compatibility
            warning_information = '{0} is not supported in NNI anymore, please remove the field in config file!\
            please refer https://github.com/microsoft/nni/blob/master/docs/en_US/TrainingService/PaiMode.md#run-an-experiment\
            for the practices of how to get data and output model in trial code'
            if experiment_config.get('trial').get('dataDir'):
                print_warning(warning_information.format('dataDir'))
            if experiment_config.get('trial').get('outputDir'):
                print_warning(warning_information.format('outputDir'))
            self.validate_pai_config_path(experiment_config)<|MERGE_RESOLUTION|>--- conflicted
+++ resolved
@@ -121,190 +121,6 @@
         Optional('useActiveGpu'): setType('useActiveGpu', bool)
     }
 }
-<<<<<<< HEAD
-=======
-tuner_schema_dict = {
-    'Anneal': {
-        'builtinTunerName': 'Anneal',
-        Optional('classArgs'): {
-            'optimize_mode': setChoice('optimize_mode', 'maximize', 'minimize'),
-        },
-        Optional('includeIntermediateResults'): setType('includeIntermediateResults', bool),
-        Optional('gpuIndices'): Or(int, And(str, lambda x: len([int(i) for i in x.split(',')]) > 0), error='gpuIndex format error!'),
-    },
-    'SMAC': {
-        'builtinTunerName': 'SMAC',
-        Optional('classArgs'): {
-            'optimize_mode': setChoice('optimize_mode', 'maximize', 'minimize'),
-            Optional('config_dedup'): setType('config_dedup', bool)
-        },
-        Optional('includeIntermediateResults'): setType('includeIntermediateResults', bool),
-        Optional('gpuIndices'): Or(int, And(str, lambda x: len([int(i) for i in x.split(',')]) > 0), error='gpuIndex format error!'),
-    },
-    ('Evolution'): {
-        'builtinTunerName': setChoice('builtinTunerName', 'Evolution'),
-        Optional('classArgs'): {
-            'optimize_mode': setChoice('optimize_mode', 'maximize', 'minimize'),
-            Optional('population_size'): setNumberRange('population_size', int, 0, 99999),
-        },
-        Optional('includeIntermediateResults'): setType('includeIntermediateResults', bool),
-        Optional('gpuIndices'): Or(int, And(str, lambda x: len([int(i) for i in x.split(',')]) > 0), error='gpuIndex format error!'),
-    },
-    ('BatchTuner', 'GridSearch', 'Random'): {
-        'builtinTunerName': setChoice('builtinTunerName', 'BatchTuner', 'GridSearch', 'Random'),
-        Optional('includeIntermediateResults'): setType('includeIntermediateResults', bool),
-        Optional('gpuIndices'): Or(int, And(str, lambda x: len([int(i) for i in x.split(',')]) > 0), error='gpuIndex format error!'),
-    },
-    'TPE': {
-        'builtinTunerName': 'TPE',
-        Optional('classArgs'): {
-            Optional('optimize_mode'): setChoice('optimize_mode', 'maximize', 'minimize'),
-            Optional('parallel_optimize'): setType('parallel_optimize', bool),
-            Optional('constant_liar_type'): setChoice('constant_liar_type', 'min', 'max', 'mean')
-        },
-        Optional('includeIntermediateResults'): setType('includeIntermediateResults', bool),
-        Optional('gpuIndices'): Or(int, And(str, lambda x: len([int(i) for i in x.split(',')]) > 0), error='gpuIndex format error!'),
-    },
-    'NetworkMorphism': {
-        'builtinTunerName': 'NetworkMorphism',
-        Optional('classArgs'): {
-            Optional('optimize_mode'): setChoice('optimize_mode', 'maximize', 'minimize'),
-            Optional('task'): setChoice('task', 'cv', 'nlp', 'common'),
-            Optional('input_width'): setType('input_width', int),
-            Optional('input_channel'): setType('input_channel', int),
-            Optional('n_output_node'): setType('n_output_node', int),
-            },
-        Optional('includeIntermediateResults'): setType('includeIntermediateResults', bool),
-        Optional('gpuIndices'): Or(int, And(str, lambda x: len([int(i) for i in x.split(',')]) > 0), error='gpuIndex format error!'),
-    },
-    'MetisTuner': {
-        'builtinTunerName': 'MetisTuner',
-        Optional('classArgs'): {
-            Optional('optimize_mode'): setChoice('optimize_mode', 'maximize', 'minimize'),
-            Optional('no_resampling'): setType('no_resampling', bool),
-            Optional('no_candidates'): setType('no_candidates', bool),
-            Optional('selection_num_starting_points'):  setType('selection_num_starting_points', int),
-            Optional('cold_start_num'): setType('cold_start_num', int),
-            },
-        Optional('includeIntermediateResults'): setType('includeIntermediateResults', bool),
-        Optional('gpuIndices'): Or(int, And(str, lambda x: len([int(i) for i in x.split(',')]) > 0), error='gpuIndex format error!'),
-    },
-    'GPTuner': {
-        'builtinTunerName': 'GPTuner',
-        Optional('classArgs'): {
-            Optional('optimize_mode'): setChoice('optimize_mode', 'maximize', 'minimize'),
-            Optional('utility'): setChoice('utility', 'ei', 'ucb', 'poi'),
-            Optional('kappa'): setType('kappa', float),
-            Optional('xi'): setType('xi', float),
-            Optional('nu'): setType('nu', float),
-            Optional('alpha'): setType('alpha', float),
-            Optional('cold_start_num'): setType('cold_start_num', int),
-            Optional('selection_num_warm_up'):  setType('selection_num_warm_up', int),
-            Optional('selection_num_starting_points'):  setType('selection_num_starting_points', int),
-            },
-        Optional('includeIntermediateResults'): setType('includeIntermediateResults', bool),
-        Optional('gpuIndices'): Or(int, And(str, lambda x: len([int(i) for i in x.split(',')]) > 0), error='gpuIndex format error!'),
-    },
-    'PPOTuner': {
-        'builtinTunerName': 'PPOTuner',
-        'classArgs': {
-            'optimize_mode': setChoice('optimize_mode', 'maximize', 'minimize'),
-            Optional('trials_per_update'): setNumberRange('trials_per_update', int, 0, 99999),
-            Optional('epochs_per_update'): setNumberRange('epochs_per_update', int, 0, 99999),
-            Optional('minibatch_size'): setNumberRange('minibatch_size', int, 0, 99999),
-            Optional('ent_coef'): setType('ent_coef', float),
-            Optional('lr'): setType('lr', float),
-            Optional('vf_coef'): setType('vf_coef', float),
-            Optional('max_grad_norm'): setType('max_grad_norm', float),
-            Optional('gamma'): setType('gamma', float),
-            Optional('lam'): setType('lam', float),
-            Optional('cliprange'): setType('cliprange', float),
-        },
-        Optional('includeIntermediateResults'): setType('includeIntermediateResults', bool),
-        Optional('gpuIndices'): Or(int, And(str, lambda x: len([int(i) for i in x.split(',')]) > 0), error='gpuIndex format error!'),
-    },
-    'PBTTuner': {
-        'builtinTunerName': 'PBTTuner',
-        'classArgs': {
-            'optimize_mode': setChoice('optimize_mode', 'maximize', 'minimize'),
-            Optional('all_checkpoint_dir'): setType('all_checkpoint_dir', str),
-            Optional('population_size'): setNumberRange('population_size', int, 0, 99999),
-            Optional('factors'): setType('factors', tuple),
-            Optional('fraction'): setType('fraction', float),
-        },
-        Optional('includeIntermediateResults'): setType('includeIntermediateResults', bool),
-        Optional('gpuIndices'): Or(int, And(str, lambda x: len([int(i) for i in x.split(',')]) > 0), error='gpuIndex format error!'),
-    },
-    'customized': {
-        'codeDir': setPathCheck('codeDir'),
-        'classFileName': setType('classFileName', str),
-        'className': setType('className', str),
-        Optional('classArgs'): dict,
-        Optional('includeIntermediateResults'): setType('includeIntermediateResults', bool),
-        Optional('gpuIndices'): Or(int, And(str, lambda x: len([int(i) for i in x.split(',')]) > 0), error='gpuIndex format error!'),
-    }
-}
-
-advisor_schema_dict = {
-    'Hyperband':{
-        'builtinAdvisorName': Or('Hyperband'),
-        'classArgs': {
-            'optimize_mode': setChoice('optimize_mode', 'maximize', 'minimize'),
-            Optional('R'): setType('R', int),
-            Optional('eta'): setType('eta', int)
-        },
-        Optional('gpuIndices'): Or(int, And(str, lambda x: len([int(i) for i in x.split(',')]) > 0), error='gpuIndex format error!'),
-    },
-    'BOHB':{
-        'builtinAdvisorName': Or('BOHB'),
-        'classArgs': {
-            'optimize_mode': setChoice('optimize_mode', 'maximize', 'minimize'),
-            Optional('min_budget'): setNumberRange('min_budget', int, 0, 9999),
-            Optional('max_budget'): setNumberRange('max_budget', int, 0, 9999),
-            Optional('eta'):setNumberRange('eta', int, 0, 9999),
-            Optional('min_points_in_model'): setNumberRange('min_points_in_model', int, 0, 9999),
-            Optional('top_n_percent'): setNumberRange('top_n_percent', int, 1, 99),
-            Optional('num_samples'): setNumberRange('num_samples', int, 1, 9999),
-            Optional('random_fraction'): setNumberRange('random_fraction', float, 0, 9999),
-            Optional('bandwidth_factor'): setNumberRange('bandwidth_factor', float, 0, 9999),
-            Optional('min_bandwidth'): setNumberRange('min_bandwidth', float, 0, 9999),
-        },
-        Optional('gpuIndices'): Or(int, And(str, lambda x: len([int(i) for i in x.split(',')]) > 0), error='gpuIndex format error!'),
-    },
-    'customized':{
-        'codeDir': setPathCheck('codeDir'),
-        'classFileName': setType('classFileName', str),
-        'className': setType('className', str),
-        Optional('classArgs'): dict,
-        Optional('gpuIndices'): Or(int, And(str, lambda x: len([int(i) for i in x.split(',')]) > 0), error='gpuIndex format error!'),
-    }
-}
-
-assessor_schema_dict = {
-    'Medianstop': {
-        'builtinAssessorName': 'Medianstop',
-        Optional('classArgs'): {
-            Optional('optimize_mode'): setChoice('optimize_mode', 'maximize', 'minimize'),
-            Optional('start_step'): setNumberRange('start_step', int, 0, 9999),
-        },
-    },
-    'Curvefitting': {
-        'builtinAssessorName': 'Curvefitting',
-        Optional('classArgs'): {
-            'epoch_num': setNumberRange('epoch_num', int, 0, 9999),
-            Optional('start_step'): setNumberRange('start_step', int, 0, 9999),
-            Optional('threshold'): setNumberRange('threshold', float, 0, 9999),
-            Optional('gap'): setNumberRange('gap', int, 1, 9999),
-        },
-    },
-    'customized': {
-        'codeDir': setPathCheck('codeDir'),
-        'classFileName': setType('classFileName', str),
-        'className': setType('className', str),
-        Optional('classArgs'): dict,
-    }
-}
->>>>>>> 574db2ca
 
 common_trial_schema = {
     'trial':{

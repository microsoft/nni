# Copyright (c) Microsoft Corporation
# All rights reserved.
#
# MIT License
#
# Permission is hereby granted, free of charge,
# to any person obtaining a copy of this software and associated
# documentation files (the "Software"), to deal in the Software without restriction,
# including without limitation the rights to use, copy, modify, merge, publish,
# distribute, sublicense, and/or sell copies of the Software, and
# to permit persons to whom the Software is furnished to do so, subject to the following conditions:
# The above copyright notice and this permission notice shall be included
# in all copies or substantial portions of the Software.
#
# THE SOFTWARE IS PROVIDED *AS IS*, WITHOUT WARRANTY OF ANY KIND, EXPRESS OR IMPLIED, INCLUDING
# BUT NOT LIMITED TO THE WARRANTIES OF MERCHANTABILITY, FITNESS FOR A PARTICULAR PURPOSE AND
# NONINFRINGEMENT. IN NO EVENT SHALL THE AUTHORS OR COPYRIGHT HOLDERS BE LIABLE FOR ANY CLAIM,
# DAMAGES OR OTHER LIABILITY, WHETHER IN AN ACTION OF CONTRACT, TORT OR OTHERWISE, ARISING FROM,
# OUT OF OR IN CONNECTION WITH THE SOFTWARE OR THE USE OR OTHER DEALINGS IN THE SOFTWARE.

import os
from schema import Schema, And, Use, Optional, Regex, Or

common_schema = {
'authorName': str,
'experimentName': str,
Optional('description'): str,
'trialConcurrency': And(int, lambda n: 1 <=n <= 999999),
Optional('maxExecDuration'): Regex(r'^[1-9][0-9]*[s|m|h|d]$'),
Optional('maxTrialNum'): And(int, lambda x: 1 <= x <= 99999),
'trainingServicePlatform': And(str, lambda x: x in ['remote', 'local', 'pai', 'kubeflow']),
Optional('searchSpacePath'): os.path.exists,
Optional('multiPhase'): bool,
Optional('multiThread'): bool,
Optional('nniManagerIp'): str,
'useAnnotation': bool,
Optional('advisor'): Or({
    'builtinAdvisorName': Or('Hyperband'),
    'classArgs': {
        'optimize_mode': Or('maximize', 'minimize'),
        Optional('R'): int,
        Optional('eta'): int
    },
    Optional('gpuNum'): And(int, lambda x: 0 <= x <= 99999),
},{
    'codeDir': os.path.exists,
    'classFileName': str,
    'className': str,
    Optional('classArgs'): dict,
    Optional('gpuNum'): And(int, lambda x: 0 <= x <= 99999),
}),
Optional('tuner'): Or({
    'builtinTunerName': Or('TPE', 'Random', 'Anneal', 'SMAC', 'Evolution'),
    Optional('classArgs'): {
        'optimize_mode': Or('maximize', 'minimize')
    },
    Optional('gpuNum'): And(int, lambda x: 0 <= x <= 99999),
},{
    'builtinTunerName': Or('BatchTuner', 'GridSearch'),
<<<<<<< HEAD:tools/nnicmd/config_schema.py
    Optional('gpuNum'): And(int, lambda x: 0 <= x <= 99999),
},{
    'builtinTunerName': 'NetworkMorphism',
    'classArgs': {
        Optional('optimize_mode'): Or('maximize', 'minimize'),
        Optional('task'): And(str, lambda x: x in ['cv','nlp','common']),
        Optional('input_width'):  int,
        Optional('input_channel'):  int,
        Optional('n_output_node'):  int,
        },
=======
>>>>>>> 02e9fcfcbcb8790b4a41dc0dc3ae72d272c24cc3:tools/nni_cmd/config_schema.py
    Optional('gpuNum'): And(int, lambda x: 0 <= x <= 99999),
},{
    'codeDir': os.path.exists,
    'classFileName': str,
    'className': str,
    Optional('classArgs'): dict,
    Optional('gpuNum'): And(int, lambda x: 0 <= x <= 99999),
}),
Optional('assessor'): Or({
    'builtinAssessorName': lambda x: x in ['Medianstop'],
    Optional('classArgs'): {
        Optional('optimize_mode'): Or('maximize', 'minimize'),
        Optional('start_step'): And(int, lambda x: 0 <= x <= 9999)
    },
    Optional('gpuNum'): And(int, lambda x: 0 <= x <= 99999)
},{
    'codeDir': os.path.exists,
    'classFileName': str,
    'className': str,
    Optional('classArgs'): dict,
    Optional('gpuNum'): And(int, lambda x: 0 <= x <= 99999),
}),
}

common_trial_schema = {
'trial':{
    'command': str,
    'codeDir': os.path.exists,
    'gpuNum': And(int, lambda x: 0 <= x <= 99999)
    }
}

pai_trial_schema = {
'trial':{
    'command': str,
    'codeDir': os.path.exists,
    'gpuNum': And(int, lambda x: 0 <= x <= 99999),
    'cpuNum': And(int, lambda x: 0 <= x <= 99999),
    'memoryMB': int,
    'image': str,
    Optional('dataDir'): Regex(r'hdfs://(([0-9]{1,3}.){3}[0-9]{1,3})(:[0-9]{2,5})?(/.*)?'),
    Optional('outputDir'): Regex(r'hdfs://(([0-9]{1,3}.){3}[0-9]{1,3})(:[0-9]{2,5})?(/.*)?'),
    Optional('virtualCluster'): str
    }
}

pai_config_schema = {
'paiConfig':{
  'userName': str,
  'passWord': str,
  'host': str
}
}

kubeflow_trial_schema = {
'trial':{
        'codeDir':  os.path.exists,
        Optional('ps'): {
            'replicas': int,
            'command': str,
            'gpuNum': And(int, lambda x: 0 <= x <= 99999),
            'cpuNum': And(int, lambda x: 0 <= x <= 99999),
            'memoryMB': int,
            'image': str
        },
        'worker':{
            'replicas': int,
            'command': str,
            'gpuNum': And(int, lambda x: 0 <= x <= 99999),
            'cpuNum': And(int, lambda x: 0 <= x <= 99999),
            'memoryMB': int,
            'image': str
        } 
    }
}

kubeflow_config_schema = {
    'kubeflowConfig':Or({
        'operator': Or('tf-operator', 'mxnet-operator', 'pytorch-operator'),
        'nfs': {
            'server': str,
            'path': str
        },
<<<<<<< HEAD:tools/nnicmd/config_schema.py
        'kubernetesServer': str
=======
        Optional('kubernetesServer'): str
>>>>>>> 02e9fcfcbcb8790b4a41dc0dc3ae72d272c24cc3:tools/nni_cmd/config_schema.py
    },{
        'operator': Or('tf-operator', 'mxnet-operator', 'pytorch-operator'),
        'keyVault': {
            'vaultName': Regex('([0-9]|[a-z]|[A-Z]|-){1,127}'),
            'name': Regex('([0-9]|[a-z]|[A-Z]|-){1,127}')
        },
        'azureStorage': {
            'accountName': Regex('([0-9]|[a-z]|[A-Z]|-){3,31}'),
            'azureShare': Regex('([0-9]|[a-z]|[A-Z]|-){3,63}')
        }
    })
}

machine_list_schima = {
Optional('machineList'):[Or({
    'ip': str,
    Optional('port'): And(int, lambda x: 0 < x < 65535),
    'username': str,
    'passwd': str
    },{
    'ip': str,
    Optional('port'): And(int, lambda x: 0 < x < 65535),
    'username': str,
    'sshKeyPath': os.path.exists,
    Optional('passphrase'): str
})]
}

LOCAL_CONFIG_SCHEMA = Schema({**common_schema, **common_trial_schema})

REMOTE_CONFIG_SCHEMA = Schema({**common_schema, **common_trial_schema, **machine_list_schima})

PAI_CONFIG_SCHEMA = Schema({**common_schema, **pai_trial_schema, **pai_config_schema})

KUBEFLOW_CONFIG_SCHEMA = Schema({**common_schema, **kubeflow_trial_schema, **kubeflow_config_schema})<|MERGE_RESOLUTION|>--- conflicted
+++ resolved
@@ -57,7 +57,6 @@
     Optional('gpuNum'): And(int, lambda x: 0 <= x <= 99999),
 },{
     'builtinTunerName': Or('BatchTuner', 'GridSearch'),
-<<<<<<< HEAD:tools/nnicmd/config_schema.py
     Optional('gpuNum'): And(int, lambda x: 0 <= x <= 99999),
 },{
     'builtinTunerName': 'NetworkMorphism',
@@ -68,8 +67,6 @@
         Optional('input_channel'):  int,
         Optional('n_output_node'):  int,
         },
-=======
->>>>>>> 02e9fcfcbcb8790b4a41dc0dc3ae72d272c24cc3:tools/nni_cmd/config_schema.py
     Optional('gpuNum'): And(int, lambda x: 0 <= x <= 99999),
 },{
     'codeDir': os.path.exists,
@@ -153,11 +150,7 @@
             'server': str,
             'path': str
         },
-<<<<<<< HEAD:tools/nnicmd/config_schema.py
-        'kubernetesServer': str
-=======
         Optional('kubernetesServer'): str
->>>>>>> 02e9fcfcbcb8790b4a41dc0dc3ae72d272c24cc3:tools/nni_cmd/config_schema.py
     },{
         'operator': Or('tf-operator', 'mxnet-operator', 'pytorch-operator'),
         'keyVault': {

--- conflicted
+++ resolved
@@ -22,16 +22,12 @@
 
 TENSORBOARD_API = '/tensorboard'
 
-<<<<<<< HEAD
-=======
 METRIC_DATA_API = '/metric-data'
 
 def metric_data_url(port):
     '''get metric_data url'''
     return '{0}:{1}{2}{3}'.format(BASE_URL, port, API_ROOT_URL, METRIC_DATA_API)
 
-
->>>>>>> 5d2a59fd
 def check_status_url(port):
     '''get check_status url'''
     return '{0}:{1}{2}{3}'.format(BASE_URL, port, API_ROOT_URL, CHECK_STATUS_API)

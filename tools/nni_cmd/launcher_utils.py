# Copyright (c) Microsoft Corporation.
# Licensed under the MIT license.

import os
import json
from schema import SchemaError
from schema import Schema
<<<<<<< HEAD
from .config_schema import LOCAL_CONFIG_SCHEMA, REMOTE_CONFIG_SCHEMA, PAI_CONFIG_SCHEMA, PAI_YARN_CONFIG_SCHEMA, KUBEFLOW_CONFIG_SCHEMA,\
                           FRAMEWORKCONTROLLER_CONFIG_SCHEMA, tuner_schema_dict, advisor_schema_dict, assessor_schema_dict
=======
from .config_schema import LOCAL_CONFIG_SCHEMA, REMOTE_CONFIG_SCHEMA, PAI_CONFIG_SCHEMA, PAI_YARN_CONFIG_SCHEMA, \
                           DLTS_CONFIG_SCHEMA, KUBEFLOW_CONFIG_SCHEMA, FRAMEWORKCONTROLLER_CONFIG_SCHEMA, \
                           tuner_schema_dict, advisor_schema_dict, assessor_schema_dict
>>>>>>> e0c2c0eb
from .common_utils import print_error, print_warning, print_normal, get_yml_content

def expand_path(experiment_config, key):
    '''Change '~' to user home directory'''
    if experiment_config.get(key):
        experiment_config[key] = os.path.expanduser(experiment_config[key])

def parse_relative_path(root_path, experiment_config, key):
    '''Change relative path to absolute path'''
    if experiment_config.get(key) and not os.path.isabs(experiment_config.get(key)):
        absolute_path = os.path.join(root_path, experiment_config.get(key))
        print_normal('expand %s: %s to %s ' % (key, experiment_config[key], absolute_path))
        experiment_config[key] = absolute_path

def parse_time(time):
    '''Change the time to seconds'''
    unit = time[-1]
    if unit not in ['s', 'm', 'h', 'd']:
        print_error('the unit of time could only from {s, m, h, d}')
        exit(1)
    time = time[:-1]
    if not time.isdigit():
        print_error('time format error!')
        exit(1)
    parse_dict = {'s':1, 'm':60, 'h':3600, 'd':86400}
    return int(time) * parse_dict[unit]

def parse_path(experiment_config, config_path):
    '''Parse path in config file'''
    expand_path(experiment_config, 'searchSpacePath')
    if experiment_config.get('trial'):
        expand_path(experiment_config['trial'], 'codeDir')
        if experiment_config['trial'].get('authFile'):
            expand_path(experiment_config['trial'], 'authFile')
        if experiment_config['trial'].get('ps'):
            if experiment_config['trial']['ps'].get('privateRegistryAuthPath'):
                expand_path(experiment_config['trial']['ps'], 'privateRegistryAuthPath')
        if experiment_config['trial'].get('master'):
            if experiment_config['trial']['master'].get('privateRegistryAuthPath'):
                expand_path(experiment_config['trial']['master'], 'privateRegistryAuthPath')
        if experiment_config['trial'].get('worker'):
            if experiment_config['trial']['worker'].get('privateRegistryAuthPath'):
                expand_path(experiment_config['trial']['worker'], 'privateRegistryAuthPath')
        if experiment_config['trial'].get('taskRoles'):
            for index in range(len(experiment_config['trial']['taskRoles'])):
                if experiment_config['trial']['taskRoles'][index].get('privateRegistryAuthPath'):
                    expand_path(experiment_config['trial']['taskRoles'][index], 'privateRegistryAuthPath')
    if experiment_config.get('tuner'):
        expand_path(experiment_config['tuner'], 'codeDir')
    if experiment_config.get('assessor'):
        expand_path(experiment_config['assessor'], 'codeDir')
    if experiment_config.get('advisor'):
        expand_path(experiment_config['advisor'], 'codeDir')
    if experiment_config.get('machineList'):
        for index in range(len(experiment_config['machineList'])):
            expand_path(experiment_config['machineList'][index], 'sshKeyPath')
    if experiment_config['trial'].get('paiConfigPath'):
        expand_path(experiment_config['trial'], 'paiConfigPath')

    #if users use relative path, convert it to absolute path
    root_path = os.path.dirname(config_path)
    if experiment_config.get('searchSpacePath'):
        parse_relative_path(root_path, experiment_config, 'searchSpacePath')
    if experiment_config.get('trial'):
        parse_relative_path(root_path, experiment_config['trial'], 'codeDir')
        if experiment_config['trial'].get('authFile'):
            parse_relative_path(root_path, experiment_config['trial'], 'authFile')
        if experiment_config['trial'].get('ps'):
            if experiment_config['trial']['ps'].get('privateRegistryAuthPath'):
                parse_relative_path(root_path, experiment_config['trial']['ps'], 'privateRegistryAuthPath')
        if experiment_config['trial'].get('master'):
            if experiment_config['trial']['master'].get('privateRegistryAuthPath'):
                parse_relative_path(root_path, experiment_config['trial']['master'], 'privateRegistryAuthPath')
        if experiment_config['trial'].get('worker'):
            if experiment_config['trial']['worker'].get('privateRegistryAuthPath'):
                parse_relative_path(root_path, experiment_config['trial']['worker'], 'privateRegistryAuthPath')
        if experiment_config['trial'].get('taskRoles'):
            for index in range(len(experiment_config['trial']['taskRoles'])):
                if experiment_config['trial']['taskRoles'][index].get('privateRegistryAuthPath'):
                    parse_relative_path(root_path, experiment_config['trial']['taskRoles'][index], 'privateRegistryAuthPath')
    if experiment_config.get('tuner'):
        parse_relative_path(root_path, experiment_config['tuner'], 'codeDir')
    if experiment_config.get('assessor'):
        parse_relative_path(root_path, experiment_config['assessor'], 'codeDir')
    if experiment_config.get('advisor'):
        parse_relative_path(root_path, experiment_config['advisor'], 'codeDir')
    if experiment_config.get('machineList'):
        for index in range(len(experiment_config['machineList'])):
            parse_relative_path(root_path, experiment_config['machineList'][index], 'sshKeyPath')
    if experiment_config['trial'].get('paiConfigPath'):
        parse_relative_path(root_path, experiment_config['trial'], 'paiConfigPath')

def validate_search_space_content(experiment_config):
    '''Validate searchspace content,
       if the searchspace file is not json format or its values does not contain _type and _value which must be specified,
       it will not be a valid searchspace file'''
    try:
        search_space_content = json.load(open(experiment_config.get('searchSpacePath'), 'r'))
        for value in search_space_content.values():
            if not value.get('_type') or not value.get('_value'):
                print_error('please use _type and _value to specify searchspace!')
                exit(1)
    except:
        print_error('searchspace file is not a valid json format!')
        exit(1)

def validate_kubeflow_operators(experiment_config):
    '''Validate whether the kubeflow operators are valid'''
    if experiment_config.get('kubeflowConfig'):
        if experiment_config.get('kubeflowConfig').get('operator') == 'tf-operator':
            if experiment_config.get('trial').get('master') is not None:
                print_error('kubeflow with tf-operator can not set master')
                exit(1)
            if experiment_config.get('trial').get('worker') is None:
                print_error('kubeflow with tf-operator must set worker')
                exit(1)
        elif experiment_config.get('kubeflowConfig').get('operator') == 'pytorch-operator':
            if experiment_config.get('trial').get('ps') is not None:
                print_error('kubeflow with pytorch-operator can not set ps')
                exit(1)
            if experiment_config.get('trial').get('master') is None:
                print_error('kubeflow with pytorch-operator must set master')
                exit(1)

        if experiment_config.get('kubeflowConfig').get('storage') == 'nfs':
            if experiment_config.get('kubeflowConfig').get('nfs') is None:
                print_error('please set nfs configuration!')
                exit(1)
        elif experiment_config.get('kubeflowConfig').get('storage') == 'azureStorage':
            if experiment_config.get('kubeflowConfig').get('azureStorage') is None:
                print_error('please set azureStorage configuration!')
                exit(1)
        elif experiment_config.get('kubeflowConfig').get('storage') is None:
            if experiment_config.get('kubeflowConfig').get('azureStorage'):
                print_error('please set storage type!')
                exit(1)

def validate_common_content(experiment_config):
    '''Validate whether the common values in experiment_config is valid'''
    if not experiment_config.get('trainingServicePlatform') or \
        experiment_config.get('trainingServicePlatform') not in [
                'local', 'remote', 'pai', 'kubeflow', 'frameworkcontroller', 'paiYarn', 'dlts'
        ]:
        print_error('Please set correct trainingServicePlatform!')
        exit(1)
    schema_dict = {
        'local': LOCAL_CONFIG_SCHEMA,
        'remote': REMOTE_CONFIG_SCHEMA,
        'pai': PAI_CONFIG_SCHEMA,
        'paiYarn': PAI_YARN_CONFIG_SCHEMA,
        'kubeflow': KUBEFLOW_CONFIG_SCHEMA,
        'frameworkcontroller': FRAMEWORKCONTROLLER_CONFIG_SCHEMA,
        'dlts': DLTS_CONFIG_SCHEMA,
        }
    separate_schema_dict = {
        'tuner': tuner_schema_dict,
        'advisor': advisor_schema_dict,
        'assessor': assessor_schema_dict
    }
    separate_builtInName_dict = {
        'tuner': 'builtinTunerName',
        'advisor': 'builtinAdvisorName',
        'assessor': 'builtinAssessorName'
    }
    try:
        schema_dict.get(experiment_config['trainingServicePlatform']).validate(experiment_config)
        for separate_key in separate_schema_dict.keys():
            if experiment_config.get(separate_key):
                if experiment_config[separate_key].get(separate_builtInName_dict[separate_key]):
                    validate = False
                    for key in separate_schema_dict[separate_key].keys():
                        if key.__contains__(experiment_config[separate_key][separate_builtInName_dict[separate_key]]):
                            Schema({**separate_schema_dict[separate_key][key]}).validate(experiment_config[separate_key])
                            validate = True
                            break
                    if not validate:
                        print_error('%s %s error!' % (separate_key, separate_builtInName_dict[separate_key]))
                        exit(1)
                else:
                    Schema({**separate_schema_dict[separate_key]['customized']}).validate(experiment_config[separate_key])
    except SchemaError as error:
        print_error('Your config file is not correct, please check your config file content!')
        print_error(error.code)
        exit(1)

    #set default value
    if experiment_config.get('maxExecDuration') is None:
        experiment_config['maxExecDuration'] = '999d'
    if experiment_config.get('maxTrialNum') is None:
        experiment_config['maxTrialNum'] = 99999
    if experiment_config['trainingServicePlatform'] == 'remote':
        for index in range(len(experiment_config['machineList'])):
            if experiment_config['machineList'][index].get('port') is None:
                experiment_config['machineList'][index]['port'] = 22

def validate_customized_file(experiment_config, spec_key):
    '''
    check whether the file of customized tuner/assessor/advisor exists
    spec_key: 'tuner', 'assessor', 'advisor'
    '''
    if experiment_config[spec_key].get('codeDir') and \
        experiment_config[spec_key].get('classFileName') and \
        experiment_config[spec_key].get('className'):
        if not os.path.exists(os.path.join(
                experiment_config[spec_key]['codeDir'],
                experiment_config[spec_key]['classFileName'])):
            print_error('%s file directory is not valid!'%(spec_key))
            exit(1)
    else:
        print_error('%s file directory is not valid!'%(spec_key))
        exit(1)

def parse_tuner_content(experiment_config):
    '''Validate whether tuner in experiment_config is valid'''
    if not experiment_config['tuner'].get('builtinTunerName'):
        validate_customized_file(experiment_config, 'tuner')

def parse_assessor_content(experiment_config):
    '''Validate whether assessor in experiment_config is valid'''
    if experiment_config.get('assessor'):
        if not experiment_config['assessor'].get('builtinAssessorName'):
            validate_customized_file(experiment_config, 'assessor')

def parse_advisor_content(experiment_config):
    '''Validate whether advisor in experiment_config is valid'''
    if not experiment_config['advisor'].get('builtinAdvisorName'):
        validate_customized_file(experiment_config, 'advisor')

def validate_annotation_content(experiment_config, spec_key, builtin_name):
    '''
    Valid whether useAnnotation and searchSpacePath is coexist
    spec_key: 'advisor' or 'tuner'
    builtin_name: 'builtinAdvisorName' or 'builtinTunerName'
    '''
    if experiment_config.get('useAnnotation'):
        if experiment_config.get('searchSpacePath'):
            print_error('If you set useAnnotation=true, please leave searchSpacePath empty')
            exit(1)
    else:
        # validate searchSpaceFile
        if experiment_config[spec_key].get(builtin_name) == 'NetworkMorphism':
            return
        if experiment_config[spec_key].get(builtin_name):
            if experiment_config.get('searchSpacePath') is None:
                print_error('Please set searchSpacePath!')
                exit(1)
            validate_search_space_content(experiment_config)

def validate_machine_list(experiment_config):
    '''Validate machine list'''
    if experiment_config.get('trainingServicePlatform') == 'remote' and experiment_config.get('machineList') is None:
        print_error('Please set machineList!')
        exit(1)

def validate_pai_config_path(experiment_config):
    '''validate paiConfigPath field'''
    if experiment_config.get('trainingServicePlatform') == 'pai':
        if experiment_config.get('trial', {}).get('paiConfigPath'):
            # validate the file format of paiConfigPath, ensure it is yaml format
            pai_config = get_yml_content(experiment_config['trial']['paiConfigPath'])
            if experiment_config['trial'].get('image') is None:
                if pai_config.get('prerequisites', [{}])[0].get('uri') is None:
                    print_error('Please set image field, or set image uri in your own paiConfig!')
                    exit(1)
                experiment_config['trial']['image'] = pai_config['prerequisites'][0]['uri']
            if experiment_config['trial'].get('gpuNum') is None:
                if pai_config.get('taskRoles', {}).get('taskrole', {}).get('resourcePerInstance', {}).get('gpu') is None:
                    print_error('Please set gpuNum field, or set resourcePerInstance gpu in your own paiConfig!')
                    exit(1)
                experiment_config['trial']['gpuNum'] = pai_config['taskRoles']['taskrole']['resourcePerInstance']['gpu']
            if experiment_config['trial'].get('cpuNum') is None:
                if pai_config.get('taskRoles', {}).get('taskrole', {}).get('resourcePerInstance', {}).get('cpu') is None:
                    print_error('Please set cpuNum field, or set resourcePerInstance cpu in your own paiConfig!')
                    exit(1)
                experiment_config['trial']['cpuNum'] = pai_config['taskRoles']['taskrole']['resourcePerInstance']['cpu']
            if experiment_config['trial'].get('memoryMB') is None:
                if pai_config.get('taskRoles', {}).get('taskrole', {}).get('resourcePerInstance', {}).get('memoryMB', {}) is None:
                    print_error('Please set memoryMB field, or set resourcePerInstance memoryMB in your own paiConfig!')
                    exit(1)
                experiment_config['trial']['memoryMB'] = pai_config['taskRoles']['taskrole']['resourcePerInstance']['memoryMB']
            if experiment_config['trial'].get('paiStoragePlugin') is None:
                if pai_config.get('extras', {}).get('com.microsoft.pai.runtimeplugin', [{}])[0].get('plugin') is None:
                    print_error('Please set paiStoragePlugin field, or set plugin in your own paiConfig!')
                    exit(1)
                experiment_config['trial']['paiStoragePlugin'] = pai_config['extras']['com.microsoft.pai.runtimeplugin'][0]['plugin']
        else:
            pai_trial_fields_required_list = ['image', 'gpuNum', 'cpuNum', 'memoryMB', 'paiStoragePlugin']
            for trial_field in pai_trial_fields_required_list:
                if experiment_config['trial'].get(trial_field) is None:
                    print_error('Please set {0} in trial configuration,\
                                or set additional pai configuration file path in paiConfigPath!'.format(trial_field))
                    exit(1)

def validate_pai_trial_conifg(experiment_config):
    '''validate the trial config in pai platform'''
    if experiment_config.get('trainingServicePlatform') in ['pai', 'paiYarn']:
        if experiment_config.get('trial').get('shmMB') and \
        experiment_config['trial']['shmMB'] > experiment_config['trial']['memoryMB']:
            print_error('shmMB should be no more than memoryMB!')
            exit(1)
        #backward compatibility
        warning_information = '{0} is not supported in NNI anymore, please remove the field in config file!\
        please refer https://github.com/microsoft/nni/blob/master/docs/en_US/TrainingService/PaiMode.md#run-an-experiment\
        for the practices of how to get data and output model in trial code'
        if experiment_config.get('trial').get('dataDir'):
            print_warning(warning_information.format('dataDir'))
        if experiment_config.get('trial').get('outputDir'):
            print_warning(warning_information.format('outputDir'))
        validate_pai_config_path(experiment_config)

def validate_all_content(experiment_config, config_path):
    '''Validate whether experiment_config is valid'''
    parse_path(experiment_config, config_path)
    validate_common_content(experiment_config)
    validate_pai_trial_conifg(experiment_config)
    experiment_config['maxExecDuration'] = parse_time(experiment_config['maxExecDuration'])
    if experiment_config.get('advisor'):
        if experiment_config.get('assessor') or experiment_config.get('tuner'):
            print_error('advisor could not be set with assessor or tuner simultaneously!')
            exit(1)
        parse_advisor_content(experiment_config)
        validate_annotation_content(experiment_config, 'advisor', 'builtinAdvisorName')
    else:
        if not experiment_config.get('tuner'):
            raise Exception('Please provide tuner spec!')
        parse_tuner_content(experiment_config)
        parse_assessor_content(experiment_config)
        validate_annotation_content(experiment_config, 'tuner', 'builtinTunerName')<|MERGE_RESOLUTION|>--- conflicted
+++ resolved
@@ -5,14 +5,9 @@
 import json
 from schema import SchemaError
 from schema import Schema
-<<<<<<< HEAD
-from .config_schema import LOCAL_CONFIG_SCHEMA, REMOTE_CONFIG_SCHEMA, PAI_CONFIG_SCHEMA, PAI_YARN_CONFIG_SCHEMA, KUBEFLOW_CONFIG_SCHEMA,\
-                           FRAMEWORKCONTROLLER_CONFIG_SCHEMA, tuner_schema_dict, advisor_schema_dict, assessor_schema_dict
-=======
 from .config_schema import LOCAL_CONFIG_SCHEMA, REMOTE_CONFIG_SCHEMA, PAI_CONFIG_SCHEMA, PAI_YARN_CONFIG_SCHEMA, \
                            DLTS_CONFIG_SCHEMA, KUBEFLOW_CONFIG_SCHEMA, FRAMEWORKCONTROLLER_CONFIG_SCHEMA, \
                            tuner_schema_dict, advisor_schema_dict, assessor_schema_dict
->>>>>>> e0c2c0eb
 from .common_utils import print_error, print_warning, print_normal, get_yml_content
 
 def expand_path(experiment_config, key):

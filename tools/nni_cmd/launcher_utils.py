--- conflicted
+++ resolved
@@ -3,16 +3,8 @@
 
 import os
 from schema import SchemaError
-<<<<<<< HEAD
-from schema import Schema
-from .config_schema import LOCAL_CONFIG_SCHEMA, REMOTE_CONFIG_SCHEMA, PAI_CONFIG_SCHEMA, PAI_YARN_CONFIG_SCHEMA, \
-                           DLTS_CONFIG_SCHEMA, KUBEFLOW_CONFIG_SCHEMA, FRAMEWORKCONTROLLER_CONFIG_SCHEMA, AML_CONFIG_SCHEMA, \
-                           tuner_schema_dict, advisor_schema_dict, assessor_schema_dict
-from .common_utils import print_error, print_warning, print_normal, get_yml_content
-=======
 from .config_schema import NNIConfigSchema
 from .common_utils import print_normal
->>>>>>> 6d36ae57
 
 def expand_path(experiment_config, key):
     '''Change '~' to user home directory'''
@@ -102,105 +94,7 @@
     if experiment_config['trial'].get('paiConfigPath'):
         parse_relative_path(root_path, experiment_config['trial'], 'paiConfigPath')
 
-<<<<<<< HEAD
-def validate_search_space_content(experiment_config):
-    '''Validate searchspace content,
-       if the searchspace file is not json format or its values does not contain _type and _value which must be specified,
-       it will not be a valid searchspace file'''
-    try:
-        search_space_content = json.load(open(experiment_config.get('searchSpacePath'), 'r'))
-        for value in search_space_content.values():
-            if not value.get('_type') or not value.get('_value'):
-                print_error('please use _type and _value to specify searchspace!')
-                exit(1)
-    except:
-        print_error('searchspace file is not a valid json format!')
-        exit(1)
-
-def validate_kubeflow_operators(experiment_config):
-    '''Validate whether the kubeflow operators are valid'''
-    if experiment_config.get('kubeflowConfig'):
-        if experiment_config.get('kubeflowConfig').get('operator') == 'tf-operator':
-            if experiment_config.get('trial').get('master') is not None:
-                print_error('kubeflow with tf-operator can not set master')
-                exit(1)
-            if experiment_config.get('trial').get('worker') is None:
-                print_error('kubeflow with tf-operator must set worker')
-                exit(1)
-        elif experiment_config.get('kubeflowConfig').get('operator') == 'pytorch-operator':
-            if experiment_config.get('trial').get('ps') is not None:
-                print_error('kubeflow with pytorch-operator can not set ps')
-                exit(1)
-            if experiment_config.get('trial').get('master') is None:
-                print_error('kubeflow with pytorch-operator must set master')
-                exit(1)
-
-        if experiment_config.get('kubeflowConfig').get('storage') == 'nfs':
-            if experiment_config.get('kubeflowConfig').get('nfs') is None:
-                print_error('please set nfs configuration!')
-                exit(1)
-        elif experiment_config.get('kubeflowConfig').get('storage') == 'azureStorage':
-            if experiment_config.get('kubeflowConfig').get('azureStorage') is None:
-                print_error('please set azureStorage configuration!')
-                exit(1)
-        elif experiment_config.get('kubeflowConfig').get('storage') is None:
-            if experiment_config.get('kubeflowConfig').get('azureStorage'):
-                print_error('please set storage type!')
-                exit(1)
-
-def validate_common_content(experiment_config):
-    '''Validate whether the common values in experiment_config is valid'''
-    if not experiment_config.get('trainingServicePlatform') or \
-        experiment_config.get('trainingServicePlatform') not in [
-                'local', 'remote', 'pai', 'kubeflow', 'frameworkcontroller', 'paiYarn', 'dlts', 'aml'
-        ]:
-        print_error('Please set correct trainingServicePlatform!')
-        exit(1)
-    schema_dict = {
-        'local': LOCAL_CONFIG_SCHEMA,
-        'remote': REMOTE_CONFIG_SCHEMA,
-        'pai': PAI_CONFIG_SCHEMA,
-        'paiYarn': PAI_YARN_CONFIG_SCHEMA,
-        'kubeflow': KUBEFLOW_CONFIG_SCHEMA,
-        'frameworkcontroller': FRAMEWORKCONTROLLER_CONFIG_SCHEMA,
-        'dlts': DLTS_CONFIG_SCHEMA,
-        'aml': AML_CONFIG_SCHEMA,
-        }
-    separate_schema_dict = {
-        'tuner': tuner_schema_dict,
-        'advisor': advisor_schema_dict,
-        'assessor': assessor_schema_dict
-    }
-    separate_builtInName_dict = {
-        'tuner': 'builtinTunerName',
-        'advisor': 'builtinAdvisorName',
-        'assessor': 'builtinAssessorName'
-    }
-    try:
-        schema_dict.get(experiment_config['trainingServicePlatform']).validate(experiment_config)
-        for separate_key in separate_schema_dict.keys():
-            if experiment_config.get(separate_key):
-                if experiment_config[separate_key].get(separate_builtInName_dict[separate_key]):
-                    validate = False
-                    for key in separate_schema_dict[separate_key].keys():
-                        if key.__contains__(experiment_config[separate_key][separate_builtInName_dict[separate_key]]):
-                            Schema({**separate_schema_dict[separate_key][key]}).validate(experiment_config[separate_key])
-                            validate = True
-                            break
-                    if not validate:
-                        print_error('%s %s error!' % (separate_key, separate_builtInName_dict[separate_key]))
-                        exit(1)
-                else:
-                    Schema({**separate_schema_dict[separate_key]['customized']}).validate(experiment_config[separate_key])
-    except SchemaError as error:
-        print_error('Your config file is not correct, please check your config file content!')
-        print_error(error.code)
-        exit(1)
-
-    #set default value
-=======
 def set_default_values(experiment_config):
->>>>>>> 6d36ae57
     if experiment_config.get('maxExecDuration') is None:
         experiment_config['maxExecDuration'] = '999d'
     if experiment_config.get('maxTrialNum') is None:

# Copyright (c) Microsoft Corporation
# All rights reserved.
#
# MIT License
#
# Permission is hereby granted, free of charge,
# to any person obtaining a copy of this software and associated
# documentation files (the "Software"), to deal in the Software without restriction,
# including without limitation the rights to use, copy, modify, merge, publish,
# distribute, sublicense, and/or sell copies of the Software, and
# to permit persons to whom the Software is furnished to do so, subject to the following conditions:
# The above copyright notice and this permission notice shall be included
# in all copies or substantial portions of the Software.
#
# THE SOFTWARE IS PROVIDED *AS IS*, WITHOUT WARRANTY OF ANY KIND, EXPRESS OR IMPLIED, INCLUDING
# BUT NOT LIMITED TO THE WARRANTIES OF MERCHANTABILITY, FITNESS FOR A PARTICULAR PURPOSE AND
# NONINFRINGEMENT. IN NO EVENT SHALL THE AUTHORS OR COPYRIGHT HOLDERS BE LIABLE FOR ANY CLAIM,
# DAMAGES OR OTHER LIABILITY, WHETHER IN AN ACTION OF CONTRACT, TORT OR OTHERWISE, ARISING FROM,
# OUT OF OR IN CONNECTION WITH THE SOFTWARE OR THE USE OR OTHER DEALINGS IN THE SOFTWARE.

import os
import json
from .config_schema import LOCAL_CONFIG_SCHEMA, REMOTE_CONFIG_SCHEMA, PAI_CONFIG_SCHEMA, KUBEFLOW_CONFIG_SCHEMA, FRAMEWORKCONTROLLER_CONFIG_SCHEMA
from .common_utils import get_json_content, print_error, print_warning, print_normal

def expand_path(experiment_config, key):
    '''Change '~' to user home directory'''
    if experiment_config.get(key):
        experiment_config[key] = os.path.expanduser(experiment_config[key])

def parse_relative_path(root_path, experiment_config, key):
    '''Change relative path to absolute path'''
    if experiment_config.get(key) and not os.path.isabs(experiment_config.get(key)):
        absolute_path = os.path.join(root_path, experiment_config.get(key))
        print_normal('expand %s: %s to %s ' % (key, experiment_config[key], absolute_path))
        experiment_config[key] = absolute_path

def parse_time(time):
    '''Change the time to seconds'''
    unit = time[-1]
    if unit not in ['s', 'm', 'h', 'd']:
        print_error('the unit of time could only from {s, m, h, d}')
        exit(1)
    time = time[:-1]
    if not time.isdigit():
        print_error('time format error!')
        exit(1)
    parse_dict = {'s':1, 'm':60, 'h':3600, 'd':86400}
    return int(time) * parse_dict[unit]

def parse_path(experiment_config, config_path):
    '''Parse path in config file'''
    expand_path(experiment_config, 'searchSpacePath')
    if experiment_config.get('trial'):
        expand_path(experiment_config['trial'], 'codeDir')
    if experiment_config.get('tuner'):
        expand_path(experiment_config['tuner'], 'codeDir')
    if experiment_config.get('assessor'):
        expand_path(experiment_config['assessor'], 'codeDir')
    if experiment_config.get('advisor'):
        expand_path(experiment_config['advisor'], 'codeDir')
    
    #if users use relative path, convert it to absolute path
    root_path = os.path.dirname(config_path)
    if experiment_config.get('searchSpacePath'):
        parse_relative_path(root_path, experiment_config, 'searchSpacePath')
    if experiment_config.get('trial'):
        parse_relative_path(root_path, experiment_config['trial'], 'codeDir')
    if experiment_config.get('tuner'):
        parse_relative_path(root_path, experiment_config['tuner'], 'codeDir')
    if experiment_config.get('assessor'):
        parse_relative_path(root_path, experiment_config['assessor'], 'codeDir')
    if experiment_config.get('advisor'):
        parse_relative_path(root_path, experiment_config['advisor'], 'codeDir')
    if experiment_config.get('machineList'):
        for index in range(len(experiment_config['machineList'])):
            parse_relative_path(root_path, experiment_config['machineList'][index], 'sshKeyPath')

def validate_search_space_content(experiment_config):
    '''Validate searchspace content, 
       if the searchspace file is not json format or its values does not contain _type and _value which must be specified, 
       it will not be a valid searchspace file'''
    try:
        search_space_content = json.load(open(experiment_config.get('searchSpacePath'), 'r'))
        for value in search_space_content.values():
            if not value.get('_type') or not value.get('_value'):
                print_error('please use _type and _value to specify searchspace!')
                exit(1)
    except:
        print_error('searchspace file is not a valid json format!')
        exit(1)

def validate_kubeflow_operators(experiment_config):
    '''Validate whether the kubeflow operators are valid'''
    if experiment_config.get('kubeflowConfig'):
        if experiment_config.get('kubeflowConfig').get('operator') == 'tf-operator':
            if experiment_config.get('trial').get('master') is not None:
                print_error('kubeflow with tf-operator can not set master')
                exit(1)
            if experiment_config.get('trial').get('worker') is None:
                print_error('kubeflow with tf-operator must set worker')
                exit(1)
        elif experiment_config.get('kubeflowConfig').get('operator') == 'pytorch-operator':
            if experiment_config.get('trial').get('ps') is not None:
                print_error('kubeflow with pytorch-operator can not set ps')
                exit(1)
            if experiment_config.get('trial').get('master') is None:
                print_error('kubeflow with pytorch-operator must set master')
                exit(1)
        
        if experiment_config.get('kubeflowConfig').get('storage') == 'nfs':
            if experiment_config.get('kubeflowConfig').get('nfs') is None:
                print_error('please set nfs configuration!')
                exit(1)
        elif experiment_config.get('kubeflowConfig').get('storage') == 'azureStorage':
            if experiment_config.get('kubeflowConfig').get('azureStorage') is None:
                print_error('please set azureStorage configuration!')
                exit(1)
        elif experiment_config.get('kubeflowConfig').get('storage') is None:
            if experiment_config.get('kubeflowConfig').get('azureStorage'):
                print_error('please set storage type!')
                exit(1)

def validate_common_content(experiment_config):
    '''Validate whether the common values in experiment_config is valid'''
    if not experiment_config.get('trainingServicePlatform') or \
        experiment_config.get('trainingServicePlatform') not in ['local', 'remote', 'pai', 'kubeflow', 'frameworkcontroller']:
        print_error('Please set correct trainingServicePlatform!')
        exit(1)
    schema_dict = {
            'local': LOCAL_CONFIG_SCHEMA,
            'remote': REMOTE_CONFIG_SCHEMA,
            'pai': PAI_CONFIG_SCHEMA,
            'kubeflow': KUBEFLOW_CONFIG_SCHEMA,
            'frameworkcontroller': FRAMEWORKCONTROLLER_CONFIG_SCHEMA
        }
    try:
        schema_dict.get(experiment_config['trainingServicePlatform']).validate(experiment_config)
        #set default value
        if experiment_config.get('maxExecDuration') is None:
            experiment_config['maxExecDuration'] = '999d'
        if experiment_config.get('maxTrialNum') is None:
            experiment_config['maxTrialNum'] = 99999
        if experiment_config['trainingServicePlatform'] == 'remote':
            for index in range(len(experiment_config['machineList'])):
                if experiment_config['machineList'][index].get('port') is None:
                    experiment_config['machineList'][index]['port'] = 22
                
    except Exception as exception:
        print_error('Your config file is not correct, please check your config file content!\n%s' % exception)
        exit(1)

def validate_customized_file(experiment_config, spec_key):
    '''
    check whether the file of customized tuner/assessor/advisor exists
    spec_key: 'tuner', 'assessor', 'advisor'
    '''
    if experiment_config[spec_key].get('codeDir') and \
        experiment_config[spec_key].get('classFileName') and \
        experiment_config[spec_key].get('className'):
        if not os.path.exists(os.path.join(
                experiment_config[spec_key]['codeDir'],
                experiment_config[spec_key]['classFileName'])):
            print_error('%s file directory is not valid!'%(spec_key))
            exit(1)
    else:
        print_error('%s file directory is not valid!'%(spec_key))
        exit(1)

def parse_tuner_content(experiment_config):
    '''Validate whether tuner in experiment_config is valid'''
    if experiment_config['tuner'].get('builtinTunerName'):
        experiment_config['tuner']['className'] = experiment_config['tuner']['builtinTunerName']
    else:
        validate_customized_file(experiment_config, 'tuner')

def parse_assessor_content(experiment_config):
    '''Validate whether assessor in experiment_config is valid'''
    if experiment_config.get('assessor'):
        if experiment_config['assessor'].get('builtinAssessorName'):
            experiment_config['assessor']['className'] = experiment_config['assessor']['builtinAssessorName']
        else:
            validate_customized_file(experiment_config, 'assessor')

def parse_advisor_content(experiment_config):
    '''Validate whether advisor in experiment_config is valid'''
    if experiment_config['advisor'].get('builtinAdvisorName'):
        experiment_config['advisor']['className'] = experiment_config['advisor']['builtinAdvisorName']
    else:
        validate_customized_file(experiment_config, 'advisor')

def validate_annotation_content(experiment_config, spec_key, builtin_name):
    '''
    Valid whether useAnnotation and searchSpacePath is coexist
    spec_key: 'advisor' or 'tuner'
    builtin_name: 'builtinAdvisorName' or 'builtinTunerName'
    '''
    if experiment_config.get('useAnnotation'):
        if experiment_config.get('searchSpacePath'):
            print_error('If you set useAnnotation=true, please leave searchSpacePath empty')
            exit(1)
    else:
        # validate searchSpaceFile
        if experiment_config[spec_key].get(builtin_name) == 'NetworkMorphism':
            return
        if experiment_config[spec_key].get(builtin_name):
            if experiment_config.get('searchSpacePath') is None:
                print_error('Please set searchSpacePath!')
                exit(1)
            validate_search_space_content(experiment_config)

def validate_machine_list(experiment_config):
    '''Validate machine list'''
    if experiment_config.get('trainingServicePlatform') == 'remote' and experiment_config.get('machineList') is None:
        print_error('Please set machineList!')
        exit(1)

def validate_pai_trial_conifg(experiment_config):
    '''validate the trial config in pai platform'''
    if experiment_config.get('trainingServicePlatform') == 'pai':
        if experiment_config.get('trial').get('shmMB') and \
        experiment_config['trial']['shmMB'] > experiment_config['trial']['memoryMB']:
            print_error('shmMB should be no more than memoryMB!')
            exit(1)

def validate_all_content(experiment_config, config_path):
    '''Validate whether experiment_config is valid'''
    parse_path(experiment_config, config_path)
    validate_common_content(experiment_config)
<<<<<<< HEAD
=======
    validate_pai_trial_conifg(experiment_config)
>>>>>>> 6af4b864
    experiment_config['maxExecDuration'] = parse_time(experiment_config['maxExecDuration'])
    if experiment_config.get('advisor'):
        parse_advisor_content(experiment_config)
        validate_annotation_content(experiment_config, 'advisor', 'builtinAdvisorName')
    else:
        if not experiment_config.get('tuner'):
            raise Exception('Please provide tuner spec!')
        parse_tuner_content(experiment_config)
        parse_assessor_content(experiment_config)
        validate_annotation_content(experiment_config, 'tuner', 'builtinTunerName')<|MERGE_RESOLUTION|>--- conflicted
+++ resolved
@@ -227,10 +227,7 @@
     '''Validate whether experiment_config is valid'''
     parse_path(experiment_config, config_path)
     validate_common_content(experiment_config)
-<<<<<<< HEAD
-=======
     validate_pai_trial_conifg(experiment_config)
->>>>>>> 6af4b864
     experiment_config['maxExecDuration'] = parse_time(experiment_config['maxExecDuration'])
     if experiment_config.get('advisor'):
         parse_advisor_content(experiment_config)

--- conflicted
+++ resolved
@@ -17,11 +17,8 @@
         'schema',
         'PythonWebHDFS',
         'colorama',
-<<<<<<< HEAD
+        'netifaces',
         'websockets'
-=======
-        'netifaces'
->>>>>>> e6817d22
     ],
 
     author = 'Microsoft NNI Team',

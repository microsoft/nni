--- conflicted
+++ resolved
@@ -113,13 +113,6 @@
     if not args.version:
         # skip version check
         nni_log(LogType.Warning, 'Skipping version check!')
-<<<<<<< HEAD
-    elif trial_keeper_version.strip() != args.version.strip():
-        nni_log(LogType.Error, 'Exit trial keeper, trial keeper version is {}, and trainingService version is {}, \
-        versions does not match, please check your code and image versions!'.format(trial_keeper_version, args.version))
-        os._exit(1)
-=======
->>>>>>> e1ae623f
     else:
         regular = re.compile('v?(?P<version>[0-9](\.[0-9]){0,2}).*')
         try:

--- conflicted
+++ resolved
@@ -30,13 +30,8 @@
 from .rest_utils import rest_put, rest_post, check_rest_server, check_rest_server_quick, check_response
 from .url_utils import cluster_metadata_url, experiment_url
 from .config_utils import Config
-<<<<<<< HEAD
-from .common_utils import get_yml_content, get_json_content, print_error, print_normal, detect_process
-from .constants import EXPERIMENT_SUCCESS_INFO, STDOUT_FULL_PATH, STDERR_FULL_PATH, LOG_DIR, REST_PORT, ERROR_INFO, NORMAL_INFO
-=======
 from .common_utils import get_yml_content, get_json_content, print_error, print_normal, print_warning, detect_process
 from .constants import *
->>>>>>> fc5dce86
 from .webui_utils import start_web_ui, check_web_ui
 
 def start_rest_server(port, platform, mode, experiment_id=None):
@@ -84,10 +79,7 @@
     if check_response(response):
         return True
     else:
-<<<<<<< HEAD
-=======
         print('Error message is {}'.format(response.text))
->>>>>>> fc5dce86
         with open(STDERR_FULL_PATH, 'a+') as fout:
             fout.write(json.dumps(json.loads(response.text), indent=4, sort_keys=True, separators=(',', ':')))
         return False
@@ -104,8 +96,6 @@
     response = rest_put(cluster_metadata_url(port), json.dumps(request_data), 20)
     err_message = ''
     if not response or not check_response(response):
-<<<<<<< HEAD
-=======
         if response is not None:
             err_message = response.text
             with open(STDERR_FULL_PATH, 'a+') as fout:
@@ -122,7 +112,6 @@
     response = rest_put(cluster_metadata_url(port), json.dumps(pai_config_data), 20)
     err_message = None
     if not response or not response.status_code == 200:
->>>>>>> fc5dce86
         if response is not None:
             err_message = response.text
             with open(STDERR_FULL_PATH, 'a+') as fout:
@@ -186,10 +175,7 @@
     else:
         with open(STDERR_FULL_PATH, 'a+') as fout:
             fout.write(json.dumps(json.loads(response.text), indent=4, sort_keys=True, separators=(',', ':')))
-<<<<<<< HEAD
-=======
         print_error('Setting experiment error, error message is {}'.format(response.text))
->>>>>>> fc5dce86
         return None
 
 def launch_experiment(args, experiment_config, mode, webuiport, experiment_id=None):
@@ -222,16 +208,9 @@
         experiment_config['searchSpace'] = json.dumps('')
 
     # check rest server
-<<<<<<< HEAD
-    print_normal('Checking restful server...')
-    running, _ = check_rest_server(REST_PORT)
-    if running:
-        print_normal('Restful server start success!')
-=======
     running, _ = check_rest_server(REST_PORT)
     if running:
         print_normal('Successfully started Restful server!')
->>>>>>> fc5dce86
     else:
         print_error('Restful server start failed!')
         try:

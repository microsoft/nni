# Copyright (c) Microsoft Corporation
# All rights reserved.
#
# MIT License
#
# Permission is hereby granted, free of charge,
# to any person obtaining a copy of this software and associated
# documentation files (the "Software"), to deal in the Software without restriction,
# including without limitation the rights to use, copy, modify, merge, publish,
# distribute, sublicense, and/or sell copies of the Software, and
# to permit persons to whom the Software is furnished to do so, subject to the following conditions:
# The above copyright notice and this permission notice shall be included
# in all copies or substantial portions of the Software.
#
# THE SOFTWARE IS PROVIDED *AS IS*, WITHOUT WARRANTY OF ANY KIND, EXPRESS OR IMPLIED, INCLUDING
# BUT NOT LIMITED TO THE WARRANTIES OF MERCHANTABILITY, FITNESS FOR A PARTICULAR PURPOSE AND
# NONINFRINGEMENT. IN NO EVENT SHALL THE AUTHORS OR COPYRIGHT HOLDERS BE LIABLE FOR ANY CLAIM,
# DAMAGES OR OTHER LIABILITY, WHETHER IN AN ACTION OF CONTRACT, TORT OR OTHERWISE, ARISING FROM,
# OUT OF OR IN CONNECTION WITH THE SOFTWARE OR THE USE OR OTHER DEALINGS IN THE SOFTWARE.


import json
import os
import shutil
import string
from subprocess import Popen, PIPE, call
import tempfile
from nni_annotation import *
from .launcher_utils import validate_all_content
from .rest_utils import rest_put, rest_post, check_rest_server, check_rest_server_quick, check_response
from .url_utils import cluster_metadata_url, experiment_url
from .config_utils import Config
from .common_utils import get_yml_content, get_json_content, print_error, print_normal, print_warning, detect_process
from .constants import *
<<<<<<< HEAD
from .webui_utils import start_web_ui, check_web_ui
=======
>>>>>>> 14fac162

def start_rest_server(port, platform, mode, experiment_id=None):
    '''Run nni manager process'''
    print_normal('Checking environment...')
<<<<<<< HEAD
    nni_config = Config()
=======
    nni_config = Config(port)
>>>>>>> 14fac162
    rest_port = nni_config.get_config('restServerPort')
    running, _ = check_rest_server_quick(rest_port)
    if rest_port and running:
        print_error('There is an experiment running, please stop it first...')
        print_normal('You can use \'nnictl stop\' command to stop an experiment!')
        exit(0)

    print_normal('Starting restful server...')
    manager = os.environ.get('NNI_MANAGER', 'nnimanager')
    cmds = [manager, '--port', str(port), '--mode', platform, '--start_mode', mode]
    if mode == 'resume':
        cmds += ['--experiment_id', experiment_id]
    stdout_full_path = os.path.join(HOME_DIR, str(port), 'stdout')
    stderr_full_path = os.path.join(HOME_DIR, str(port), 'stderr')
    stdout_file = open(stdout_full_path, 'a+')
    stderr_file = open(stderr_full_path, 'a+')
    process = Popen(cmds, stdout=stdout_file, stderr=stderr_file)
    return process

def set_trial_config(experiment_config, port):
    '''set trial configuration'''
    request_data = dict()
    value_dict = dict()
    value_dict['command'] = experiment_config['trial']['command']
    value_dict['codeDir'] = experiment_config['trial']['codeDir']
    value_dict['gpuNum'] = experiment_config['trial']['gpuNum']
    if experiment_config['trial'].get('cpuNum'):
        value_dict['cpuNum'] = experiment_config['trial']['cpuNum']
    if experiment_config['trial'].get('memoryMB'):
        value_dict['memoryMB'] = experiment_config['trial']['memoryMB']
    if experiment_config['trial'].get('image'):
        value_dict['image'] = experiment_config['trial']['image']
    if experiment_config['trial'].get('dataDir'):
        value_dict['dataDir'] = experiment_config['trial']['dataDir']
    if experiment_config['trial'].get('outputDir'):
        value_dict['outputDir'] = experiment_config['trial']['outputDir']
    request_data['trial_config'] = value_dict
    response = rest_put(cluster_metadata_url(port), json.dumps(request_data), 20)
    if check_response(response):
        return True
    else:
        print('Error message is {}'.format(response.text))
<<<<<<< HEAD
        with open(STDERR_FULL_PATH, 'a+') as fout:
=======
        stderr_full_path = os.path.join(HOME_DIR, str(port), 'stderr')
        with open(stderr_full_path, 'a+') as fout:
>>>>>>> 14fac162
            fout.write(json.dumps(json.loads(response.text), indent=4, sort_keys=True, separators=(',', ':')))
        return False

def set_local_config(experiment_config, port):
    '''set local configuration'''
    return set_trial_config(experiment_config, port)

def set_remote_config(experiment_config, port):
    '''Call setClusterMetadata to pass trial'''
    #set machine_list
    request_data = dict()
    request_data['machine_list'] = experiment_config['machineList']
    response = rest_put(cluster_metadata_url(port), json.dumps(request_data), 20)
    err_message = ''
    if not response or not check_response(response):
        if response is not None:
            err_message = response.text
<<<<<<< HEAD
            with open(STDERR_FULL_PATH, 'a+') as fout:
=======
            stderr_full_path = os.path.join(HOME_DIR, str(port), 'stderr')
            with open(stderr_full_path, 'a+') as fout:
>>>>>>> 14fac162
                fout.write(json.dumps(json.loads(err_message), indent=4, sort_keys=True, separators=(',', ':')))
        return False, err_message

    #set trial_config
    return set_trial_config(experiment_config, port), err_message

def set_pai_config(experiment_config, port):
    '''set pai configuration''' 
    pai_config_data = dict()
    pai_config_data['pai_config'] = experiment_config['paiConfig']
    response = rest_put(cluster_metadata_url(port), json.dumps(pai_config_data), 20)
    err_message = None
    if not response or not response.status_code == 200:
        if response is not None:
            err_message = response.text
            with open(STDERR_FULL_PATH, 'a+') as fout:
                fout.write(json.dumps(json.loads(err_message), indent=4, sort_keys=True, separators=(',', ':')))
        return False, err_message

    #set trial_config
    return set_trial_config(experiment_config, port), err_message

def set_experiment(experiment_config, mode, port):
    '''Call startExperiment (rest POST /experiment) with yaml file content'''
    request_data = dict()
    request_data['authorName'] = experiment_config['authorName']
    request_data['experimentName'] = experiment_config['experimentName']
    request_data['trialConcurrency'] = experiment_config['trialConcurrency']
    request_data['maxExecDuration'] = experiment_config['maxExecDuration']
    request_data['maxTrialNum'] = experiment_config['maxTrialNum']
    request_data['searchSpace'] = experiment_config.get('searchSpace')
    request_data['trainingServicePlatform'] = experiment_config.get('trainingServicePlatform')

    if experiment_config.get('description'):
        request_data['description'] = experiment_config['description']
    if experiment_config.get('multiPhase'):
        request_data['multiPhase'] = experiment_config.get('multiPhase')
    request_data['tuner'] = experiment_config['tuner']
    if 'assessor' in experiment_config:
        request_data['assessor'] = experiment_config['assessor']

    request_data['clusterMetaData'] = []
    if experiment_config['trainingServicePlatform'] == 'local':
        request_data['clusterMetaData'].append(
            {'key':'codeDir', 'value':experiment_config['trial']['codeDir']})
        request_data['clusterMetaData'].append(
            {'key': 'command', 'value': experiment_config['trial']['command']})
    elif experiment_config['trainingServicePlatform'] == 'remote':
        request_data['clusterMetaData'].append(
            {'key': 'machine_list', 'value': experiment_config['machineList']})
        value_dict = dict()
        value_dict['command'] = experiment_config['trial']['command']
        value_dict['codeDir'] = experiment_config['trial']['codeDir']
        value_dict['gpuNum'] = experiment_config['trial']['gpuNum']
        request_data['clusterMetaData'].append(
            {'key': 'trial_config', 'value': value_dict})
    elif experiment_config['trainingServicePlatform'] == 'pai':
        request_data['clusterMetaData'].append(
            {'key': 'pai_config', 'value': experiment_config['paiConfig']})
        value_dict = dict()
        value_dict['command'] = experiment_config['trial']['command']
        value_dict['codeDir'] = experiment_config['trial']['codeDir']
        value_dict['gpuNum'] = experiment_config['trial']['gpuNum']
        if experiment_config['trial'].get('cpuNum'):
            value_dict['cpuNum'] = experiment_config['trial']['cpuNum']
        if experiment_config['trial'].get('memoryMB'):
            value_dict['memoryMB'] = experiment_config['trial']['memoryMB']
        if experiment_config['trial'].get('image'):
            value_dict['image'] = experiment_config['trial']['image']
        if experiment_config['trial'].get('dataDir'):
            value_dict['dataDir'] = experiment_config['trial']['dataDir']
        if experiment_config['trial'].get('outputDir'):
            value_dict['outputDir'] = experiment_config['trial']['outputDir']
        request_data['clusterMetaData'].append(
            {'key': 'trial_config', 'value': value_dict})

    response = rest_post(experiment_url(port), json.dumps(request_data), 20)
    if check_response(response):
        return response
    else:
<<<<<<< HEAD
        with open(STDERR_FULL_PATH, 'a+') as fout:
=======
        stderr_full_path = os.path.join(HOME_DIR, str(port), 'stderr')
        with open(stderr_full_path, 'a+') as fout:
>>>>>>> 14fac162
            fout.write(json.dumps(json.loads(response.text), indent=4, sort_keys=True, separators=(',', ':')))
        print_error('Setting experiment error, error message is {}'.format(response.text))
        return None

def launch_experiment(args, experiment_config, mode, experiment_id=None):
    '''follow steps to start rest server and start experiment'''
<<<<<<< HEAD
    nni_config = Config()
=======
    nni_config = Config(args.port)
>>>>>>> 14fac162
    #Check if there is an experiment running
    origin_rest_pid = nni_config.get_config('restServerPid')
    if origin_rest_pid and detect_process(origin_rest_pid):
        print_error('There is an experiment running, please stop it first...')
        print_normal('You can use \'nnictl stop\' command to stop an experiment!')
<<<<<<< HEAD
        exit(0)
=======
        exit(1)
>>>>>>> 14fac162
    # start rest server
    rest_process = start_rest_server(args.port, experiment_config['trainingServicePlatform'], mode, experiment_id)
    nni_config.set_config('restServerPid', rest_process.pid)
    # Deal with annotation
    if experiment_config.get('useAnnotation'):
        path = os.path.join(tempfile.gettempdir(), 'nni', 'annotation')
        if not os.path.isdir(path):
            os.makedirs(path)
        path = tempfile.mkdtemp(dir=path)
        code_dir = expand_annotations(experiment_config['trial']['codeDir'], path)
        experiment_config['trial']['codeDir'] = code_dir
        search_space = generate_search_space(code_dir)
        experiment_config['searchSpace'] = json.dumps(search_space)
        assert search_space, ERROR_INFO % 'Generated search space is empty'
    elif experiment_config.get('searchSpacePath'):
            search_space = get_json_content(experiment_config.get('searchSpacePath'))
            experiment_config['searchSpace'] = json.dumps(search_space)
    else:
        experiment_config['searchSpace'] = json.dumps('')

    # check rest server
<<<<<<< HEAD
    running, _ = check_rest_server(REST_PORT)
=======
    running, _ = check_rest_server(args.port)
>>>>>>> 14fac162
    if running:
        print_normal('Successfully started Restful server!')
    else:
        print_error('Restful server start failed!')
        try:
            cmds = ['pkill', '-P', str(rest_process.pid)]
            call(cmds)
        except Exception:
            raise Exception(ERROR_INFO % 'Rest server stopped!')
        exit(1)

    # set remote config
    if experiment_config['trainingServicePlatform'] == 'remote':
        print_normal('Setting remote config...')
        config_result, err_msg = set_remote_config(experiment_config, args.port)
        if config_result:
            print_normal('Success!')
        else:
            print_error('Failed! Error is: {}'.format(err_msg))
            try:
                cmds = ['pkill', '-P', str(rest_process.pid)]
                call(cmds)
            except Exception:
                raise Exception(ERROR_INFO % 'Rest server stopped!')
            exit(1)

    # set local config
    if experiment_config['trainingServicePlatform'] == 'local':
        print_normal('Setting local config...')
<<<<<<< HEAD
        if set_local_config(experiment_config, REST_PORT):
=======
        if set_local_config(experiment_config, args.port):
>>>>>>> 14fac162
            print_normal('Successfully set local config!')
        else:
            print_error('Failed!')
            try:
                cmds = ['pkill', '-P', str(rest_process.pid)]
                call(cmds)
            except Exception:
                raise Exception(ERROR_INFO % 'Rest server stopped!')
<<<<<<< HEAD
            exit(0)
=======
            exit(1)
>>>>>>> 14fac162
    
    #set pai config
    if experiment_config['trainingServicePlatform'] == 'pai':
        print_normal('Setting pai config...')
<<<<<<< HEAD
        config_result, err_msg = set_pai_config(experiment_config, REST_PORT)
=======
        config_result, err_msg = set_pai_config(experiment_config, args.port)
>>>>>>> 14fac162
        if config_result:
            print_normal('Successfully set pai config!')
        else:
            if err_msg:
                print_error('Failed! Error is: {}'.format(err_msg))
            try:
                cmds = ['pkill', '-P', str(rest_process.pid)]
                call(cmds)
            except Exception:
                raise Exception(ERROR_INFO % 'Restful server stopped!')
<<<<<<< HEAD
            exit(0)
    
    #start webui
    if check_web_ui():
        print_warning('{0} {1}'.format(' '.join(nni_config.get_config('webuiUrl')),'is being used, please stop it first!'))
        print_normal('You can use \'nnictl webui stop\' to stop old Web UI process...')
    else:
        print_normal('Starting Web UI...')
        webui_process = start_web_ui(webuiport)
        if webui_process:
            nni_config.set_config('webuiPid', webui_process.pid)
            print_normal('Successfully started Web UI!')
=======
            exit(1)
>>>>>>> 14fac162

    # start a new experiment
    print_normal('Starting experiment...')
    response = set_experiment(experiment_config, mode, args.port)
    if response:
        if experiment_id is None:
            experiment_id = json.loads(response.text).get('experiment_id')
        nni_config.set_config('experimentId', experiment_id)
    else:
        print_error('Failed!')
        try:
            cmds = ['pkill', '-P', str(rest_process.pid)]
            call(cmds)
            cmds = ['pkill', '-P', str(webui_process.pid)]
            call(cmds)
        except Exception:
            raise Exception(ERROR_INFO % 'Restful server stopped!')
<<<<<<< HEAD
        exit(0)
    print_normal(EXPERIMENT_SUCCESS_INFO % (experiment_id, REST_PORT, '   '.join(nni_config.get_config('webuiUrl'))))
=======
        exit(1)
    print_normal(EXPERIMENT_SUCCESS_INFO % (experiment_id, args.port))
>>>>>>> 14fac162

def resume_experiment(args):
    '''resume an experiment'''
    nni_config = Config(args.port)
    experiment_config = nni_config.get_config('experimentConfig')
    experiment_id = nni_config.get_config('experimentId')
    launch_experiment(args, experiment_config, 'resume', experiment_id)

def create_experiment(args):
    '''start a new experiment'''
    nni_config = Config(args.port)
    config_path = os.path.abspath(args.config)
    if not os.path.exists(config_path):
        print_error('Please set correct config path!')
        exit(1)
    experiment_config = get_yml_content(config_path)
    validate_all_content(experiment_config, config_path)

    nni_config.set_config('experimentConfig', experiment_config)
    launch_experiment(args, experiment_config, 'new')
    nni_config.set_config('restServerPort', args.port)<|MERGE_RESOLUTION|>--- conflicted
+++ resolved
@@ -32,19 +32,11 @@
 from .config_utils import Config
 from .common_utils import get_yml_content, get_json_content, print_error, print_normal, print_warning, detect_process
 from .constants import *
-<<<<<<< HEAD
-from .webui_utils import start_web_ui, check_web_ui
-=======
->>>>>>> 14fac162
 
 def start_rest_server(port, platform, mode, experiment_id=None):
     '''Run nni manager process'''
     print_normal('Checking environment...')
-<<<<<<< HEAD
-    nni_config = Config()
-=======
     nni_config = Config(port)
->>>>>>> 14fac162
     rest_port = nni_config.get_config('restServerPort')
     running, _ = check_rest_server_quick(rest_port)
     if rest_port and running:
@@ -87,12 +79,8 @@
         return True
     else:
         print('Error message is {}'.format(response.text))
-<<<<<<< HEAD
-        with open(STDERR_FULL_PATH, 'a+') as fout:
-=======
         stderr_full_path = os.path.join(HOME_DIR, str(port), 'stderr')
         with open(stderr_full_path, 'a+') as fout:
->>>>>>> 14fac162
             fout.write(json.dumps(json.loads(response.text), indent=4, sort_keys=True, separators=(',', ':')))
         return False
 
@@ -110,12 +98,8 @@
     if not response or not check_response(response):
         if response is not None:
             err_message = response.text
-<<<<<<< HEAD
-            with open(STDERR_FULL_PATH, 'a+') as fout:
-=======
             stderr_full_path = os.path.join(HOME_DIR, str(port), 'stderr')
             with open(stderr_full_path, 'a+') as fout:
->>>>>>> 14fac162
                 fout.write(json.dumps(json.loads(err_message), indent=4, sort_keys=True, separators=(',', ':')))
         return False, err_message
 
@@ -196,33 +180,21 @@
     if check_response(response):
         return response
     else:
-<<<<<<< HEAD
-        with open(STDERR_FULL_PATH, 'a+') as fout:
-=======
         stderr_full_path = os.path.join(HOME_DIR, str(port), 'stderr')
         with open(stderr_full_path, 'a+') as fout:
->>>>>>> 14fac162
             fout.write(json.dumps(json.loads(response.text), indent=4, sort_keys=True, separators=(',', ':')))
         print_error('Setting experiment error, error message is {}'.format(response.text))
         return None
 
 def launch_experiment(args, experiment_config, mode, experiment_id=None):
     '''follow steps to start rest server and start experiment'''
-<<<<<<< HEAD
-    nni_config = Config()
-=======
     nni_config = Config(args.port)
->>>>>>> 14fac162
     #Check if there is an experiment running
     origin_rest_pid = nni_config.get_config('restServerPid')
     if origin_rest_pid and detect_process(origin_rest_pid):
         print_error('There is an experiment running, please stop it first...')
         print_normal('You can use \'nnictl stop\' command to stop an experiment!')
-<<<<<<< HEAD
-        exit(0)
-=======
         exit(1)
->>>>>>> 14fac162
     # start rest server
     rest_process = start_rest_server(args.port, experiment_config['trainingServicePlatform'], mode, experiment_id)
     nni_config.set_config('restServerPid', rest_process.pid)
@@ -244,11 +216,7 @@
         experiment_config['searchSpace'] = json.dumps('')
 
     # check rest server
-<<<<<<< HEAD
-    running, _ = check_rest_server(REST_PORT)
-=======
     running, _ = check_rest_server(args.port)
->>>>>>> 14fac162
     if running:
         print_normal('Successfully started Restful server!')
     else:
@@ -278,11 +246,7 @@
     # set local config
     if experiment_config['trainingServicePlatform'] == 'local':
         print_normal('Setting local config...')
-<<<<<<< HEAD
-        if set_local_config(experiment_config, REST_PORT):
-=======
         if set_local_config(experiment_config, args.port):
->>>>>>> 14fac162
             print_normal('Successfully set local config!')
         else:
             print_error('Failed!')
@@ -291,20 +255,12 @@
                 call(cmds)
             except Exception:
                 raise Exception(ERROR_INFO % 'Rest server stopped!')
-<<<<<<< HEAD
-            exit(0)
-=======
             exit(1)
->>>>>>> 14fac162
     
     #set pai config
     if experiment_config['trainingServicePlatform'] == 'pai':
         print_normal('Setting pai config...')
-<<<<<<< HEAD
-        config_result, err_msg = set_pai_config(experiment_config, REST_PORT)
-=======
         config_result, err_msg = set_pai_config(experiment_config, args.port)
->>>>>>> 14fac162
         if config_result:
             print_normal('Successfully set pai config!')
         else:
@@ -315,22 +271,7 @@
                 call(cmds)
             except Exception:
                 raise Exception(ERROR_INFO % 'Restful server stopped!')
-<<<<<<< HEAD
-            exit(0)
-    
-    #start webui
-    if check_web_ui():
-        print_warning('{0} {1}'.format(' '.join(nni_config.get_config('webuiUrl')),'is being used, please stop it first!'))
-        print_normal('You can use \'nnictl webui stop\' to stop old Web UI process...')
-    else:
-        print_normal('Starting Web UI...')
-        webui_process = start_web_ui(webuiport)
-        if webui_process:
-            nni_config.set_config('webuiPid', webui_process.pid)
-            print_normal('Successfully started Web UI!')
-=======
             exit(1)
->>>>>>> 14fac162
 
     # start a new experiment
     print_normal('Starting experiment...')
@@ -348,13 +289,8 @@
             call(cmds)
         except Exception:
             raise Exception(ERROR_INFO % 'Restful server stopped!')
-<<<<<<< HEAD
-        exit(0)
-    print_normal(EXPERIMENT_SUCCESS_INFO % (experiment_id, REST_PORT, '   '.join(nni_config.get_config('webuiUrl'))))
-=======
         exit(1)
     print_normal(EXPERIMENT_SUCCESS_INFO % (experiment_id, args.port))
->>>>>>> 14fac162
 
 def resume_experiment(args):
     '''resume an experiment'''

# Copyright (c) Microsoft Corporation
# All rights reserved.
#
# MIT License
#
# Permission is hereby granted, free of charge,
# to any person obtaining a copy of this software and associated
# documentation files (the "Software"), to deal in the Software without restriction,
# including without limitation the rights to use, copy, modify, merge, publish,
# distribute, sublicense, and/or sell copies of the Software, and
# to permit persons to whom the Software is furnished to do so, subject to the following conditions:
# The above copyright notice and this permission notice shall be included
# in all copies or substantial portions of the Software.
#
# THE SOFTWARE IS PROVIDED *AS IS*, WITHOUT WARRANTY OF ANY KIND, EXPRESS OR IMPLIED, INCLUDING
# BUT NOT LIMITED TO THE WARRANTIES OF MERCHANTABILITY, FITNESS FOR A PARTICULAR PURPOSE AND
# NONINFRINGEMENT. IN NO EVENT SHALL THE AUTHORS OR COPYRIGHT HOLDERS BE LIABLE FOR ANY CLAIM,
# DAMAGES OR OTHER LIABILITY, WHETHER IN AN ACTION OF CONTRACT, TORT OR OTHERWISE, ARISING FROM,
# OUT OF OR IN CONNECTION WITH THE SOFTWARE OR THE USE OR OTHER DEALINGS IN THE SOFTWARE.


import json
import os
import shutil
import string
from subprocess import Popen, PIPE, call
import tempfile
from nni_annotation import *
from .launcher_utils import validate_all_content
from .rest_utils import rest_put, rest_post, check_rest_server, check_rest_server_quick, check_response
from .url_utils import cluster_metadata_url, experiment_url
from .config_utils import Config, Experiments
from .common_utils import get_yml_content, get_json_content, print_error, print_normal, print_warning, detect_process, detect_port
from .constants import *
from .webui_utils import *
import time

def start_rest_server(port, platform, mode, experiment_id=None):
    '''Run nni manager process'''
    print_normal('Checking environment...')
    nni_config = Config(port)
    rest_port = nni_config.get_config('restServerPort')
    running, _ = check_rest_server_quick(rest_port)
    if rest_port and running:
        print_error(EXPERIMENT_START_FAILED_INFO % port)
        exit(1)
    
    if detect_port(port):
        print_error('Port %s is used by another process, please reset the port!' % port)
        exit(1)

    print_normal('Starting restful server...')
    manager = os.environ.get('NNI_MANAGER', 'nnimanager')
    cmds = [manager, '--port', str(port), '--mode', platform, '--start_mode', mode]
    if mode == 'resume':
        cmds += ['--experiment_id', experiment_id]
    stdout_full_path = os.path.join(NNICTL_HOME_DIR, str(port), 'stdout')
    stderr_full_path = os.path.join(NNICTL_HOME_DIR, str(port), 'stderr')
    stdout_file = open(stdout_full_path, 'a+')
    stderr_file = open(stderr_full_path, 'a+')
    time_now = time.strftime('%Y-%m-%d %H:%M:%S',time.localtime(time.time()))
<<<<<<< HEAD
=======
    #add time information in the header of log files
>>>>>>> 22c78fda
    log_header = LOG_HEADER % str(time_now)
    stdout_file.write(log_header)
    stderr_file.write(log_header)
    process = Popen(cmds, stdout=stdout_file, stderr=stderr_file)
    return process, str(time_now)

def set_trial_config(experiment_config, port):
    '''set trial configuration'''
    request_data = dict()
    value_dict = dict()
    value_dict['command'] = experiment_config['trial']['command']
    value_dict['codeDir'] = experiment_config['trial']['codeDir']
    value_dict['gpuNum'] = experiment_config['trial']['gpuNum']
    if experiment_config['trial'].get('cpuNum'):
        value_dict['cpuNum'] = experiment_config['trial']['cpuNum']
    if experiment_config['trial'].get('memoryMB'):
        value_dict['memoryMB'] = experiment_config['trial']['memoryMB']
    if experiment_config['trial'].get('image'):
        value_dict['image'] = experiment_config['trial']['image']
    if experiment_config['trial'].get('dataDir'):
        value_dict['dataDir'] = experiment_config['trial']['dataDir']
    if experiment_config['trial'].get('outputDir'):
        value_dict['outputDir'] = experiment_config['trial']['outputDir']
    request_data['trial_config'] = value_dict
    response = rest_put(cluster_metadata_url(port), json.dumps(request_data), 20)
    if check_response(response):
        return True
    else:
        print('Error message is {}'.format(response.text))
        stderr_full_path = os.path.join(NNICTL_HOME_DIR, str(port), 'stderr')
        with open(stderr_full_path, 'a+') as fout:
            fout.write(json.dumps(json.loads(response.text), indent=4, sort_keys=True, separators=(',', ':')))
        return False

def set_local_config(experiment_config, port):
    '''set local configuration'''
    return set_trial_config(experiment_config, port)

def set_remote_config(experiment_config, port):
    '''Call setClusterMetadata to pass trial'''
    #set machine_list
    request_data = dict()
    request_data['machine_list'] = experiment_config['machineList']
    response = rest_put(cluster_metadata_url(port), json.dumps(request_data), 20)
    err_message = ''
    if not response or not check_response(response):
        if response is not None:
            err_message = response.text
            stderr_full_path = os.path.join(NNICTL_HOME_DIR, str(port), 'stderr')
            with open(stderr_full_path, 'a+') as fout:
                fout.write(json.dumps(json.loads(err_message), indent=4, sort_keys=True, separators=(',', ':')))
        return False, err_message

    #set trial_config
    return set_trial_config(experiment_config, port), err_message

def set_pai_config(experiment_config, port):
    '''set pai configuration''' 
    pai_config_data = dict()
    pai_config_data['pai_config'] = experiment_config['paiConfig']
    response = rest_put(cluster_metadata_url(port), json.dumps(pai_config_data), 20)
    err_message = None
    if not response or not response.status_code == 200:
        if response is not None:
            err_message = response.text
<<<<<<< HEAD
            stderr_full_path = os.path.join(HOME_DIR, str(port), 'stderr')
=======
            stderr_full_path = os.path.join(NNICTL_HOME_DIR, str(port), 'stderr')
>>>>>>> 22c78fda
            with open(stderr_full_path, 'a+') as fout:
                fout.write(json.dumps(json.loads(err_message), indent=4, sort_keys=True, separators=(',', ':')))
        return False, err_message

    #set trial_config
    return set_trial_config(experiment_config, port), err_message

def set_experiment(experiment_config, mode, port):
    '''Call startExperiment (rest POST /experiment) with yaml file content'''
    request_data = dict()
    request_data['authorName'] = experiment_config['authorName']
    request_data['experimentName'] = experiment_config['experimentName']
    request_data['trialConcurrency'] = experiment_config['trialConcurrency']
    request_data['maxExecDuration'] = experiment_config['maxExecDuration']
    request_data['maxTrialNum'] = experiment_config['maxTrialNum']
    request_data['searchSpace'] = experiment_config.get('searchSpace')
    request_data['trainingServicePlatform'] = experiment_config.get('trainingServicePlatform')

    if experiment_config.get('description'):
        request_data['description'] = experiment_config['description']
    if experiment_config.get('multiPhase'):
        request_data['multiPhase'] = experiment_config.get('multiPhase')
    request_data['tuner'] = experiment_config['tuner']
    if 'assessor' in experiment_config:
        request_data['assessor'] = experiment_config['assessor']

    request_data['clusterMetaData'] = []
    if experiment_config['trainingServicePlatform'] == 'local':
        request_data['clusterMetaData'].append(
            {'key':'codeDir', 'value':experiment_config['trial']['codeDir']})
        request_data['clusterMetaData'].append(
            {'key': 'command', 'value': experiment_config['trial']['command']})
    elif experiment_config['trainingServicePlatform'] == 'remote':
        request_data['clusterMetaData'].append(
            {'key': 'machine_list', 'value': experiment_config['machineList']})
        value_dict = dict()
        value_dict['command'] = experiment_config['trial']['command']
        value_dict['codeDir'] = experiment_config['trial']['codeDir']
        value_dict['gpuNum'] = experiment_config['trial']['gpuNum']
        request_data['clusterMetaData'].append(
            {'key': 'trial_config', 'value': value_dict})
    elif experiment_config['trainingServicePlatform'] == 'pai':
        request_data['clusterMetaData'].append(
            {'key': 'pai_config', 'value': experiment_config['paiConfig']})
        value_dict = dict()
        value_dict['command'] = experiment_config['trial']['command']
        value_dict['codeDir'] = experiment_config['trial']['codeDir']
        value_dict['gpuNum'] = experiment_config['trial']['gpuNum']
        if experiment_config['trial'].get('cpuNum'):
            value_dict['cpuNum'] = experiment_config['trial']['cpuNum']
        if experiment_config['trial'].get('memoryMB'):
            value_dict['memoryMB'] = experiment_config['trial']['memoryMB']
        if experiment_config['trial'].get('image'):
            value_dict['image'] = experiment_config['trial']['image']
        if experiment_config['trial'].get('dataDir'):
            value_dict['dataDir'] = experiment_config['trial']['dataDir']
        if experiment_config['trial'].get('outputDir'):
            value_dict['outputDir'] = experiment_config['trial']['outputDir']
        request_data['clusterMetaData'].append(
            {'key': 'trial_config', 'value': value_dict})

    response = rest_post(experiment_url(port), json.dumps(request_data), 20)
    if check_response(response):
        return response
    else:
        stderr_full_path = os.path.join(NNICTL_HOME_DIR, str(port), 'stderr')
        with open(stderr_full_path, 'a+') as fout:
            fout.write(json.dumps(json.loads(response.text), indent=4, sort_keys=True, separators=(',', ':')))
        print_error('Setting experiment error, error message is {}'.format(response.text))
        return None

def launch_experiment(args, experiment_config, mode, experiment_id=None):
    '''follow steps to start rest server and start experiment'''
    nni_config = Config(args.port)
    # start rest server
    rest_process, start_time = start_rest_server(args.port, experiment_config['trainingServicePlatform'], mode, experiment_id)
    nni_config.set_config('restServerPid', rest_process.pid)
    # Deal with annotation
    if experiment_config.get('useAnnotation'):
        path = os.path.join(tempfile.gettempdir(), 'nni', 'annotation')
        if not os.path.isdir(path):
            os.makedirs(path)
        path = tempfile.mkdtemp(dir=path)
        code_dir = expand_annotations(experiment_config['trial']['codeDir'], path)
        experiment_config['trial']['codeDir'] = code_dir
        search_space = generate_search_space(code_dir)
        experiment_config['searchSpace'] = json.dumps(search_space)
        assert search_space, ERROR_INFO % 'Generated search space is empty'
    elif experiment_config.get('searchSpacePath'):
            search_space = get_json_content(experiment_config.get('searchSpacePath'))
            experiment_config['searchSpace'] = json.dumps(search_space)
    else:
        experiment_config['searchSpace'] = json.dumps('')

    # check rest server
    running, _ = check_rest_server(args.port)
    if running:
        print_normal('Successfully started Restful server!')
    else:
        print_error('Restful server start failed!')
        try:
            cmds = ['pkill', '-P', str(rest_process.pid)]
            call(cmds)
        except Exception:
            raise Exception(ERROR_INFO % 'Rest server stopped!')
        exit(1)

    # set remote config
    if experiment_config['trainingServicePlatform'] == 'remote':
        print_normal('Setting remote config...')
        config_result, err_msg = set_remote_config(experiment_config, args.port)
        if config_result:
            print_normal('Successfully set remote config!')
        else:
            print_error('Failed! Error is: {}'.format(err_msg))
            try:
                cmds = ['pkill', '-P', str(rest_process.pid)]
                call(cmds)
            except Exception:
                raise Exception(ERROR_INFO % 'Rest server stopped!')
            exit(1)

    # set local config
    if experiment_config['trainingServicePlatform'] == 'local':
        print_normal('Setting local config...')
        if set_local_config(experiment_config, args.port):
            print_normal('Successfully set local config!')
        else:
            print_error('Failed!')
            try:
                cmds = ['pkill', '-P', str(rest_process.pid)]
                call(cmds)
            except Exception:
                raise Exception(ERROR_INFO % 'Rest server stopped!')
            exit(1)
    
    #set pai config
    if experiment_config['trainingServicePlatform'] == 'pai':
        print_normal('Setting pai config...')
        config_result, err_msg = set_pai_config(experiment_config, args.port)
        if config_result:
            print_normal('Successfully set pai config!')
        else:
            if err_msg:
                print_error('Failed! Error is: {}'.format(err_msg))
            try:
                cmds = ['pkill', '-P', str(rest_process.pid)]
                call(cmds)
            except Exception:
                raise Exception(ERROR_INFO % 'Restful server stopped!')
            exit(1)

    # start a new experiment
    print_normal('Starting experiment...')
    response = set_experiment(experiment_config, mode, args.port)
    if response:
        if experiment_id is None:
            experiment_id = json.loads(response.text).get('experiment_id')
        nni_config.set_config('experimentId', experiment_id)
    else:
        print_error('Failed!')
        try:
            cmds = ['pkill', '-P', str(rest_process.pid)]
            call(cmds)
        except Exception:
            raise Exception(ERROR_INFO % 'Restful server stopped!')
        exit(1)
    web_ui_url_list = get_web_ui_urls(args.port)
    
    #save experiment information
    experiment_config = Experiments()
    experiment_config.add_experiment(experiment_id, args.port, start_time)

    print_normal(EXPERIMENT_SUCCESS_INFO % (experiment_id, '   '.join(web_ui_url_list)))

def resume_experiment(args):
    '''resume an experiment'''
    nni_config = Config(args.port)
    experiment_config = nni_config.get_config('experimentConfig')
    experiment_id = nni_config.get_config('experimentId')
    launch_experiment(args, experiment_config, 'resume', experiment_id)

def create_experiment(args):
    '''start a new experiment'''
    nni_config = Config(args.port)
    config_path = os.path.abspath(args.config)
    if not os.path.exists(config_path):
        print_error('Please set correct config path!')
        exit(1)
    experiment_config = get_yml_content(config_path)
    validate_all_content(experiment_config, config_path)

    nni_config.set_config('experimentConfig', experiment_config)
    launch_experiment(args, experiment_config, 'new')
    nni_config.set_config('restServerPort', args.port)<|MERGE_RESOLUTION|>--- conflicted
+++ resolved
@@ -59,10 +59,7 @@
     stdout_file = open(stdout_full_path, 'a+')
     stderr_file = open(stderr_full_path, 'a+')
     time_now = time.strftime('%Y-%m-%d %H:%M:%S',time.localtime(time.time()))
-<<<<<<< HEAD
-=======
     #add time information in the header of log files
->>>>>>> 22c78fda
     log_header = LOG_HEADER % str(time_now)
     stdout_file.write(log_header)
     stderr_file.write(log_header)
@@ -128,11 +125,7 @@
     if not response or not response.status_code == 200:
         if response is not None:
             err_message = response.text
-<<<<<<< HEAD
-            stderr_full_path = os.path.join(HOME_DIR, str(port), 'stderr')
-=======
             stderr_full_path = os.path.join(NNICTL_HOME_DIR, str(port), 'stderr')
->>>>>>> 22c78fda
             with open(stderr_full_path, 'a+') as fout:
                 fout.write(json.dumps(json.loads(err_message), indent=4, sort_keys=True, separators=(',', ':')))
         return False, err_message

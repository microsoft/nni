# Copyright (c) Microsoft Corporation
# All rights reserved.
#
# MIT License
#
# Permission is hereby granted, free of charge,
# to any person obtaining a copy of this software and associated
# documentation files (the "Software"), to deal in the Software without restriction,
# including without limitation the rights to use, copy, modify, merge, publish,
# distribute, sublicense, and/or sell copies of the Software, and
# to permit persons to whom the Software is furnished to do so, subject to the following conditions:
# The above copyright notice and this permission notice shall be included
# in all copies or substantial portions of the Software.
#
# THE SOFTWARE IS PROVIDED *AS IS*, WITHOUT WARRANTY OF ANY KIND, EXPRESS OR IMPLIED, INCLUDING
# BUT NOT LIMITED TO THE WARRANTIES OF MERCHANTABILITY, FITNESS FOR A PARTICULAR PURPOSE AND
# NONINFRINGEMENT. IN NO EVENT SHALL THE AUTHORS OR COPYRIGHT HOLDERS BE LIABLE FOR ANY CLAIM,
# DAMAGES OR OTHER LIABILITY, WHETHER IN AN ACTION OF CONTRACT, TORT OR OTHERWISE, ARISING FROM,
# OUT OF OR IN CONNECTION WITH THE SOFTWARE OR THE USE OR OTHER DEALINGS IN THE SOFTWARE.


import os
import json
import shutil
from .constants import NNICTL_HOME_DIR

class Config:
    '''a util class to load and save config'''
    def __init__(self, port):
        config_path = os.path.join(NNICTL_HOME_DIR, str(port))
        os.makedirs(config_path, exist_ok=True)
        self.config_file = os.path.join(config_path, '.config')
        self.config = self.read_file()

    def get_all_config(self):
        '''get all of config values'''
        return json.dumps(self.config, indent=4, sort_keys=True, separators=(',', ':'))

    def set_config(self, key, value):
        '''set {key:value} paris to self.config'''
        self.config = self.read_file()
        self.config[key] = value
        self.write_file()

    def get_config(self, key):
        '''get a value according to key'''
        return self.config.get(key)

    def write_file(self):
        '''save config to local file'''
        if self.config:
            try:
                with open(self.config_file, 'w') as file:
                    json.dump(self.config, file)
            except IOError as error:
                print('Error:', error)
                return

    def read_file(self):
        '''load config from local file'''
        if os.path.exists(self.config_file):
            try:
                with open(self.config_file, 'r') as file:
                    return json.load(file)
            except ValueError:
                return {}
        return {}

class Experiments:
    '''Maintain experiment list'''
    def __init__(self):
<<<<<<< HEAD
        os.makedirs(HOME_DIR, exist_ok=True)
        self.experiment_file = os.path.join(HOME_DIR, '.experiment')
=======
        os.makedirs(NNICTL_HOME_DIR, exist_ok=True)
        self.experiment_file = os.path.join(NNICTL_HOME_DIR, '.experiment')
>>>>>>> 22c78fda
        self.experiments = self.read_file()

    def add_experiment(self, id, port, time):
        '''set {key:value} paris to self.experiment'''
        self.experiments[id] = [port, time]
        self.write_file()
    
    def remove_experiment(self, id):
        '''remove an experiment by id'''
        if id in self.experiments:
            self.experiments.pop(id)
        self.write_file()
        
    def get_all_experiments(self):
        '''return all of experiments'''
        return self.experiments
    
    def write_file(self):
        '''save config to local file'''
        try:
            with open(self.experiment_file, 'w') as file:
                json.dump(self.experiments, file)
        except IOError as error:
            print('Error:', error)
            return

    def read_file(self):
        '''load config from local file'''
        if os.path.exists(self.experiment_file):
            try:
                with open(self.experiment_file, 'r') as file:
                    return json.load(file)
            except ValueError:
                return {}
        return {} <|MERGE_RESOLUTION|>--- conflicted
+++ resolved
@@ -69,13 +69,8 @@
 class Experiments:
     '''Maintain experiment list'''
     def __init__(self):
-<<<<<<< HEAD
-        os.makedirs(HOME_DIR, exist_ok=True)
-        self.experiment_file = os.path.join(HOME_DIR, '.experiment')
-=======
         os.makedirs(NNICTL_HOME_DIR, exist_ok=True)
         self.experiment_file = os.path.join(NNICTL_HOME_DIR, '.experiment')
->>>>>>> 22c78fda
         self.experiments = self.read_file()
 
     def add_experiment(self, id, port, time):

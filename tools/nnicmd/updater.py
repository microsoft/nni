# Copyright (c) Microsoft Corporation
# All rights reserved.
#
# MIT License
#
# Permission is hereby granted, free of charge,
# to any person obtaining a copy of this software and associated
# documentation files (the "Software"), to deal in the Software without restriction,
# including without limitation the rights to use, copy, modify, merge, publish,
# distribute, sublicense, and/or sell copies of the Software, and
# to permit persons to whom the Software is furnished to do so, subject to the following conditions:
# The above copyright notice and this permission notice shall be included
# in all copies or substantial portions of the Software.
#
# THE SOFTWARE IS PROVIDED *AS IS*, WITHOUT WARRANTY OF ANY KIND, EXPRESS OR IMPLIED, INCLUDING
# BUT NOT LIMITED TO THE WARRANTIES OF MERCHANTABILITY, FITNESS FOR A PARTICULAR PURPOSE AND
# NONINFRINGEMENT. IN NO EVENT SHALL THE AUTHORS OR COPYRIGHT HOLDERS BE LIABLE FOR ANY CLAIM,
# DAMAGES OR OTHER LIABILITY, WHETHER IN AN ACTION OF CONTRACT, TORT OR OTHERWISE, ARISING FROM,
# OUT OF OR IN CONNECTION WITH THE SOFTWARE OR THE USE OR OTHER DEALINGS IN THE SOFTWARE.


import json
import os
from .rest_utils import rest_put, rest_get, check_rest_server_quick, check_response
from .url_utils import experiment_url
from .config_utils import Config
from .common_utils import get_json_content
<<<<<<< HEAD
from .nnictl_utils import check_experiment_id, get_experiment_port, get_config_filename
=======
from .nnictl_utils import get_experiment_port
>>>>>>> 8d866b5b

def validate_digit(value, start, end):
    '''validate if a digit is valid'''
    if not str(value).isdigit() or int(value) < start or int(value) > end:
        raise ValueError('%s must be a digit from %s to %s' % (value, start, end))

def validate_file(path):
    '''validate if a file exist'''
    if not os.path.exists(path):
        raise FileNotFoundError('%s is not a valid file path' % path)

def load_search_space(path):
    '''load search space content'''
    content = json.dumps(get_json_content(path))
    if not content:
        raise ValueError('searchSpace file should not be empty')
    return content

def get_query_type(key):
    '''get update query type'''
    if key == 'trialConcurrency':
        return '?update_type=TRIAL_CONCURRENCY'
    if key == 'maxExecDuration':
        return '?update_type=MAX_EXEC_DURATION'
    if key == 'searchSpace':
        return '?update_type=SEARCH_SPACE'
    if key == 'maxTrialNum':
        return '?update_type=MAX_TRIAL_NUM'

def update_experiment_profile(args, key, value):
    '''call restful server to update experiment profile'''
    nni_config = Config(get_config_filename(args))
    rest_port = nni_config.get_config('restServerPort')
    running, _ = check_rest_server_quick(rest_port)
    if running:
        response = rest_get(experiment_url(rest_port), 20)
        if response and check_response(response):
            experiment_profile = json.loads(response.text)
            experiment_profile['params'][key] = value
            response = rest_put(experiment_url(rest_port)+get_query_type(key), json.dumps(experiment_profile), 20)
            if response and check_response(response):
                return response
    else:
        print('ERROR: restful server is not running...')
    return None

def update_searchspace(args):
    validate_file(args.filename)
    content = load_search_space(args.filename)
    args.port = get_experiment_port(args)
    if args.port is not None:
        if update_experiment_profile(args, 'searchSpace', content):
            print('INFO: update %s success!' % 'searchSpace')
        else:
            print('ERROR: update %s failed!' % 'searchSpace')

def update_concurrency(args):
    validate_digit(args.value, 1, 1000)
    args.port = get_experiment_port(args)
    if args.port is not None:
        if update_experiment_profile(args, 'trialConcurrency', int(args.value)):
            print('INFO: update %s success!' % 'concurrency')
        else:
            print('ERROR: update %s failed!' % 'concurrency')

def update_duration(args):
    validate_digit(args.value, 1, 999999999)
    args.port = get_experiment_port(args)
    if args.port is not None:
        if update_experiment_profile(args, 'maxExecDuration', int(args.value)):
            print('INFO: update %s success!' % 'duration')
        else:
            print('ERROR: update %s failed!' % 'duration')

def update_trialnum(args):
    validate_digit(args.value, 1, 999999999)
<<<<<<< HEAD
    if update_experiment_profile(args, 'maxTrialNum', int(args.value)):
        print('INFO: update %s success!' % 'trialnum')
    else:
        print('ERROR: update %s failed!' % 'trialnum')
=======
    args.port = get_experiment_port(args)
    if args.port is not None:
        if update_experiment_profile(args, 'maxTrialNum', int(args.value)):
            print('INFO: update %s success!' % 'trialnum')
        else:
            print('ERROR: update %s failed!' % 'trialnum')
>>>>>>> 8d866b5b
<|MERGE_RESOLUTION|>--- conflicted
+++ resolved
@@ -25,11 +25,7 @@
 from .url_utils import experiment_url
 from .config_utils import Config
 from .common_utils import get_json_content
-<<<<<<< HEAD
 from .nnictl_utils import check_experiment_id, get_experiment_port, get_config_filename
-=======
-from .nnictl_utils import get_experiment_port
->>>>>>> 8d866b5b
 
 def validate_digit(value, start, end):
     '''validate if a digit is valid'''
@@ -106,16 +102,7 @@
 
 def update_trialnum(args):
     validate_digit(args.value, 1, 999999999)
-<<<<<<< HEAD
     if update_experiment_profile(args, 'maxTrialNum', int(args.value)):
         print('INFO: update %s success!' % 'trialnum')
     else:
-        print('ERROR: update %s failed!' % 'trialnum')
-=======
-    args.port = get_experiment_port(args)
-    if args.port is not None:
-        if update_experiment_profile(args, 'maxTrialNum', int(args.value)):
-            print('INFO: update %s success!' % 'trialnum')
-        else:
-            print('ERROR: update %s failed!' % 'trialnum')
->>>>>>> 8d866b5b
+        print('ERROR: update %s failed!' % 'trialnum')
--- conflicted
+++ resolved
@@ -64,10 +64,7 @@
         stop_web_ui()
         return
     running, _ = check_rest_server_quick(rest_port)
-<<<<<<< HEAD
-=======
     stop_rest_result = True
->>>>>>> fc5dce86
     if running:
         response = rest_delete(experiment_url(rest_port), 20)
         if not response or not check_response(response):

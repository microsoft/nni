--- conflicted
+++ resolved
@@ -143,14 +143,9 @@
 
 .PHONY: uninstall
 uninstall:
-<<<<<<< HEAD
-	-pip3 uninstall -y nni
-	-pip3 uninstall -y nnictl
-	-pip3 uninstall -y nnits-tool
-=======
 	-$(PIP_UNINSTALL) -y nni
 	-$(PIP_UNINSTALL) -y nnictl
->>>>>>> cc5372e2
+	-$(PIP_UNINSTALL) -y nnits-tool
 	-rm -rf $(INSTALL_PREFIX)/nni
 	-rm -f $(BIN_PATH)/nnimanager
 	-rm -f $(BIN_PATH)/nnictl
@@ -230,16 +225,11 @@
 	cd src/sdk/pynni && $(PIP_INSTALL) $(PIP_MODE) -e .
 	
 	#$(_INFO) Installing nnictl $(_END)
-<<<<<<< HEAD
-	cd tools && pip3 install $(PIP_MODE) -e .
+	cd tools && $(PIP_INSTALL) $(PIP_MODE) -e .
 
 	#$(_INFO) Installing NNI training service tool $(_END)
-	cd src/nni_manager/training_service_tool && pip3 install $(PIP_MODE) -e .
-
-=======
-	cd tools && $(PIP_INSTALL) $(PIP_MODE) -e .
-	
->>>>>>> cc5372e2
+	cd src/nni_manager/training_service_tool && $(PIP_INSTALL) $(PIP_MODE) -e .
+
 	mkdir -p $(INSTALL_PREFIX)/nni
 	
 	#$(_INFO) Installing NNI Manager $(_END)

--- conflicted
+++ resolved
@@ -28,11 +28,7 @@
 endif
 
 ## Dependency information
-<<<<<<< HEAD
-NODE_VERSION ?= v10.10.0
-=======
 NODE_VERSION ?= v10.12.0
->>>>>>> 14fac162
 NODE_TARBALL ?= node-$(NODE_VERSION)-linux-x64.tar.xz
 NODE_PATH ?= $(INSTALL_PREFIX)/nni/node
 
@@ -56,13 +52,6 @@
     $(info $(_INFO) Yarn not found $(_END))
     _MISS_DEPS := 1  # yarn not found
 endif
-<<<<<<< HEAD
-ifeq (, $(shell command -v serve 2>/dev/null))
-    $(info $(_INFO) Serve not found $(_END))
-    _MISS_DEPS := 1  # serve not found
-endif
-=======
->>>>>>> 14fac162
 
 ifdef _MISS_DEPS
     $(info $(_INFO) Missing dependencies, use local toolchain $(_END))
@@ -191,11 +180,7 @@
 	cd src/sdk/pynni && $(PIP_INSTALL) $(PIP_MODE) .
 	
 	#$(_INFO) Installing nnictl $(_END)
-<<<<<<< HEAD
-	cd tools && python3 setup.py install $(PIP_MODE)
-=======
 	cd tools && $(PIP_INSTALL) $(PIP_MODE) .
->>>>>>> 14fac162
 
 .PHONY: install-node-modules
 install-node-modules:
@@ -287,11 +272,7 @@
 	$(error You should not develop NNI as root)
 endif
 ifdef _MISS_DEPS
-<<<<<<< HEAD
-#	$(error Please install Node.js, Yarn, and Serve to develop NNI)
-=======
 #	$(error Please install Node.js and Yarn to develop NNI)
->>>>>>> 14fac162
 endif
 	#$(_INFO) Pass! $(_END)
 

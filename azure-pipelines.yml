jobs:
- job: 'basic_test_pr_ubuntu'
  pool:
    vmImage: 'Ubuntu 16.04'
  strategy:
    matrix:
      Python36:
        PYTHON_VERSION: '3.6'

  steps:
  - script: python3 -m pip install --upgrade pip setuptools --user
    displayName: 'Install python tools'
  - script: |
      python3 -m pip install torch==0.4.1 --user
      python3 -m pip install torchvision==0.2.1 --user
      python3 -m pip install tensorflow==1.12.0 --user
    displayName: 'Install dependencies for integration'
  - script: |
      source install.sh
    displayName: 'Install nni toolkit via source code'
  - script: |
      python3 -m pip install flake8 --user
      IGNORE=./tools/nni_annotation/testcase/*:F821,./examples/trials/mnist-nas/*/mnist*.py:F821,./examples/trials/nas_cifar10/src/cifar10/general_child.py:F821
      python3 -m flake8 . --count --per-file-ignores=$IGNORE --select=E9,F63,F72,F82 --show-source --statistics
    displayName: 'Run flake8 tests to find Python syntax errors and undefined names'
  - script: |
      cd test
      sudo apt install -y swig
      source unittest.sh
    displayName: 'Unit test'
  - script: |
      cd test
      PATH=$HOME/.local/bin:$PATH python3 naive_test.py
    displayName: 'Naive test'
  - script: |
      cd test
      PATH=$HOME/.local/bin:$PATH python3 tuner_test.py
    displayName: 'Built-in tuners / assessors tests'
  - script: |
      cd test
      PATH=$HOME/.local/bin:$PATH python3 metrics_test.py
    displayName: 'Trial job metrics test'
  - script: |
      cd test
      PATH=$HOME/.local/bin:$PATH python3 cli_test.py
    displayName: 'nnicli test'

- job: 'basic_test_pr_macOS'
  pool:
    vmImage: 'macOS 10.13'
  strategy:
    matrix:
      Python36:
        PYTHON_VERSION: '3.6'

  steps:
  - script: python3 -m pip install --upgrade pip setuptools
    displayName: 'Install python tools'
  - script: |
      python3 -m pip install torch==0.4.1 --user
      python3 -m pip install torchvision==0.2.1 --user
      python3 -m pip install tensorflow==1.13.1 --user
    displayName: 'Install dependencies for integration'
  - script: |
      source install.sh
    displayName: 'Install nni toolkit via source code'
  - script: |
      cd test
      ruby -e "$(curl -fsSL https://raw.githubusercontent.com/Homebrew/install/master/install)" < /dev/null 2> /dev/null
<<<<<<< HEAD
      brew install swig
=======
      brew install swig@3
      ln -s /usr/local/opt/swig\@3/bin/swig /usr/local/bin/swig
>>>>>>> 2c5c93f6
      PATH=$HOME/Library/Python/3.7/bin:$PATH && source unittest.sh
    displayName: 'Unit test'
  - script: |
      cd test
      PATH=$HOME/Library/Python/3.7/bin:$PATH python3 naive_test.py
    displayName: 'Naive test'
  - script: |
      cd test
      PATH=$HOME/Library/Python/3.7/bin:$PATH python3 tuner_test.py
    displayName: 'Built-in tuners / assessors tests'
  - script: |
      cd test
      PATH=$HOME/Library/Python/3.7/bin:$PATH python3 cli_test.py
    displayName: 'nnicli test'<|MERGE_RESOLUTION|>--- conflicted
+++ resolved
@@ -67,12 +67,8 @@
   - script: |
       cd test
       ruby -e "$(curl -fsSL https://raw.githubusercontent.com/Homebrew/install/master/install)" < /dev/null 2> /dev/null
-<<<<<<< HEAD
-      brew install swig
-=======
       brew install swig@3
       ln -s /usr/local/opt/swig\@3/bin/swig /usr/local/bin/swig
->>>>>>> 2c5c93f6
       PATH=$HOME/Library/Python/3.7/bin:$PATH && source unittest.sh
     displayName: 'Unit test'
   - script: |

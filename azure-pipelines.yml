--- conflicted
+++ resolved
@@ -14,12 +14,7 @@
       echo "##vso[task.setvariable variable=PATH]${HOME}/.local/bin:${PATH}"
     displayName: 'Install python tools'
   - script: |
-<<<<<<< HEAD
-      make
-      python3 -m pip install -U -e .
-=======
       python3 setup.py develop
->>>>>>> dae979a7
     displayName: 'Install nni toolkit via source code'
   - script: |
       set -e
@@ -69,12 +64,7 @@
       echo "##vso[task.setvariable variable=PATH]${HOME}/.local/bin:${PATH}"
     displayName: 'Install python tools'
   - script: |
-<<<<<<< HEAD
-      make
-      python3 -m pip install -U -e .
-=======
       python3 setup.py develop
->>>>>>> dae979a7
     displayName: 'Install nni toolkit via source code'
   - script: |
       set -e

# Azure hosted agents specification:
# https://docs.microsoft.com/en-us/azure/devops/pipelines/agents/hosted?view=azure-devops

jobs:
- job: 'ubuntu_1804_python36'
  pool:
    vmImage: 'Ubuntu 18.04'

  steps:
  - script: |
      set -e
      python3 -m pip install --upgrade pip setuptools --user
      python3 -m pip install coverage --user
      echo "##vso[task.setvariable variable=PATH]${HOME}/.local/bin:${PATH}"
    displayName: 'Install python tools'
  - script: |
      source install.sh
    displayName: 'Install nni toolkit via source code'
  - script: |
      set -e
      cd src/nni_manager
      yarn eslint
      # uncomment following 2 lines to enable webui eslint
      cd ../webui
      yarn eslint
    displayName: 'Run eslint'
  - script: |
      set -e
      sudo apt-get install -y pandoc
      python3 -m pip install pygments --user --upgrade
      python3 -m pip install torch==1.5.0+cpu torchvision==0.6.0+cpu -f https://download.pytorch.org/whl/torch_stable.html --user
      python3 -m pip install tensorflow==2.2.0 --user
      python3 -m pip install keras==2.4.2 --user
      python3 -m pip install gym onnx peewee thop --user
      python3 -m pip install sphinx==1.8.3 sphinx-argparse==0.2.5 sphinx-markdown-tables==0.0.9 sphinx-rtd-theme==0.4.2 sphinxcontrib-websupport==1.1.0 recommonmark==0.5.0 nbsphinx --user
      sudo apt-get install swig -y
      nnictl package install --name=SMAC
      nnictl package install --name=BOHB
    displayName: 'Install dependencies'
  - script: |
      cd test
      source scripts/unittest.sh
    displayName: 'Unit test'
  - script: |
      cd test
      python3 nni_test/nnitest/run_tests.py --config config/pr_tests.yml
    displayName: 'Simple test'
  - script: |
      cd docs/en_US/
      sphinx-build -M html . _build -W
    displayName: 'Sphinx Documentation Build check'

- job: 'ubuntu_1804_python36_legacy_torch_tf'
  pool:
    vmImage: 'Ubuntu 18.04'

  steps:
  - script: |
      set -e
      python3 -m pip install --upgrade pip setuptools --user
      python3 -m pip install pylint==2.6.0 astroid==2.4.2 --user
      python3 -m pip install coverage --user
      python3 -m pip install thop --user
      echo "##vso[task.setvariable variable=PATH]${HOME}/.local/bin:${PATH}"
    displayName: 'Install python tools'
  - script: |
      source install.sh
    displayName: 'Install nni toolkit via source code'
  - script: |
      set -e
      python3 -m pip install torch==1.3.1+cpu torchvision==0.4.2+cpu -f https://download.pytorch.org/whl/torch_stable.html --user
      python3 -m pip install tensorflow==1.15.2 --user
      python3 -m pip install keras==2.1.6 --user
      python3 -m pip install gym onnx peewee --user
      sudo apt-get install swig -y
      nnictl package install --name=SMAC
      nnictl package install --name=BOHB
    displayName: 'Install dependencies'
  - script: |
      set -e
      python3 -m pylint --rcfile pylintrc nni_annotation
      python3 -m pylint --rcfile pylintrc nni_cmd
      python3 -m pylint --rcfile pylintrc nni_gpu_tool
      python3 -m pylint --rcfile pylintrc nni_trial_tool
      python3 -m pylint --rcfile pylintrc nni
      python3 -m pylint --rcfile pylintrc nnicli
    displayName: 'Run pylint'
  - script: |
      set -e
      python3 -m pip install flake8 --user
      EXCLUDES=./src/nni_manager/,./src/webui,./tools/nni_annotation/testcase/,./examples/trials/mnist-nas/*/mnist*.py,./examples/trials/nas_cifar10/src/cifar10/general_child.py
      python3 -m flake8 . --count --exclude=$EXCLUDES --select=E9,F63,F72,F82 --show-source --statistics
    displayName: 'Run flake8 tests to find Python syntax errors and undefined names'
  - script: |
      cd test
      source scripts/unittest.sh
    displayName: 'Unit test'
  - script: |
      cd test
      python3 nni_test/nnitest/run_tests.py --config config/pr_tests.yml
    displayName: 'Simple test'


<<<<<<< HEAD
- job: 'macos_1015_python37'
=======
- job: 'macos_latest_python38'
>>>>>>> 6aae16c5
  pool:
    vmImage: 'macOS-10.15'

  steps:
  - script: |
      export PYTHON38_BIN_DIR=/usr/local/Cellar/python@3.8/`ls /usr/local/Cellar/python@3.8`/bin
      echo "##vso[task.setvariable variable=PATH]${PYTHON38_BIN_DIR}:${HOME}/Library/Python/3.8/bin:${PATH}"
      python3 -m pip install --upgrade pip setuptools
    displayName: 'Install python tools'
  - script: |
      echo "network-timeout 600000" >> ${HOME}/.yarnrc
      source install.sh
    displayName: 'Install nni toolkit via source code'
  - script: |
      set -e
      # pytorch Mac binary does not support CUDA, default is cpu version
      python3 -m pip install torchvision==0.6.0 torch==1.5.0 --user
      python3 -m pip install tensorflow==2.2 --user
      brew install swig@3
      rm -f /usr/local/bin/swig
      ln -s /usr/local/opt/swig\@3/bin/swig /usr/local/bin/swig
      nnictl package install --name=SMAC
    displayName: 'Install dependencies'
  - script: |
      cd test
      source scripts/unittest.sh
    displayName: 'Unit test'
  - script: |
      cd test
      python3 nni_test/nnitest/run_tests.py --config config/pr_tests.yml
    displayName: 'Simple test'

- job: 'win2016_python37'
  pool:
    vmImage: 'vs2017-win2016'

  steps:
  - script: |
      powershell.exe -file install.ps1
    displayName: 'Install nni toolkit via source code'
  - script: |
      python -m pip install scikit-learn==0.23.2 --user
      python -m pip install keras==2.1.6 --user
      python -m pip install torch==1.5.0+cpu torchvision==0.6.0+cpu -f https://download.pytorch.org/whl/torch_stable.html --user
      python -m pip install tensorflow==1.15.2 --user
    displayName: 'Install dependencies'
  - script: |
      cd test
      powershell.exe -file scripts/unittest.ps1
    displayName: 'unit test'
  - script: |
      cd test
      python nni_test/nnitest/run_tests.py --config config/pr_tests.yml
    displayName: 'Simple test'<|MERGE_RESOLUTION|>--- conflicted
+++ resolved
@@ -101,11 +101,7 @@
     displayName: 'Simple test'
 
 
-<<<<<<< HEAD
-- job: 'macos_1015_python37'
-=======
 - job: 'macos_latest_python38'
->>>>>>> 6aae16c5
   pool:
     vmImage: 'macOS-10.15'
 

--- conflicted
+++ resolved
@@ -1,11 +1,7 @@
 import math
-<<<<<<< HEAD
-import pickle
-=======
 import os
 import pickle
 import subprocess
->>>>>>> 65fad189
 import sys
 from pathlib import Path
 
@@ -277,18 +273,11 @@
 
 def test_pickle_trainer():
     import nni.retiarii.evaluator.pytorch.lightning as pl
-<<<<<<< HEAD
-    trainer = pl.Trainer(max_epochs=1)
-    data = pickle.dumps(trainer)
-    trainer = pickle.loads(data)
-    assert isinstance(trainer, pl.Trainer.__wrapped__)
-=======
     from pytorch_lightning import Trainer
     trainer = pl.Trainer(max_epochs=1)
     data = pickle.dumps(trainer)
     trainer = pickle.loads(data)
     assert isinstance(trainer, Trainer)
->>>>>>> 65fad189
 
 
 def test_generator():
@@ -366,9 +355,6 @@
     obj = Sub2(1, 2)
     assert obj.trace_kwargs == {'c': 1, 'd': 2}
     assert issubclass(type(obj), Super)
-<<<<<<< HEAD
-    assert isinstance(obj, Super)
-=======
     assert isinstance(obj, Super)
 
 
@@ -412,5 +398,4 @@
 def test_model_wrapper_across_process():
     main_file = os.path.join(os.path.dirname(__file__), 'imported', '_test_serializer_main.py')
     subprocess.run([sys.executable, main_file, '0'], check=True)
-    subprocess.run([sys.executable, main_file, '1'], check=True)
->>>>>>> 65fad189
+    subprocess.run([sys.executable, main_file, '1'], check=True)
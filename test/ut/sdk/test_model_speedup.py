# Copyright (c) Microsoft Corporation.
# Licensed under the MIT license.

import logging
import os
import gc
import psutil
import sys
import numpy as np
import torch
import torchvision.models as models
import torch.nn as nn
import torch.nn.functional as F
from torchvision.models.vgg import vgg16, vgg11
from torchvision.models.resnet import resnet18
from torchvision.models.mobilenet import mobilenet_v2
import unittest
from unittest import TestCase, main

from nni.compression.pytorch import ModelSpeedup, apply_compression_results
from nni.algorithms.compression.pytorch.pruning import L1FilterPruner, LevelPruner
from nni.algorithms.compression.pytorch.pruning.weight_masker import WeightMasker
from nni.algorithms.compression.pytorch.pruning.dependency_aware_pruner import DependencyAwarePruner

torch.manual_seed(0)
device = torch.device('cuda' if torch.cuda.is_available() else 'cpu')

BATCH_SIZE = 2
# the relative distance
RELATIVE_THRESHOLD = 0.01
# Because of the precision of floating-point numbers, some errors
# between the original output tensors(without speedup) and the output
# tensors of the speedup model are normal. When the output tensor itself
# is small, such errors may exceed the relative threshold, so we also add
# an absolute threshold to determine whether the final result is correct.
# The error should meet the RELATIVE_THREHOLD or the ABSOLUTE_THRESHOLD.
ABSOLUTE_THRESHOLD = 0.0001


class BackboneModel1(nn.Module):
    def __init__(self):
        super().__init__()
        self.conv1 = nn.Conv2d(1, 1, 1, 1)

    def forward(self, x):
        return self.conv1(x)


class BackboneModel2(torch.nn.Module):
    def __init__(self):
        super().__init__()
        self.conv1 = nn.Conv2d(1, 20, 5, 1)
        self.conv2 = nn.Conv2d(20, 50, 5, 1)
        self.bn1 = nn.BatchNorm2d(self.conv1.out_channels)
        self.bn2 = nn.BatchNorm2d(self.conv2.out_channels)
        self.fc1 = nn.Linear(4 * 4 * 50, 500)
        self.fc2 = nn.Linear(500, 10)

    def forward(self, x):
        x = F.relu(self.bn1(self.conv1(x)))
        x = F.max_pool2d(x, 2, 2)
        x = F.relu(self.bn2(self.conv2(x)))
        x = F.max_pool2d(x, 2, 2)
        x = x.view(x.size(0), -1)

        x = F.relu(self.fc1(x))
        x = self.fc2(x)
        return x


class BigModel(torch.nn.Module):
    def __init__(self):
        super().__init__()
        self.backbone1 = BackboneModel1()
        self.backbone2 = BackboneModel2()
        self.fc3 = nn.Sequential(
            nn.Linear(10, 10),
            nn.BatchNorm1d(10),
            nn.ReLU(inplace=True),
            nn.Linear(10, 2)
        )

    def forward(self, x):
        x = self.backbone1(x)
        x = self.backbone2(x)
        x = self.fc3(x)
        return x


class TransposeModel(torch.nn.Module):
    def __init__(self):
        super().__init__()
        self.conv1 = nn.Conv2d(3, 20, 5)
        self.conv2 = nn.ConvTranspose2d(20, 50, 5, groups=2)
        self.bn1 = nn.BatchNorm2d(self.conv1.out_channels)
        self.bn2 = nn.BatchNorm2d(self.conv2.out_channels)
        self.fc1 = nn.Linear(8 * 8 * 50, 500)
        self.fc2 = nn.Linear(500, 10)

    def forward(self, x):
        x = F.relu(self.bn1(self.conv1(x)))
        # x = F.max_pool2d(x, 2, 2)
        x = F.relu(self.bn2(self.conv2(x)))
        # x = F.max_pool2d(x, 2, 2)
        x = x.view(x.size(0), -1)

        x = F.relu(self.fc1(x))
        x = self.fc2(x)
        return x


class TupleUnpack_backbone(nn.Module):
    def __init__(self, width):
        super(TupleUnpack_backbone, self).__init__()
        self.model_backbone = mobilenet_v2(
            pretrained=False, width_mult=width, num_classes=3)

    def forward(self, x):
        x1 = self.model_backbone.features[:7](x)
        x2 = self.model_backbone.features[7:14](x1)
        x3 = self.model_backbone.features[14:18](x2)
        return [x1, x2, x3]


class TupleUnpack_FPN(nn.Module):
    def __init__(self):
        super(TupleUnpack_FPN, self).__init__()

        self.conv1 = nn.Conv2d(32, 48, kernel_size=(
            1, 1), stride=(1, 1), bias=False)
        self.conv2 = nn.Conv2d(96, 48, kernel_size=(
            1, 1), stride=(1, 1), bias=False)
        self.conv3 = nn.Conv2d(320, 48, kernel_size=(
            1, 1), stride=(1, 1), bias=False)

        # self.init_weights()

    def forward(self, inputs):
        """Forward function."""
        laterals = []

        laterals.append(self.conv1(inputs[0]))  # inputs[0]==x1
        laterals.append(self.conv2(inputs[1]))  # inputs[1]==x2
        laterals.append(self.conv3(inputs[2]))  # inputs[2]==x3

        return laterals


class TupleUnpack_Model(nn.Module):
    def __init__(self):
        super(TupleUnpack_Model, self).__init__()
        self.backbone = TupleUnpack_backbone(1.0)
        self.fpn = TupleUnpack_FPN()

    def forward(self, x):
        x1 = self.backbone(x)
        out = self.fpn(x1)
        return out


dummy_input = torch.randn(2, 1, 28, 28)
SPARSITY = 0.5
MODEL_FILE, MASK_FILE = './11_model.pth', './l1_mask.pth'


def prune_model_l1(model):
    config_list = [{
        'sparsity': SPARSITY,
        'op_types': ['Conv2d']
    }]
    pruner = L1FilterPruner(model, config_list)
    pruner.compress()
    pruner.export_model(model_path=MODEL_FILE, mask_path=MASK_FILE)


def generate_random_sparsity(model):
    cfg_list = []
    for name, module in model.named_modules():
        if isinstance(module, nn.Conv2d):
            sparsity = np.random.uniform(0.5, 0.99)
            cfg_list.append({'op_types': ['Conv2d'], 'op_names': [name],
                             'sparsity': sparsity})
    return cfg_list


def generate_random_sparsity_v2(model):
    """
    Only select 50% layers to prune.
    """
    cfg_list = []
    for name, module in model.named_modules():
        if isinstance(module, nn.Conv2d):
            if np.random.uniform(0, 1.0) > 0.5:
                sparsity = np.random.uniform(0.5, 0.99)
                cfg_list.append({'op_types': ['Conv2d'], 'op_names': [name],
                                 'sparsity': sparsity})
    return cfg_list


def zero_bn_bias(model):
    with torch.no_grad():
        for name, module in model.named_modules():
            if isinstance(module, nn.BatchNorm2d) \
                    or isinstance(module, nn.BatchNorm3d) \
                    or isinstance(module, nn.BatchNorm1d):
                shape = module.bias.data.size()
                device = module.bias.device
                module.bias.data = torch.zeros(shape).to(device)
                shape = module.running_mean.data.size()
                module.running_mean = torch.zeros(shape).to(device)


class L1ChannelMasker(WeightMasker):
    def __init__(self, model, pruner):
        self.model = model
        self.pruner = pruner

    def calc_mask(self, sparsity, wrapper, wrapper_idx=None):
        msg = 'module type {} is not supported!'.format(wrapper.type)
        #assert wrapper.type == 'Conv2d', msg
        weight = wrapper.module.weight.data
        bias = None
        if hasattr(wrapper.module, 'bias') and wrapper.module.bias is not None:
            bias = wrapper.module.bias.data

        if wrapper.weight_mask is None:
            mask_weight = torch.ones(weight.size()).type_as(weight).detach()
        else:
            mask_weight = wrapper.weight_mask.clone()
        if bias is not None:
            if wrapper.bias_mask is None:
                mask_bias = torch.ones(bias.size()).type_as(bias).detach()
            else:
                mask_bias = wrapper.bias_mask.clone()
        else:
            mask_bias = None
        base_mask = {'weight_mask': mask_weight, 'bias_mask': mask_bias}

        num_total = weight.size(1)
        num_prune = int(num_total * sparsity)

        if num_total < 2 or num_prune < 1:
            return base_mask
        w_abs = weight.abs()
        if wrapper.type == 'Conv2d':
            w_abs_structured = w_abs.sum((0, 2, 3))
            threshold = torch.topk(
                w_abs_structured, num_prune, largest=False)[0].max()
            mask_weight = torch.gt(w_abs_structured, threshold)[
                None, :, None, None].expand_as(weight).type_as(weight)
            return {'weight_mask': mask_weight.detach()}
        else:
            # Linear
            assert wrapper.type == 'Linear'
            w_abs_structured = w_abs.sum((0))
            threshold = torch.topk(
                w_abs_structured, num_prune, largest=False)[0].max()
            mask_weight = torch.gt(w_abs_structured, threshold)[
                None, :].expand_as(weight).type_as(weight)
            return {'weight_mask': mask_weight.detach(), 'bias_mask': mask_bias}


class L1ChannelPruner(DependencyAwarePruner):
    def __init__(self, model, config_list, optimizer=None, dependency_aware=False, dummy_input=None):
        super().__init__(model, config_list, pruning_algorithm='l1', optimizer=optimizer,
                         dependency_aware=dependency_aware, dummy_input=dummy_input)

    def validate_config(self, model, config_list):
        pass


def channel_prune(model):
    config_list = [{
        'sparsity': SPARSITY,
        'op_types': ['Conv2d', 'Linear']
    }, {
        'op_names': ['conv1'],
        'exclude': True
    }]

    pruner = L1ChannelPruner(model, config_list)
    masker = L1ChannelMasker(model, pruner)
    pruner.masker = masker
    pruner.compress()
    pruner.export_model(model_path=MODEL_FILE, mask_path=MASK_FILE)


class SpeedupTestCase(TestCase):

    def test_speedup_bigmodel(self):
        prune_model_l1(BigModel())
        model = BigModel()
        apply_compression_results(model, MASK_FILE, 'cpu')
        model.eval()
        mask_out = model(dummy_input)

        model.train()
        ms = ModelSpeedup(model, dummy_input, MASK_FILE, confidence=8)
        ms.speedup_model()
        assert model.training

        model.eval()
        speedup_out = model(dummy_input)
        if not torch.allclose(mask_out, speedup_out, atol=1e-07):
            print('input:', dummy_input.size(),
                  torch.abs(dummy_input).sum((2, 3)))
            print('mask_out:', mask_out)
            print('speedup_out:', speedup_out)
            raise RuntimeError('model speedup inference result is incorrect!')

        orig_model = BigModel()

        assert model.backbone2.conv1.out_channels == int(
            orig_model.backbone2.conv1.out_channels * SPARSITY)
        assert model.backbone2.conv2.in_channels == int(
            orig_model.backbone2.conv2.in_channels * SPARSITY)
        assert model.backbone2.conv2.out_channels == int(
            orig_model.backbone2.conv2.out_channels * SPARSITY)
        assert model.backbone2.fc1.in_features == int(
            orig_model.backbone2.fc1.in_features * SPARSITY)

    def test_convtranspose_model(self):
        ori_model = TransposeModel()
        dummy_input = torch.rand(1, 3, 8, 8)
        config_list = [{'sparsity': 0.5, 'op_types': ['Conv2d']}]
        pruner = L1FilterPruner(ori_model, config_list)
        pruner.compress()
        ori_model(dummy_input)
        pruner.export_model(MODEL_FILE, MASK_FILE)
        pruner._unwrap_model()
        new_model = TransposeModel()
        state_dict = torch.load(MODEL_FILE)
        new_model.load_state_dict(state_dict)
        ms = ModelSpeedup(new_model, dummy_input, MASK_FILE, confidence=8)
        ms.speedup_model()
        zero_bn_bias(ori_model)
        zero_bn_bias(new_model)
        ori_out = ori_model(dummy_input)
        new_out = new_model(dummy_input)
        ori_sum = torch.sum(ori_out)
        speeded_sum = torch.sum(new_out)
        print('Tanspose Speedup Test: ori_sum={} speedup_sum={}'.format(
            ori_sum, speeded_sum))
        assert (abs(ori_sum - speeded_sum) / abs(ori_sum) < RELATIVE_THRESHOLD) or \
            (abs(ori_sum - speeded_sum) < ABSOLUTE_THRESHOLD)

    def test_speedup_integration_small(self):
        model_list = ['resnet18', 'mobilenet_v2', 'alexnet']
        self.speedup_integration(model_list)

    def test_speedup_integration_big(self):
        model_list = ['vgg11', 'resnet34', 'squeezenet1_1',
                      'densenet121', 'resnet50', 'wide_resnet50_2']
        mem_info = psutil.virtual_memory()
        ava_gb = mem_info.available/1024.0/1024/1024
        print('Avaliable memory size: %.2f GB' % ava_gb)
        if ava_gb < 8.0:
            # memory size is too small that we may run into an OOM exception
            # Skip this test in the pipeline test due to memory limitation
            return
        self.speedup_integration(model_list)

    def speedup_integration(self, model_list, speedup_cfg=None):
        # Note: hack trick, may be updated in the future
        if 'win' in sys.platform or 'Win'in sys.platform:
            print('Skip test_speedup_integration on windows due to memory limit!')
            return
        Gen_cfg_funcs = [generate_random_sparsity, generate_random_sparsity_v2]

        # for model_name in ['vgg16', 'resnet18', 'mobilenet_v2', 'squeezenet1_1', 'densenet121',
        #                    # 'inception_v3' inception is too large and may fail the pipeline
        #                     'resnet50']:
        for model_name in model_list:
            for gen_cfg_func in Gen_cfg_funcs:
                kwargs = {
                    'pretrained': True
                }
                if model_name == 'resnet50':
                    # testing multiple groups
                    kwargs = {
                        'pretrained': False,
                        'groups': 4
                    }
                Model = getattr(models, model_name)
                net = Model(**kwargs).to(device)
                speedup_model = Model(**kwargs).to(device)
                net.eval()  # this line is necessary
                speedup_model.eval()
                # random generate the prune config for the pruner
                cfgs = gen_cfg_func(net)
                print("Testing {} with compression config \n {}".format(
                    model_name, cfgs))
                if len(cfgs) == 0:
                    continue
                pruner = L1FilterPruner(net, cfgs)
                pruner.compress()
                pruner.export_model(MODEL_FILE, MASK_FILE)
                pruner._unwrap_model()
                state_dict = torch.load(MODEL_FILE)
                speedup_model.load_state_dict(state_dict)
                zero_bn_bias(net)
                zero_bn_bias(speedup_model)

                data = torch.ones(BATCH_SIZE, 3, 128, 128).to(device)
                if speedup_cfg is None:
                    speedup_cfg = {}
                ms = ModelSpeedup(speedup_model, data,
<<<<<<< HEAD
                                  MASK_FILE, confidence=4, **speedup_cfg)
=======
                                  MASK_FILE, confidence=6, **speedup_cfg)
>>>>>>> a9ebcf4b
                ms.speedup_model()

                speedup_model.eval()

                ori_out = net(data)
                speeded_out = speedup_model(data)
                ori_sum = torch.sum(ori_out).item()
                speeded_sum = torch.sum(speeded_out).item()
                print('Sum of the output of %s (before speedup):' %
                      model_name, ori_sum)
                print('Sum of the output of %s (after  speedup):' %
                      model_name, speeded_sum)
                assert (abs(ori_sum - speeded_sum) / abs(ori_sum) < RELATIVE_THRESHOLD) or \
                    (abs(ori_sum - speeded_sum) < ABSOLUTE_THRESHOLD)
                print("Collecting Garbage")
                gc.collect(2)

    def test_channel_prune(self):
        orig_net = resnet18(num_classes=10).to(device)
        channel_prune(orig_net)
        state_dict = torch.load(MODEL_FILE)

        orig_net = resnet18(num_classes=10).to(device)
        orig_net.load_state_dict(state_dict)
        apply_compression_results(orig_net, MASK_FILE)
        orig_net.eval()

        net = resnet18(num_classes=10).to(device)

        net.load_state_dict(state_dict)
        net.eval()

        data = torch.randn(BATCH_SIZE, 3, 128, 128).to(device)
        ms = ModelSpeedup(net, data, MASK_FILE, confidence=8)
        ms.speedup_model()
        ms.bound_model(data)

        net.eval()

        ori_sum = orig_net(data).abs().sum().item()
        speeded_sum = net(data).abs().sum().item()

        print(ori_sum, speeded_sum)
        assert (abs(ori_sum - speeded_sum) / abs(ori_sum) < RELATIVE_THRESHOLD) or \
            (abs(ori_sum - speeded_sum) < ABSOLUTE_THRESHOLD)

    def test_speedup_tupleunpack(self):
        """This test is reported in issue3645"""
        model = TupleUnpack_Model()
        cfg_list = [{'op_types': ['Conv2d'], 'sparsity':0.5}]
        dummy_input = torch.rand(2, 3, 224, 224)
        pruner = L1FilterPruner(model, cfg_list)
        pruner.compress()
        model(dummy_input)
        pruner.export_model(MODEL_FILE, MASK_FILE)
        ms = ModelSpeedup(model, dummy_input, MASK_FILE, confidence=8)
        ms.speedup_model()

    def test_finegrained_speedup(self):
        """ Test the speedup on the fine-grained sparsity"""
        class MLP(nn.Module):
            def __init__(self):
                super(MLP, self).__init__()
                self.fc1 = nn.Linear(1024, 1024)
                self.fc2 = nn.Linear(1024, 1024)
                self.fc3 = nn.Linear(1024, 512)
                self.fc4 = nn.Linear(512, 10)

            def forward(self, x):
                x = x.view(-1, 1024)
                x = self.fc1(x)
                x = self.fc2(x)
                x = self.fc3(x)
                x = self.fc4(x)
                return x
        model = MLP().to(device)
        dummy_input = torch.rand(16, 1, 32, 32).to(device)
        cfg_list = [{'op_types': ['Linear'], 'sparsity':0.99}]
        pruner = LevelPruner(model, cfg_list)
        pruner.compress()
        print('Original Arch')
        print(model)
        pruner.export_model(MODEL_FILE, MASK_FILE)
        pruner._unwrap_model()
        ms = ModelSpeedup(model, dummy_input, MASK_FILE, confidence=8)
        ms.speedup_model()
        print("Fine-grained speeduped model")
        print(model)

    def tearDown(self):
        if os.path.exists(MODEL_FILE):
            os.remove(MODEL_FILE)
        if os.path.exists(MASK_FILE):
            os.remove(MASK_FILE)
        # GC to release memory
        gc.collect(2)


if __name__ == '__main__':
    main()<|MERGE_RESOLUTION|>--- conflicted
+++ resolved
@@ -405,11 +405,8 @@
                 if speedup_cfg is None:
                     speedup_cfg = {}
                 ms = ModelSpeedup(speedup_model, data,
-<<<<<<< HEAD
                                   MASK_FILE, confidence=4, **speedup_cfg)
-=======
-                                  MASK_FILE, confidence=6, **speedup_cfg)
->>>>>>> a9ebcf4b
+
                 ms.speedup_model()
 
                 speedup_model.eval()

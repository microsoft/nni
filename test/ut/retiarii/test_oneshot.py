import argparse
import torch
import torch.nn.functional as F
import pytorch_lightning as pl
import pytest
from torchvision import transforms
from torchvision.datasets import MNIST
from torch.utils.data import Dataset, RandomSampler

import nni.retiarii.nn.pytorch as nn
from nni.retiarii import strategy, model_wrapper, basic_unit
from nni.retiarii.experiment.pytorch import RetiariiExeConfig, RetiariiExperiment
from nni.retiarii.evaluator.pytorch.lightning import Classification, Regression, DataLoader
from nni.retiarii.nn.pytorch import LayerChoice, InputChoice, ValueChoice
from nni.retiarii.strategy import BaseStrategy


pytestmark = pytest.mark.skipif(pl.__version__ < '1.0', reason='Incompatible APIs')


class DepthwiseSeparableConv(nn.Module):
    def __init__(self, in_ch, out_ch):
        super().__init__()
        self.depthwise = nn.Conv2d(in_ch, in_ch, kernel_size=3, groups=in_ch)
        self.pointwise = nn.Conv2d(in_ch, out_ch, kernel_size=1)

    def forward(self, x):
        return self.pointwise(self.depthwise(x))


@model_wrapper
class SimpleNet(nn.Module):
    def __init__(self, value_choice=True):
        super().__init__()
        self.conv1 = nn.Conv2d(1, 32, 3, 1)
        self.conv2 = LayerChoice([
            nn.Conv2d(32, 64, 3, 1),
            DepthwiseSeparableConv(32, 64)
        ])
        self.dropout1 = LayerChoice([
            nn.Dropout(.25),
            nn.Dropout(.5),
            nn.Dropout(.75)
        ])
        self.dropout2 = nn.Dropout(0.5)
        if value_choice:
            hidden = nn.ValueChoice([32, 64, 128])
        else:
            hidden = 64
        self.fc1 = nn.Linear(9216, hidden)
        self.fc2 = nn.Linear(hidden, 10)
        self.rpfc = nn.Linear(10, 10)
        self.input_ch = InputChoice(2, 1)

    def forward(self, x):
        x = F.relu(self.conv1(x))
        x = F.max_pool2d(self.conv2(x), 2)
        x = torch.flatten(self.dropout1(x), 1)
        x = self.fc1(x)
        x = F.relu(x)
        x = self.dropout2(x)
        x = self.fc2(x)
        x1 = self.rpfc(x)
        x = self.input_ch([x, x1])
        output = F.log_softmax(x, dim=1)
        return output


@model_wrapper
class MultiHeadAttentionNet(nn.Module):
    def __init__(self, head_count):
        super().__init__()
        embed_dim = ValueChoice(candidates=[32, 64])
        self.linear1 = nn.Linear(128, embed_dim)
        self.mhatt = nn.MultiheadAttention(embed_dim, head_count)
        self.linear2 = nn.Linear(embed_dim, 1)

    def forward(self, batch):
        query, key, value = batch
        q, k, v = self.linear1(query), self.linear1(key), self.linear1(value)
        output, _ = self.mhatt(q, k, v, need_weights=False)
        y = self.linear2(output)
        return F.relu(y)


@model_wrapper
class ValueChoiceConvNet(nn.Module):
    def __init__(self):
        super().__init__()
        ch1 = ValueChoice([16, 32])
        kernel = ValueChoice([3, 5])
        self.conv1 = nn.Conv2d(1, ch1, kernel, padding=kernel // 2)
        self.batch_norm = nn.BatchNorm2d(ch1)
        self.conv2 = nn.Conv2d(ch1, 64, 3)
        self.dropout1 = LayerChoice([
            nn.Dropout(.25),
            nn.Dropout(.5),
            nn.Dropout(.75)
        ])
        self.fc = nn.Linear(64, 10)

    def forward(self, x):
        x = self.conv1(x)
        x = self.batch_norm(x)
        x = F.relu(x)
        x = F.max_pool2d(self.conv2(x), 2)
        x = torch.mean(x, (2, 3))
        x = self.fc(x)
        return F.log_softmax(x, dim=1)


@model_wrapper
class RepeatNet(nn.Module):
    def __init__(self):
        super().__init__()
        ch1 = ValueChoice([16, 32])
        kernel = ValueChoice([3, 5])
        self.conv1 = nn.Conv2d(1, ch1, kernel, padding=kernel // 2)
        self.batch_norm = nn.BatchNorm2d(ch1)
        self.conv2 = nn.Conv2d(ch1, 64, 3, padding=1)
        self.dropout1 = LayerChoice([
            nn.Dropout(.25),
            nn.Dropout(.5),
            nn.Dropout(.75)
        ])
        self.fc = nn.Linear(64, 10)
        self.rpfc = nn.Repeat(nn.Linear(10, 10), (1, 4))

    def forward(self, x):
        x = self.conv1(x)
        x = self.batch_norm(x)
        x = F.relu(x)
        x = F.max_pool2d(self.conv2(x), 2)
        x = torch.mean(x, (2, 3))
        x = self.fc(x)
        x = self.rpfc(x)
        return F.log_softmax(x, dim=1)


@model_wrapper
class CellNet(nn.Module):
    def __init__(self):
        super().__init__()
        self.stem = nn.Conv2d(1, 5, 7, stride=4)
        self.cells = nn.Repeat(
            lambda index: nn.Cell({
                'conv1': lambda _, __, inp: nn.Conv2d(
                    (5 if index == 0 else 3 * 4) if inp is not None and inp < 1 else 4, 4, 1
                ),
                'conv2': lambda _, __, inp: nn.Conv2d(
                    (5 if index == 0 else 3 * 4) if inp is not None and inp < 1 else 4, 4, 3, padding=1
                ),
            }, 3, merge_op='loose_end'), (1, 3)
        )
        self.fc = nn.Linear(3 * 4, 10)

    def forward(self, x):
        x = self.stem(x)
        x = self.cells(x)
        x = torch.mean(x, (2, 3))
        x = self.fc(x)
        return F.log_softmax(x, dim=1)


@basic_unit
class MyOp(nn.Module):
    def __init__(self, some_ch):
        super().__init__()
        self.some_ch = some_ch
        self.batch_norm = nn.BatchNorm2d(some_ch)

    def forward(self, x):
        return self.batch_norm(x)


@model_wrapper
class CustomOpValueChoiceNet(nn.Module):
    def __init__(self):
        super().__init__()
        ch1 = ValueChoice([16, 32])
        kernel = ValueChoice([3, 5])
        self.conv1 = nn.Conv2d(1, ch1, kernel, padding=kernel // 2)
        self.batch_norm = MyOp(ch1)
        self.conv2 = nn.Conv2d(ch1, 64, 3, padding=1)
        self.dropout1 = LayerChoice([
            nn.Dropout(.25),
            nn.Dropout(.5),
            nn.Dropout(.75)
        ])
        self.fc = nn.Linear(64, 10)

    def forward(self, x):
        x = self.conv1(x)
        x = self.batch_norm(x)
        x = F.relu(x)
        x = F.max_pool2d(self.conv2(x), 2)
        x = torch.mean(x, (2, 3))
        x = self.fc(x)
        return F.log_softmax(x, dim=1)


def _mnist_net(type_, evaluator_kwargs):
    if type_ == 'simple':
        base_model = SimpleNet(False)
    elif type_ == 'simple_value_choice':
        base_model = SimpleNet()
    elif type_ == 'value_choice':
        base_model = ValueChoiceConvNet()
    elif type_ == 'repeat':
        base_model = RepeatNet()
    elif type_ == 'cell':
        base_model = CellNet()
    elif type_ == 'custom_op':
        base_model = CustomOpValueChoiceNet()
    else:
        raise ValueError(f'Unsupported type: {type_}')
    
    transform = transforms.Compose([transforms.ToTensor(), transforms.Normalize((0.1307,), (0.3081,))])
    train_dataset = MNIST('data/mnist', train=True, download=True, transform=transform)
    # Multi-GPU combined dataloader will break this subset sampler. Expected though.
    train_random_sampler = RandomSampler(train_dataset, True, int(len(train_dataset) / 20))
    train_loader = DataLoader(train_dataset, 64, sampler=train_random_sampler)
    valid_dataset = MNIST('data/mnist', train=False, download=True, transform=transform)
    valid_random_sampler = RandomSampler(valid_dataset, True, int(len(valid_dataset) / 20))
    valid_loader = DataLoader(valid_dataset, 64, sampler=valid_random_sampler)
    evaluator = Classification(train_dataloader=train_loader, val_dataloaders=valid_loader, **evaluator_kwargs)

    return base_model, evaluator


def _multihead_attention_net(evaluator_kwargs):
    base_model = MultiHeadAttentionNet(1)

    class AttentionRandDataset(Dataset):
        def __init__(self, data_shape, gt_shape, len) -> None:
            super().__init__()
            self.datashape = data_shape
            self.gtshape = gt_shape
            self.len = len

        def __getitem__(self, index):
            q = torch.rand(self.datashape)
            k = torch.rand(self.datashape)
            v = torch.rand(self.datashape)
            gt = torch.rand(self.gtshape)
            return (q, k, v), gt

        def __len__(self):
            return self.len

    train_set = AttentionRandDataset((1, 128), (1, 1), 1000)
    val_set = AttentionRandDataset((1, 128), (1, 1), 500)
    train_loader = DataLoader(train_set, batch_size=32)
    val_loader = DataLoader(val_set, batch_size=32)

    evaluator = Regression(train_dataloader=train_loader, val_dataloaders=val_loader, **evaluator_kwargs)
    return base_model, evaluator


<<<<<<< HEAD
def _test_strategy(strategy_, if_support_value_choice=True):
    to_test = [
        # (model, evaluator), support_or_not
        (_mnist_net('simple'), True),
        (_mnist_net('simple_value_choice'), if_support_value_choice),
        (_mnist_net('value_choice'), if_support_value_choice),
        (_mnist_net('repeat'), if_support_value_choice),
        (_mnist_net('cell'), if_support_value_choice),
        (_mnist_net('custom_op'), False),               # this is definitely a NO
        (_multihead_attention_net(), if_support_value_choice),
=======
def _test_strategy(strategy_, support_value_choice=True, multi_gpu=False):
    evaluator_kwargs = {
        'max_epochs': 1
    }
    if multi_gpu:
        evaluator_kwargs.update(
            strategy='ddp',
            accelerator='gpu',
            devices=torch.cuda.device_count()
        )

    to_test = [
        # (model, evaluator), support_or_net
        (_mnist_net('simple', evaluator_kwargs), True),
        (_mnist_net('simple_value_choice', evaluator_kwargs), support_value_choice),
        (_mnist_net('value_choice', evaluator_kwargs), support_value_choice),
        (_mnist_net('repeat', evaluator_kwargs), False),      # no strategy supports repeat currently
        (_mnist_net('custom_op', evaluator_kwargs), False),   # this is definitely a NO
        (_multihead_attention_net(evaluator_kwargs), support_value_choice),
>>>>>>> 91bfefcc
    ]

    for (base_model, evaluator), support_or_not in to_test:
        if isinstance(strategy_, BaseStrategy):
            strategy = strategy_
        else:
            strategy = strategy_(base_model, evaluator)
        print('Testing:', type(strategy).__name__, type(base_model).__name__, type(evaluator).__name__, support_or_not)
        experiment = RetiariiExperiment(base_model, evaluator, strategy=strategy)

        config = RetiariiExeConfig()
        config.execution_engine = 'oneshot'

        if support_or_not:
            experiment.run(config)
            assert isinstance(experiment.export_top_models()[0], dict)
        else:
            with pytest.raises(TypeError, match='not supported'):
                experiment.run(config)


def test_darts():
    _test_strategy(strategy.DARTS())


@pytest.mark.skipif(not torch.cuda.is_available() or torch.cuda.device_count() <= 1, reason='Must have multiple GPUs.')
def test_darts_multi_gpu():
    _test_strategy(strategy.DARTS(), multi_gpu=True)


def test_proxyless():
    _test_strategy(strategy.Proxyless(), False)


def test_enas():
    def strategy_fn(base_model, evaluator):
        if isinstance(base_model, MultiHeadAttentionNet):
            return strategy.ENAS(reward_metric_name='val_mse')
        return strategy.ENAS(reward_metric_name='val_acc')

    _test_strategy(strategy_fn)


@pytest.mark.skipif(not torch.cuda.is_available() or torch.cuda.device_count() <= 1, reason='Must have multiple GPUs.')
def test_enas_multi_gpu():
    def strategy_fn(base_model, evaluator):
        if isinstance(base_model, MultiHeadAttentionNet):
            return strategy.ENAS(reward_metric_name='val_mse')
        return strategy.ENAS(reward_metric_name='val_acc')

    _test_strategy(strategy_fn, multi_gpu=True)


def test_random():
    _test_strategy(strategy.RandomOneShot())


def test_gumbel_darts():
    _test_strategy(strategy.GumbelDARTS())


if __name__ == '__main__':
    parser = argparse.ArgumentParser()
    parser.add_argument('--exp', type=str, default='all', metavar='E',
                        help='experiment to run, default = all')
    args = parser.parse_args()

    if args.exp == 'all':
        test_darts()
        test_proxyless()
        test_enas()
        test_random()
        test_gumbel_darts()
    else:
        globals()[f'test_{args.exp}']()<|MERGE_RESOLUTION|>--- conflicted
+++ resolved
@@ -257,18 +257,6 @@
     return base_model, evaluator
 
 
-<<<<<<< HEAD
-def _test_strategy(strategy_, if_support_value_choice=True):
-    to_test = [
-        # (model, evaluator), support_or_not
-        (_mnist_net('simple'), True),
-        (_mnist_net('simple_value_choice'), if_support_value_choice),
-        (_mnist_net('value_choice'), if_support_value_choice),
-        (_mnist_net('repeat'), if_support_value_choice),
-        (_mnist_net('cell'), if_support_value_choice),
-        (_mnist_net('custom_op'), False),               # this is definitely a NO
-        (_multihead_attention_net(), if_support_value_choice),
-=======
 def _test_strategy(strategy_, support_value_choice=True, multi_gpu=False):
     evaluator_kwargs = {
         'max_epochs': 1
@@ -285,10 +273,9 @@
         (_mnist_net('simple', evaluator_kwargs), True),
         (_mnist_net('simple_value_choice', evaluator_kwargs), support_value_choice),
         (_mnist_net('value_choice', evaluator_kwargs), support_value_choice),
-        (_mnist_net('repeat', evaluator_kwargs), False),      # no strategy supports repeat currently
+        (_mnist_net('repeat', evaluator_kwargs), support_value_choice),      # no strategy supports repeat currently
         (_mnist_net('custom_op', evaluator_kwargs), False),   # this is definitely a NO
         (_multihead_attention_net(evaluator_kwargs), support_value_choice),
->>>>>>> 91bfefcc
     ]
 
     for (base_model, evaluator), support_or_not in to_test:

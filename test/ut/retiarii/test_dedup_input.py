import json
import os
import sys
import threading
import unittest
import logging
import time
from pathlib import Path

from pathlib import Path

from nni.retiarii.execution.cgo_engine import CGOExecutionEngine
from nni.retiarii.execution.logical_optimizer.logical_plan import LogicalPlan
from nni.retiarii.execution.logical_optimizer.opt_dedup_input import DedupInputOptimizer
from nni.retiarii.codegen import model_to_pytorch_script
from nni.retiarii import Model, Node

from nni.retiarii import Model, submit_models
from nni.retiarii.codegen import model_to_pytorch_script
from nni.retiarii.integration import RetiariiAdvisor
from nni.retiarii.trainer import PyTorchImageClassificationTrainer, PyTorchMultiModelTrainer
from nni.retiarii.utils import import_


def _load_mnist(n_models: int = 1):
    path = Path(__file__).parent / 'converted_mnist_pytorch.json'
    with open(path) as f:
        mnist_model = Model._load(json.load(f))
    if n_models == 1:
        return mnist_model
    else:
        models = [mnist_model]
        for i in range(n_models-1):
            models.append(mnist_model.fork())
        return models


@unittest.skip('Skipped in this version')
class DedupInputTest(unittest.TestCase):
    def _build_logical_with_mnist(self, n_models: int):
        lp = LogicalPlan()
        models = _load_mnist(n_models=n_models)
        for m in models:
            lp.add_model(m)
        return lp, models

    def _test_add_model(self):
        lp, models = self._build_logical_with_mnist(3)
        for node in lp.logical_graph.hidden_nodes:
            old_nodes = [m.root_graph.get_node_by_id(node.id) for m in models]

            self.assertTrue(any([old_nodes[0].__repr__() == Node.__repr__(x) for x in old_nodes]))

    def test_dedup_input(self):
        os.environ['CGO'] = 'true'
        lp, models = self._build_logical_with_mnist(3)
        opt = DedupInputOptimizer()
        opt.convert(lp)
<<<<<<< HEAD
        correct_json_path = Path(__file__).parent / 'dedup_logical_graph.json'
        with open(correct_json_path , 'r') as fp:
=======
        with open('dedup_logical_graph.json', 'r') as fp:
>>>>>>> d5a551c8
            correct_dump = fp.readlines()
        lp_dump = lp.logical_graph._dump()

        self.assertTrue(correct_dump[0] == json.dumps(lp_dump))

        advisor = RetiariiAdvisor()
        cgo = CGOExecutionEngine()

        phy_models = cgo._assemble(lp)
        self.assertTrue(len(phy_models) == 1)
        # logging.info(phy_models[0][0]._dump())
        # script=model_to_pytorch_script(phy_models[0][0], placement = phy_models[0][1])
        # logging.info(script)
        # with open('generated/debug_dedup_input.py', 'w') as fp:
        #     fp.write(script)
        # sys.path.insert(0, 'generated')
        # multi_model = import_('debug_dedup_input.logical_0')
        # trainer = PyTorchMultiModelTrainer(
        #     multi_model(), phy_models[0][0].training_config.kwargs
        # )
        # trainer.fit()

        advisor.stopping = True
        advisor.default_worker.join()
        advisor.assessor_worker.join()


if __name__ == '__main__':
    unittest.main()<|MERGE_RESOLUTION|>--- conflicted
+++ resolved
@@ -34,8 +34,6 @@
             models.append(mnist_model.fork())
         return models
 
-
-@unittest.skip('Skipped in this version')
 class DedupInputTest(unittest.TestCase):
     def _build_logical_with_mnist(self, n_models: int):
         lp = LogicalPlan()
@@ -56,12 +54,8 @@
         lp, models = self._build_logical_with_mnist(3)
         opt = DedupInputOptimizer()
         opt.convert(lp)
-<<<<<<< HEAD
         correct_json_path = Path(__file__).parent / 'dedup_logical_graph.json'
         with open(correct_json_path , 'r') as fp:
-=======
-        with open('dedup_logical_graph.json', 'r') as fp:
->>>>>>> d5a551c8
             correct_dump = fp.readlines()
         lp_dump = lp.logical_graph._dump()
 

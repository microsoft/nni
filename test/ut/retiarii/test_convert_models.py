import os
import sys
import unittest
from typing import (Dict)

import numpy as np
import torch
import torch.nn.functional as F
import torchvision

import nni.retiarii.nn.pytorch as nn
from nni.retiarii import serialize
from nni.retiarii.codegen import model_to_pytorch_script

from .convert_mixin import ConvertMixin, ConvertWithShapeMixin


class TestModels(unittest.TestCase, ConvertMixin):
    @staticmethod
    def _match_state_dict(current_values, expected_format):
        result = {}
        for k, v in expected_format.items():
            for idx, cv in enumerate(current_values):
                if cv.shape == v.shape:
                    result[k] = cv
                    current_values.pop(idx)
                    break
        return result

    def run_test(self, model, input, check_value=True):
        model_ir = self._convert_model(model, input)
        model_code = model_to_pytorch_script(model_ir)
        print(model_code)

        exec_vars = {}
        exec(model_code + '\n\nconverted_model = _model()', exec_vars)
        converted_model = exec_vars['converted_model']
        converted_state_dict = self._match_state_dict(list(model.state_dict().values()),
                                                      dict(converted_model.state_dict()))
        converted_model.load_state_dict(converted_state_dict)
        with torch.no_grad():
            expected_output = model.eval()(*input)
            converted_output = converted_model.eval()(*input)
        if check_value:
            try:
                self.assertEqual(len(converted_output), len(expected_output))
                for a, b in zip(converted_output, expected_output):
                    torch.eq(a, b)
            except:
                self.assertEqual(converted_output, expected_output)
        return converted_model

    def test_nested_modulelist(self):
        class Net(nn.Module):
            def __init__(self, num_nodes, num_ops_per_node):
                super().__init__()
                self.ops = nn.ModuleList()
                self.num_nodes = num_nodes
                self.num_ops_per_node = num_ops_per_node
                for _ in range(num_nodes):
                    self.ops.append(nn.ModuleList([nn.Linear(16, 16) for __ in range(num_ops_per_node)]))

            def forward(self, x):
                state = x
                for ops in self.ops:
                    for op in ops:
                        state = op(state)
                return state

        model = Net(4, 2)
        x = torch.rand((16, 16), dtype=torch.float)
        self.run_test(model, (x, ))

    def test_append_input_tensor(self):
        from typing import List

        class Net(nn.Module):
            def __init__(self, num_nodes):
                super().__init__()
                self.ops = nn.ModuleList()
                self.num_nodes = num_nodes
                for _ in range(num_nodes):
                    self.ops.append(nn.Linear(16, 16))

            def forward(self, x: List[torch.Tensor]):
                state = x
                for ops in self.ops:
                    state.append(ops(state[-1]))
                return state[-1]

        model = Net(4)
        x = torch.rand((1, 16), dtype=torch.float)
        self.run_test(model, ([x], ))

<<<<<<< HEAD
    def test_shuffle_block(self):
        class Net(nn.Module):
            def forward(self, x):
                bs, num_channels, height, width = x.size()
                x = x.reshape(bs * num_channels // 2, 2, height * width)
                x = x.permute(1, 0, 2)
                x = x.reshape(2, -1, num_channels // 2, height, width)
                return x[0], x[1]
=======
    def test_identity_node(self):
        class Net(nn.Module):
            def forward(self, x):
                return x
>>>>>>> e428db54

        model = Net()
        x = torch.rand((1, 64, 224, 224), dtype=torch.float)
        self.run_test(model, (x, ))

<<<<<<< HEAD
=======
    def test_nn_sequential_inherit(self):
        class ConvBNReLU(nn.Sequential):
            def __init__(self):
                super().__init__(
                    nn.Conv2d(3, 3, 1, 1, bias=False),
                    nn.BatchNorm2d(3),
                    nn.ReLU(inplace=False)
                )

        class Net(nn.Module):
            def __init__(self):
                super().__init__()
                self.conv_bn_relu = ConvBNReLU()
                
            def forward(self, x):
                return self.conv_bn_relu(x)

        model = Net()
        x = torch.rand((1, 3, 224, 224), dtype=torch.float)
        self.run_test(model, (x, ))
>>>>>>> e428db54

class TestModelsWithShape(TestModels, ConvertWithShapeMixin):
    pass<|MERGE_RESOLUTION|>--- conflicted
+++ resolved
@@ -92,7 +92,6 @@
         x = torch.rand((1, 16), dtype=torch.float)
         self.run_test(model, ([x], ))
 
-<<<<<<< HEAD
     def test_shuffle_block(self):
         class Net(nn.Module):
             def forward(self, x):
@@ -101,19 +100,20 @@
                 x = x.permute(1, 0, 2)
                 x = x.reshape(2, -1, num_channels // 2, height, width)
                 return x[0], x[1]
-=======
-    def test_identity_node(self):
-        class Net(nn.Module):
-            def forward(self, x):
-                return x
->>>>>>> e428db54
 
         model = Net()
         x = torch.rand((1, 64, 224, 224), dtype=torch.float)
         self.run_test(model, (x, ))
 
-<<<<<<< HEAD
-=======
+    def test_identity_node(self):
+        class Net(nn.Module):
+            def forward(self, x):
+                return x
+
+        model = Net()
+        x = torch.rand((1, 64, 224, 224), dtype=torch.float)
+        self.run_test(model, (x, ))
+
     def test_nn_sequential_inherit(self):
         class ConvBNReLU(nn.Sequential):
             def __init__(self):
@@ -134,7 +134,6 @@
         model = Net()
         x = torch.rand((1, 3, 224, 224), dtype=torch.float)
         self.run_test(model, (x, ))
->>>>>>> e428db54
 
 class TestModelsWithShape(TestModels, ConvertWithShapeMixin):
     pass
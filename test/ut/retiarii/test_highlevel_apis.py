import random
import unittest
from collections import Counter

import nni.retiarii.nn.pytorch as nn
import torch
import torch.nn.functional as F
from nni.retiarii import Sampler, basic_unit
from nni.retiarii.converter import convert_to_graph
from nni.retiarii.codegen import model_to_pytorch_script
from nni.retiarii.execution.python import _unpack_if_only_one
from nni.retiarii.nn.pytorch.mutator import process_inline_mutation, extract_mutation_from_pt_module
from nni.retiarii.serializer import model_wrapper
from nni.retiarii.utils import ContextStack


class EnumerateSampler(Sampler):
    def __init__(self):
        self.index = 0

    def choice(self, candidates, *args, **kwargs):
        choice = candidates[self.index % len(candidates)]
        self.index += 1
        return choice


class RandomSampler(Sampler):
    def __init__(self):
        self.counter = 0

    def choice(self, candidates, *args, **kwargs):
        self.counter += 1
        return random.choice(candidates)


@basic_unit
class MutableConv(nn.Module):
    def __init__(self):
        super().__init__()
        self.conv1 = nn.Conv2d(3, 3, kernel_size=1)
        self.conv2 = nn.Conv2d(3, 5, kernel_size=1)

    def forward(self, x: torch.Tensor, index: int):
        if index == 0:
            return self.conv1(x)
        else:
            return self.conv2(x)


class GraphIR(unittest.TestCase):

    def _convert_to_ir(self, model):
        script_module = torch.jit.script(model)
        return convert_to_graph(script_module, model)

    def _get_converted_pytorch_model(self, model_ir):
        model_code = model_to_pytorch_script(model_ir)
        exec_vars = {}
        exec(model_code + '\n\nconverted_model = _model()', exec_vars)
        return exec_vars['converted_model']

    def _get_model_with_mutators(self, pytorch_model):
        model = self._convert_to_ir(pytorch_model)
        mutators = process_inline_mutation(model)
        return model, mutators

    def get_serializer(self):
        def dummy(cls):
            return cls

        return dummy

    def test_layer_choice(self):
        @self.get_serializer()
        class Net(nn.Module):
            def __init__(self):
                super().__init__()
                self.module = nn.LayerChoice([
                    nn.Conv2d(3, 3, kernel_size=1),
                    nn.Conv2d(3, 5, kernel_size=1)
                ])

            def forward(self, x):
                return self.module(x)

        model, mutators = self._get_model_with_mutators(Net())
        self.assertEqual(len(mutators), 1)
        mutator = mutators[0].bind_sampler(EnumerateSampler())
        model1 = mutator.apply(model)
        model2 = mutator.apply(model)
        self.assertEqual(self._get_converted_pytorch_model(model1)(torch.randn(1, 3, 3, 3)).size(),
                         torch.Size([1, 3, 3, 3]))
        self.assertEqual(self._get_converted_pytorch_model(model2)(torch.randn(1, 3, 3, 3)).size(),
                         torch.Size([1, 5, 3, 3]))

    def test_input_choice(self):
        @self.get_serializer()
        class Net(nn.Module):
            def __init__(self):
                super().__init__()
                self.conv1 = nn.Conv2d(3, 3, kernel_size=1)
                self.conv2 = nn.Conv2d(3, 5, kernel_size=1)
                self.input = nn.InputChoice(2)

            def forward(self, x):
                x1 = self.conv1(x)
                x2 = self.conv2(x)
                return self.input([x1, x2])

        model, mutators = self._get_model_with_mutators(Net())
        self.assertEqual(len(mutators), 1)
        mutator = mutators[0].bind_sampler(EnumerateSampler())
        model1 = mutator.apply(model)
        model2 = mutator.apply(model)
        self.assertEqual(self._get_converted_pytorch_model(model1)(torch.randn(1, 3, 3, 3)).size(),
                         torch.Size([1, 3, 3, 3]))
        self.assertEqual(self._get_converted_pytorch_model(model2)(torch.randn(1, 3, 3, 3)).size(),
                         torch.Size([1, 5, 3, 3]))

    def test_chosen_inputs(self):
        @self.get_serializer()
        class Net(nn.Module):
            def __init__(self, reduction):
                super().__init__()
                self.conv1 = nn.Conv2d(3, 3, kernel_size=1)
                self.conv2 = nn.Conv2d(3, 3, kernel_size=1)
                self.input = nn.InputChoice(2, n_chosen=2, reduction=reduction)

            def forward(self, x):
                x1 = self.conv1(x)
                x2 = self.conv2(x)
                return self.input([x1, x2])

        for reduction in ['none', 'sum', 'mean', 'concat']:
            model, mutators = self._get_model_with_mutators(Net(reduction))
            self.assertEqual(len(mutators), 1)
            mutator = mutators[0].bind_sampler(EnumerateSampler())
            model = mutator.apply(model)
            result = self._get_converted_pytorch_model(model)(torch.randn(1, 3, 3, 3))
            if reduction == 'none':
                self.assertEqual(len(result), 2)
                self.assertEqual(result[0].size(), torch.Size([1, 3, 3, 3]))
                self.assertEqual(result[1].size(), torch.Size([1, 3, 3, 3]))
            elif reduction == 'concat':
                self.assertEqual(result.size(), torch.Size([1, 6, 3, 3]))
            else:
                self.assertEqual(result.size(), torch.Size([1, 3, 3, 3]))

    def test_value_choice(self):
        @self.get_serializer()
        class Net(nn.Module):
            def __init__(self):
                super().__init__()
                self.index = nn.ValueChoice([0, 1])
                self.conv = MutableConv()

            def forward(self, x):
                return self.conv(x, self.index())

        model, mutators = self._get_model_with_mutators(Net())
        self.assertEqual(len(mutators), 1)
        mutator = mutators[0].bind_sampler(EnumerateSampler())
        model1 = mutator.apply(model)
        model2 = mutator.apply(model)
        self.assertEqual(self._get_converted_pytorch_model(model1)(torch.randn(1, 3, 3, 3)).size(),
                         torch.Size([1, 3, 3, 3]))
        self.assertEqual(self._get_converted_pytorch_model(model2)(torch.randn(1, 3, 3, 3)).size(),
                         torch.Size([1, 5, 3, 3]))

    def test_value_choice_as_parameter(self):
        @self.get_serializer()
        class Net(nn.Module):
            def __init__(self):
                super().__init__()
                self.conv = nn.Conv2d(3, 5, kernel_size=nn.ValueChoice([3, 5]))

            def forward(self, x):
                return self.conv(x)

        model, mutators = self._get_model_with_mutators(Net())
        self.assertEqual(len(mutators), 1)
        mutator = mutators[0].bind_sampler(EnumerateSampler())
        model1 = mutator.apply(model)
        model2 = mutator.apply(model)
        self.assertEqual(self._get_converted_pytorch_model(model1)(torch.randn(1, 3, 5, 5)).size(),
                         torch.Size([1, 5, 3, 3]))
        self.assertEqual(self._get_converted_pytorch_model(model2)(torch.randn(1, 3, 5, 5)).size(),
                         torch.Size([1, 5, 1, 1]))

    def test_value_choice_as_parameter(self):
        @self.get_serializer()
        class Net(nn.Module):
            def __init__(self):
                super().__init__()
                self.conv = nn.Conv2d(3, 5, kernel_size=nn.ValueChoice([3, 5]))

            def forward(self, x):
                return self.conv(x)

        model, mutators = self._get_model_with_mutators(Net())
        self.assertEqual(len(mutators), 1)
        mutator = mutators[0].bind_sampler(EnumerateSampler())
        model1 = mutator.apply(model)
        model2 = mutator.apply(model)
        self.assertEqual(self._get_converted_pytorch_model(model1)(torch.randn(1, 3, 5, 5)).size(),
                         torch.Size([1, 5, 3, 3]))
        self.assertEqual(self._get_converted_pytorch_model(model2)(torch.randn(1, 3, 5, 5)).size(),
                         torch.Size([1, 5, 1, 1]))

    def test_value_choice_as_parameter(self):
        @self.get_serializer()
        class Net(nn.Module):
            def __init__(self):
                super().__init__()
                self.conv = nn.Conv2d(3, nn.ValueChoice([6, 8]), kernel_size=nn.ValueChoice([3, 5]))

            def forward(self, x):
                return self.conv(x)

        model, mutators = self._get_model_with_mutators(Net())
        self.assertEqual(len(mutators), 2)
        mutators[0].bind_sampler(EnumerateSampler())
        mutators[1].bind_sampler(EnumerateSampler())
        input = torch.randn(1, 3, 5, 5)
        self.assertEqual(self._get_converted_pytorch_model(mutators[1].apply(mutators[0].apply(model)))(input).size(),
                         torch.Size([1, 6, 3, 3]))
        self.assertEqual(self._get_converted_pytorch_model(mutators[1].apply(mutators[0].apply(model)))(input).size(),
                         torch.Size([1, 8, 1, 1]))

    def test_value_choice_as_parameter_shared(self):
        @self.get_serializer()
        class Net(nn.Module):
            def __init__(self):
                super().__init__()
                self.conv1 = nn.Conv2d(3, nn.ValueChoice([6, 8], label='shared'), 1)
                self.conv2 = nn.Conv2d(3, nn.ValueChoice([6, 8], label='shared'), 1)

            def forward(self, x):
                return self.conv1(x) + self.conv2(x)

        model, mutators = self._get_model_with_mutators(Net())
        self.assertEqual(len(mutators), 1)
        mutator = mutators[0].bind_sampler(EnumerateSampler())
        model1 = mutator.apply(model)
        model2 = mutator.apply(model)
        self.assertEqual(self._get_converted_pytorch_model(model1)(torch.randn(1, 3, 5, 5)).size(),
                         torch.Size([1, 6, 5, 5]))
        self.assertEqual(self._get_converted_pytorch_model(model2)(torch.randn(1, 3, 5, 5)).size(),
                         torch.Size([1, 8, 5, 5]))

    def test_value_choice_in_functional(self):
        @self.get_serializer()
        class Net(nn.Module):
            def __init__(self):
                super().__init__()
                self.dropout_rate = nn.ValueChoice([0., 1.])

            def forward(self, x):
                return F.dropout(x, self.dropout_rate())

        model, mutators = self._get_model_with_mutators(Net())
        self.assertEqual(len(mutators), 1)
        mutator = mutators[0].bind_sampler(EnumerateSampler())
        model1 = mutator.apply(model)
        model2 = mutator.apply(model)
        self._get_converted_pytorch_model(model1)(torch.randn(1, 3, 3, 3))
        self.assertEqual(self._get_converted_pytorch_model(model1)(torch.randn(1, 3, 3, 3)).size(), torch.Size([1, 3, 3, 3]))
        self.assertAlmostEqual(self._get_converted_pytorch_model(model2)(torch.randn(1, 3, 3, 3)).abs().sum().item(), 0)

    def test_value_choice_in_layer_choice(self):
        @self.get_serializer()
        class Net(nn.Module):
            def __init__(self):
                super().__init__()
                self.linear = nn.LayerChoice([
                    nn.Linear(3, nn.ValueChoice([10, 20])),
                    nn.Linear(3, nn.ValueChoice([30, 40]))
                ])

            def forward(self, x):
                return self.linear(x)

        model, mutators = self._get_model_with_mutators(Net())
        self.assertEqual(len(mutators), 3)
        sz_counter = Counter()
        sampler = RandomSampler()
        for i in range(100):
            model_new = model
            for mutator in mutators:
                model_new = mutator.bind_sampler(sampler).apply(model_new)
            sz_counter[self._get_converted_pytorch_model(model_new)(torch.randn(1, 3)).size(1)] += 1
        self.assertEqual(len(sz_counter), 4)

    def test_shared(self):
        @self.get_serializer()
        class Net(nn.Module):
            def __init__(self, shared=True):
                super().__init__()
                labels = ['x', 'x'] if shared else [None, None]
                self.module1 = nn.LayerChoice([
                    nn.Conv2d(3, 3, kernel_size=1),
                    nn.Conv2d(3, 5, kernel_size=1)
                ], label=labels[0])
                self.module2 = nn.LayerChoice([
                    nn.Conv2d(3, 3, kernel_size=1),
                    nn.Conv2d(3, 5, kernel_size=1)
                ], label=labels[1])

            def forward(self, x):
                return self.module1(x) + self.module2(x)

        model, mutators = self._get_model_with_mutators(Net())
        self.assertEqual(len(mutators), 1)
        sampler = RandomSampler()
        mutator = mutators[0].bind_sampler(sampler)
        self.assertEqual(self._get_converted_pytorch_model(mutator.apply(model))(torch.randn(1, 3, 3, 3)).size(0), 1)
        self.assertEqual(sampler.counter, 1)

        model, mutators = self._get_model_with_mutators(Net(shared=False))
        self.assertEqual(len(mutators), 2)
        sampler = RandomSampler()
        # repeat test. Expectation: sometimes succeeds, sometimes fails.
        failed_count = 0
        for i in range(30):
            model_new = model
            for mutator in mutators:
                model_new = mutator.bind_sampler(sampler).apply(model_new)
            self.assertEqual(sampler.counter, 2 * (i + 1))
            try:
                self._get_converted_pytorch_model(model_new)(torch.randn(1, 3, 3, 3))
            except RuntimeError:
                failed_count += 1
        self.assertGreater(failed_count, 0)
        self.assertLess(failed_count, 30)

    def test_valuechoice_access(self):
        @self.get_serializer()
        class Net(nn.Module):
            def __init__(self):
                super().__init__()
                vc = nn.ValueChoice([(6, 3), (8, 5)])
                self.conv = nn.Conv2d(3, vc[0], kernel_size=vc[1])

            def forward(self, x):
                return self.conv(x)

        model, mutators = self._get_model_with_mutators(Net())
        self.assertEqual(len(mutators), 1)
        mutators[0].bind_sampler(EnumerateSampler())
        input = torch.randn(1, 3, 5, 5)
        self.assertEqual(self._get_converted_pytorch_model(mutators[0].apply(model))(input).size(),
                         torch.Size([1, 6, 3, 3]))
        self.assertEqual(self._get_converted_pytorch_model(mutators[0].apply(model))(input).size(),
                         torch.Size([1, 8, 1, 1]))

        @self.get_serializer()
        class Net2(nn.Module):
            def __init__(self):
                super().__init__()
                choices = [
                    {'b': [3], 'bp': [6]},
                    {'b': [6], 'bp': [12]}
                ]
                self.conv = nn.Conv2d(3, nn.ValueChoice(choices, label='a')['b'][0], 1)
                self.conv1 = nn.Conv2d(nn.ValueChoice(choices, label='a')['bp'][0], 3, 1)

            def forward(self, x):
                x = self.conv(x)
                return self.conv1(torch.cat((x, x), 1))

        model, mutators = self._get_model_with_mutators(Net2())
        self.assertEqual(len(mutators), 1)
        mutators[0].bind_sampler(EnumerateSampler())
        input = torch.randn(1, 3, 5, 5)
        self._get_converted_pytorch_model(mutators[0].apply(model))(input)

    def test_valuechoice_access_functional(self):
        @self.get_serializer()
        class Net(nn.Module):
            def __init__(self):
                super().__init__()
                self.dropout_rate = nn.ValueChoice([[0., ], [1., ]])

            def forward(self, x):
                return F.dropout(x, self.dropout_rate()[0])

        model, mutators = self._get_model_with_mutators(Net())
        self.assertEqual(len(mutators), 1)
        mutator = mutators[0].bind_sampler(EnumerateSampler())
        model1 = mutator.apply(model)
        model2 = mutator.apply(model)
        self._get_converted_pytorch_model(model1)(torch.randn(1, 3, 3, 3))
        self.assertEqual(self._get_converted_pytorch_model(model1)(torch.randn(1, 3, 3, 3)).size(), torch.Size([1, 3, 3, 3]))
        self.assertAlmostEqual(self._get_converted_pytorch_model(model2)(torch.randn(1, 3, 3, 3)).abs().sum().item(), 0)

    def test_valuechoice_access_functional_expression(self):
        @self.get_serializer()
        class Net(nn.Module):
            def __init__(self):
                super().__init__()
                self.dropout_rate = nn.ValueChoice([[1.05, ], [1.1, ]])

            def forward(self, x):
                # if expression failed, the exception would be:
                # ValueError: dropout probability has to be between 0 and 1, but got 1.05
                return F.dropout(x, self.dropout_rate()[0] - .1)

        model, mutators = self._get_model_with_mutators(Net())
        self.assertEqual(len(mutators), 1)
        mutator = mutators[0].bind_sampler(EnumerateSampler())
        model1 = mutator.apply(model)
        model2 = mutator.apply(model)
        self._get_converted_pytorch_model(model1)(torch.randn(1, 3, 3, 3))
        self.assertEqual(self._get_converted_pytorch_model(model1)(torch.randn(1, 3, 3, 3)).size(), torch.Size([1, 3, 3, 3]))
        self.assertAlmostEqual(self._get_converted_pytorch_model(model2)(torch.randn(1, 3, 3, 3)).abs().sum().item(), 0)

<<<<<<< HEAD
    def test_repeat(self):
        class AddOne(nn.Module):
            def forward(self, x):
                return x + 1

        class Net(nn.Module):
            def __init__(self):
                super().__init__()
                self.block = nn.Repeat(AddOne(), (3, 5))

            def forward(self, x):
                return self.block(x)

        model = self._convert_to_ir(Net())
        mutators = process_inline_mutation(model)
        self.assertEqual(len(mutators), 1)
        mutator = mutators[0].bind_sampler(EnumerateSampler())
        model1 = mutator.apply(model)
        model2 = mutator.apply(model)
        model3 = mutator.apply(model)
        self.assertTrue((self._get_converted_pytorch_model(model1)(torch.zeros(1, 16)) == 3).all())
        self.assertTrue((self._get_converted_pytorch_model(model2)(torch.zeros(1, 16)) == 4).all())
        self.assertTrue((self._get_converted_pytorch_model(model3)(torch.zeros(1, 16)) == 5).all())

    def test_cell(self):
        class Net(nn.Module):
            def __init__(self):
                super().__init__()
                self.cell = nn.Cell([nn.Linear(16, 16), nn.Linear(16, 16, bias=False)],
                                    num_nodes=4, num_ops_per_node=2, num_predecessors=2, merge_op='all')

            def forward(self, x, y):
                return self.cell([x, y])

        raw_model = self._convert_to_ir(Net())
        mutators = process_inline_mutation(raw_model)
        for _ in range(10):
            sampler = EnumerateSampler()
            model = raw_model
            for mutator in mutators:
                model = mutator.bind_sampler(sampler).apply(model)
            self.assertTrue(self._get_converted_pytorch_model(model)(
                torch.randn(1, 16), torch.randn(1, 16)).size() == torch.Size([1, 64]))

        class Net2(nn.Module):
            def __init__(self):
                super().__init__()
                self.cell = nn.Cell([nn.Linear(16, 16), nn.Linear(16, 16, bias=False)], num_nodes=4)

            def forward(self, x):
                return self.cell([x])

        raw_model = self._convert_to_ir(Net2())
        mutators = process_inline_mutation(raw_model)
        for _ in range(10):
            sampler = EnumerateSampler()
            model = raw_model
            for mutator in mutators:
                model = mutator.bind_sampler(sampler).apply(model)
            self.assertTrue(self._get_converted_pytorch_model(model)(torch.randn(1, 16)).size() == torch.Size([1, 64]))
=======

class Python(GraphIR):
    def _get_converted_pytorch_model(self, model_ir):
        mutation = {mut.mutator.label: _unpack_if_only_one(mut.samples) for mut in model_ir.history}
        with ContextStack('fixed', mutation):
            model = model_ir.python_class(**model_ir.python_init_params)
            return model

    def _get_model_with_mutators(self, pytorch_model):
        return extract_mutation_from_pt_module(pytorch_model)

    def get_serializer(self):
        return model_wrapper

    @unittest.skip
    def test_value_choice(self): ...

    @unittest.skip
    def test_value_choice_in_functional(self): ...

    @unittest.skip
    def test_valuechoice_access_functional(self): ...

    @unittest.skip
    def test_valuechoice_access_functional_expression(self): ...
>>>>>>> 2f3c3951
<|MERGE_RESOLUTION|>--- conflicted
+++ resolved
@@ -414,7 +414,6 @@
         self.assertEqual(self._get_converted_pytorch_model(model1)(torch.randn(1, 3, 3, 3)).size(), torch.Size([1, 3, 3, 3]))
         self.assertAlmostEqual(self._get_converted_pytorch_model(model2)(torch.randn(1, 3, 3, 3)).abs().sum().item(), 0)
 
-<<<<<<< HEAD
     def test_repeat(self):
         class AddOne(nn.Module):
             def forward(self, x):
@@ -475,7 +474,7 @@
             for mutator in mutators:
                 model = mutator.bind_sampler(sampler).apply(model)
             self.assertTrue(self._get_converted_pytorch_model(model)(torch.randn(1, 16)).size() == torch.Size([1, 64]))
-=======
+
 
 class Python(GraphIR):
     def _get_converted_pytorch_model(self, model_ir):
@@ -500,5 +499,4 @@
     def test_valuechoice_access_functional(self): ...
 
     @unittest.skip
-    def test_valuechoice_access_functional_expression(self): ...
->>>>>>> 2f3c3951
+    def test_valuechoice_access_functional_expression(self): ...
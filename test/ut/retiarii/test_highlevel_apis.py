--- conflicted
+++ resolved
@@ -662,20 +662,15 @@
 
         self.assertIn(1., result)
 
-<<<<<<< HEAD
     def test_repeat_valuechoice(self):
         class AddOne(nn.Module):
             def forward(self, x):
                 return x + 1
 
-=======
-    def test_repeat_weight_inheritance(self):
->>>>>>> f27cb518
-        @model_wrapper
-        class Net(nn.Module):
-            def __init__(self):
-                super().__init__()
-<<<<<<< HEAD
+        @model_wrapper
+        class Net(nn.Module):
+            def __init__(self):
+                super().__init__()
                 self.block = nn.Repeat(AddOne(), nn.ValueChoice([1, 3, 5]))
 
             def forward(self, x):
@@ -687,7 +682,12 @@
         for target in [1, 3, 5]:
             new_model = _apply_all_mutators(model, mutators, samplers)
             self.assertTrue((self._get_converted_pytorch_model(new_model)(torch.zeros(1, 16)) == target).all())
-=======
+
+    def test_repeat_weight_inheritance(self):
+        @model_wrapper
+        class Net(nn.Module):
+            def __init__(self):
+                super().__init__()
                 self.module = nn.Repeat(lambda index: nn.Conv2d(3, 3, 1), (2, 5))
 
             def forward(self, x):
@@ -706,7 +706,6 @@
             a = nn.Sequential(*orig_model.module.blocks[:i + 2])(inp)
             b = model_new(inp)
             self.assertLess((a - b).abs().max().item(), 1E-4)
->>>>>>> f27cb518
 
     def test_cell(self):
         @model_wrapper

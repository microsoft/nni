jobs:
- job: 'build_docker_image'
  timeoutInMinutes: 120
  pool:
    vmImage: 'Ubuntu 16.04'
  steps:
  - script: python3 -m pip install --upgrade pip setuptools --user
    displayName: 'Install python tools'

  - script: |
      cd deployment/pypi
      if [ -d ./dist ]
      then
        rm -rf ./dist/*
      fi
      echo 'building prerelease package...'
      make build
      ls $(Build.SourcesDirectory)/deployment/pypi/dist/
    condition: eq( variables['build_docker_img'], 'true' )
    displayName: 'build nni bdsit_wheel'

  - script: |
      set -e
      if [ $(build_docker_img) = 'true' ]
      then
        cd deployment/pypi
        docker login -u $(docker_hub_user) -p $(docker_hub_pwd)
        echo 'updating docker file for installing nni from local...'
        # update Dockerfile to install NNI in docker image from whl file built in last step
        sed -ie 's/RUN python3 -m pip --no-cache-dir install nni/COPY .\/dist\/* .\/\nRUN python3 -m pip install nni-*.whl/' ../docker/Dockerfile
        cat ../docker/Dockerfile
        export IMG_TAG=`date -u +%y%m%d%H%M`

        echo 'build and upload docker image'
        docker build -f ../docker/Dockerfile -t $(test_docker_img_name):$IMG_TAG .
        docker push $(test_docker_img_name):$IMG_TAG

        export TEST_IMG=$(test_docker_img_name):$IMG_TAG
        cd ../../
      else
        export TEST_IMG=$(existing_docker_img)
      fi
      echo "##vso[task.setvariable variable=TEST_IMG]$TEST_IMG"
    displayName: 'build docker image'
  - script:
      echo $TEST_IMG
      echo "##vso[task.setvariable variable=docker_image;isOutput=true]$TEST_IMG"
    name: setvariableStep
    displayName: 'set image variable'

- job: 'integration_test_pai'
  timeoutInMinutes: 0
  dependsOn: build_docker_image
  variables:
    docker_image: $[ dependencies.build_docker_image.outputs['setvariableStep.docker_image'] ]

  steps:
  - script: |
      set PATH=$(ENV_PATH)
      python --version
      powershell.exe -file install.ps1
    displayName: 'Install nni toolkit via source code'
  - script: |
      set PATH=$(ENV_PATH)
      python -m pip install scikit-learn==0.21.0 --user
    displayName: 'Install dependencies for integration tests'
  - script: |
      cd test
      set PATH=$(ENV_PATH)
      python --version
      mount -o anon $(pai_nfs_uri) $(local_nfs_uri)
      python nni_test/nnitest/generate_ts_config.py --ts pai --pai_token $(pai_token) --pai_host $(pai_host) --pai_user $(pai_user) --nni_docker_image $(docker_image) --pai_storage_plugin $(pai_storage_plugin) --nni_manager_nfs_mount_path $(nni_manager_nfs_mount_path) --container_nfs_mount_path $(container_nfs_mount_path) --nni_manager_ip $(nni_manager_ip)
<<<<<<< HEAD
      python nni_test/nnitest/run_tests.py --config config/integration_tests.yml --ts pai --exclude multi-phase
=======
      python nni_test/nnitest/run_tests.py --config config/integration_tests.yml --ts pai
>>>>>>> e83a6ea7
    displayName: 'Examples and advanced features tests on pai'<|MERGE_RESOLUTION|>--- conflicted
+++ resolved
@@ -70,9 +70,5 @@
       python --version
       mount -o anon $(pai_nfs_uri) $(local_nfs_uri)
       python nni_test/nnitest/generate_ts_config.py --ts pai --pai_token $(pai_token) --pai_host $(pai_host) --pai_user $(pai_user) --nni_docker_image $(docker_image) --pai_storage_plugin $(pai_storage_plugin) --nni_manager_nfs_mount_path $(nni_manager_nfs_mount_path) --container_nfs_mount_path $(container_nfs_mount_path) --nni_manager_ip $(nni_manager_ip)
-<<<<<<< HEAD
-      python nni_test/nnitest/run_tests.py --config config/integration_tests.yml --ts pai --exclude multi-phase
-=======
       python nni_test/nnitest/run_tests.py --config config/integration_tests.yml --ts pai
->>>>>>> e83a6ea7
     displayName: 'Examples and advanced features tests on pai'
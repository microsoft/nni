--- conflicted
+++ resolved
@@ -129,25 +129,18 @@
     '''Print job log of FAILED trial jobs'''
     trial_jobs = get_failed_trial_jobs(trial_jobs_url)
     for trial_job in trial_jobs:
-<<<<<<< HEAD
         if training_service == 'local':
-            log_filename = trial_job['stderrPath'].split(':')[-1]
+            if sys.platform == "win32":
+                p = trial_job['stderrPath'].split(':')
+                log_filename = ':'.join([p[-2], p[-1]])
+            else:
+                log_filename = trial_job['stderrPath'].split(':')[-1]
         else:
             log_filename = os.path.join(get_experiment_dir(EXPERIMENT_URL), 'trials', trial_job['id'], 'stdout_log_collection.log')
         with open(log_filename, 'r') as f:
             log_content = f.read()
             print(log_filename, flush=True)
             print(log_content, flush=True)
-=======
-        if trial_job['status'] == 'FAILED':
-            if sys.platform == "win32":
-                p = trial_job['stderrPath'].split(':')
-                stderr_path = ':'.join([p[-2], p[-1]])
-                subprocess.run(['type', stderr_path], shell=True)
-            else:
-                stderr_path = trial_job['stderrPath'].split(':')[-1]
-                subprocess.run(['cat', stderr_path])
->>>>>>> c8a11486
 
 def parse_max_duration_time(max_exec_duration):
     unit = max_exec_duration[-1]

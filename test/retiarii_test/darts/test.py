--- conflicted
+++ resolved
@@ -4,27 +4,18 @@
 import torch
 from pathlib import Path
 
-<<<<<<< HEAD
-from nni.retiarii import strategy
-from nni.retiarii.experiment import RetiariiExperiment, RetiariiExeConfig
-from nni.retiarii.trainer.pytorch import PyTorchImageClassificationTrainer
-=======
 import nni.retiarii.trainer.pytorch.lightning as pl
+import nni.retiarii.strategy as strategy
 from nni.retiarii import blackbox_module as bm
 from nni.retiarii.experiment.pytorch import RetiariiExperiment, RetiariiExeConfig
-from nni.retiarii.strategies import TPEStrategy, RandomStrategy
 from torchvision import transforms
 from torchvision.datasets import CIFAR10
->>>>>>> 58d5c2fa
 
 from darts_model import CNN
 
 if __name__ == '__main__':
     base_model = CNN(32, 3, 16, 10, 8)
 
-<<<<<<< HEAD
-    simple_strategy = strategy.Random()
-=======
     train_transform = transforms.Compose([
         transforms.RandomCrop(32, padding=4),
         transforms.RandomHorizontalFlip(),
@@ -42,8 +33,7 @@
                                 val_dataloaders=pl.DataLoader(test_dataset, batch_size=100),
                                 max_epochs=1, limit_train_batches=0.2)
 
-    simple_startegy = RandomStrategy()
->>>>>>> 58d5c2fa
+    simple_strategy = strategy.Random()
 
     exp = RetiariiExperiment(base_model, trainer, [], simple_strategy)
 

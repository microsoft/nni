--- conflicted
+++ resolved
@@ -1,13 +1,8 @@
 authorName: nni
 experimentName: default_test
 maxExecDuration: 5m
-<<<<<<< HEAD
-maxTrialNum: 10
-trialConcurrency: 5
-=======
 maxTrialNum: 8
 trialConcurrency: 4
->>>>>>> 5e777d2f
 searchSpacePath: ./search_space.json
 
 tuner:

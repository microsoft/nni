--- conflicted
+++ resolved
@@ -1,10 +1,7 @@
-<<<<<<< HEAD
 # Copyright (c) Microsoft Corporation.
 # Licensed under the MIT license.
 
-=======
 import logging
->>>>>>> c2e77ded
 import time
 from nni.tuner import Tuner
 

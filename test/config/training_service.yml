all:
  logCollection: http

kubeflow:
  maxExecDuration: 15m
  nniManagerIp:
  # use a small trial number to make IT faster
  maxTrialNum: 2
  trialConcurrency: 2

  kubeflowConfig:
    operator: tf-operator
    apiVersion: v1
    storage: azureStorage
    keyVault:
      vaultName:
      name:
    azureStorage:
      accountName:
      azureShare:
  trial:
    worker:
      replicas: 1
      command:
      gpuNum: 1
      cpuNum: 1
      memoryMB: 8192
      image:
  trainingServicePlatform: kubeflow

frameworkcontroller:
  maxExecDuration: 15m
  nniManagerIp:
  # use a small trial number to make IT faster
  maxTrialNum: 2
  trialConcurrency: 2
  frameworkcontrollerConfig:
    serviceAccountName: frameworkbarrier
    storage: azureStorage
    keyVault:
      vaultName:
      name:
    azureStorage:
      accountName:
      azureShare:
  trial:
    taskRoles:
      - name: worker
        taskNum: 1
        command:
        gpuNum: 1
        cpuNum: 1
        memoryMB: 8192
        image:
        frameworkAttemptCompletionPolicy:
          minFailedTaskCount: 1
          minSucceededTaskCount: 1
  trainingServicePlatform: frameworkcontroller

local:
  trainingServicePlatform: local
pai:
  nniManagerIp:
  maxExecDuration: 15m
  # PAI has job submission limitation, set maxTrialNum=1 to control trial job numbers for PAI 
  maxTrialNum: 1
  trialConcurrency: 1
  paiConfig:
    host:
    userName:
  trainingServicePlatform: pai
  trial:
    gpuNum: 1 
    cpuNum: 1
    image:
    memoryMB: 8192
    virtualCluster: default
    nniManagerNFSMountPath: 
    containerNFSMountPath: 
    paiStorageConfigName: 
remote:
  remoteConfig:
    reuse: false
  machineList:
  - ip:
    passwd:
    port:
    username:
  trainingServicePlatform: remote
<<<<<<< HEAD
=======
  sharedStorage:
    storageAccountKey:
    nfsServer:
>>>>>>> d8e56857
hybrid:
  maxExecDuration: 15m
  nniManagerIp:
  maxTrialNum: 2
  trialConcurrency: 2
  trial:
    gpuNum: 0
  trainingServicePlatform: hybrid
  hybridConfig:
    # TODO: Add more platforms
    trainingServicePlatforms:
      - remote
      - local
  machineList:
  - ip:
    passwd:
    port:
    username:
  remoteConfig:
    reuse: true
adl:
  maxExecDuration: 15m
  nniManagerIp:
  # use a small trial number to make IT faster
  maxTrialNum: 2
  trialConcurrency: 2
  trial:
    namespace: default
    command:
    codeDir:
    gpuNum: 1
    cpuNum: 1
    image:
    memorySize: 1Gi
    checkpoint:
      storageClass:
      storageSize:
  trainingServicePlatform: adl
aml:
  nniManagerIp:
  maxExecDuration: 15m
  # PAI has job submission limitation, set maxTrialNum=1 to control trial job numbers for PAI 
  maxTrialNum: 2
  trialConcurrency: 2
  trainingServicePlatform: aml
  trial:
    gpuNum: 1
    image:
  amlConfig:
    subscriptionId:
    resourceGroup:
    workspaceName:
    computeTarget:<|MERGE_RESOLUTION|>--- conflicted
+++ resolved
@@ -87,12 +87,9 @@
     port:
     username:
   trainingServicePlatform: remote
-<<<<<<< HEAD
-=======
   sharedStorage:
     storageAccountKey:
     nfsServer:
->>>>>>> d8e56857
 hybrid:
   maxExecDuration: 15m
   nniManagerIp:

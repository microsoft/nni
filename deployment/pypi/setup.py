import setuptools
import platform
from os import walk, path

os_type = platform.system()
if os_type == 'Linux':
    os_name = 'POSIX :: Linux'
elif os_type == 'Darwin':
    os_name = 'MacOS'
else:
    raise NotImplementedError('current platform {} not supported'.format(os_type))

data_files = [('bin', ['node-{}-x64/bin/node'.format(os_type.lower())])]
for (dirpath, dirnames, filenames) in walk('./nni'):
    files = [path.normpath(path.join(dirpath, filename)) for filename in filenames]
    data_files.append((path.normpath(dirpath), files))

with open('../../README.md', 'r') as fh:
    long_description = fh.read()

setuptools.setup(
    name = 'nni',
<<<<<<< HEAD
    version = '0.3.3',
=======
    version = '0.4',
>>>>>>> 3959d06f
    author = 'Microsoft NNI team',
    author_email = 'nni@microsoft.com',
    description = 'Neural Network Intelligence package',
    long_description = long_description,
    long_description_content_type = 'text/markdown',
    license = 'MIT',
    url = 'https://github.com/Microsoft/nni',
    packages = setuptools.find_packages('../../tools'),
    package_dir = {
        'nni_annotation': '../../tools/nni_annotation',
        'nni_cmd': '../../tools/nni_cmd',
        'nni_trial_tool':'../../tools/nni_trial_tool'
    },
    python_requires = '>=3.5',
    install_requires = [
        'nni-sdk',
        'schema',
        'pyyaml',
        'psutil',
        'requests',
        'astor',
        'pyhdfs'
    ],
    classifiers = [
        'Programming Language :: Python :: 3',
        'License :: OSI Approved :: MIT License',
        'Operating System :: ' + os_name
    ],
    data_files = data_files,
    entry_points = {
        'console_scripts' : [
            'nnictl = nni_cmd.nnictl:parse_args'
        ]
    }
)<|MERGE_RESOLUTION|>--- conflicted
+++ resolved
@@ -20,11 +20,7 @@
 
 setuptools.setup(
     name = 'nni',
-<<<<<<< HEAD
-    version = '0.3.3',
-=======
     version = '0.4',
->>>>>>> 3959d06f
     author = 'Microsoft NNI team',
     author_email = 'nni@microsoft.com',
     description = 'Neural Network Intelligence package',

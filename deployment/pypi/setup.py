--- conflicted
+++ resolved
@@ -11,11 +11,7 @@
 
 setuptools.setup(
     name = 'nni',
-<<<<<<< HEAD
-    version = '0.3.2',
-=======
     version = '0.3.3',
->>>>>>> 77ca25b5
     author = 'Microsoft NNI team',
     author_email = 'nni@microsoft.com',
     description = 'Neural Network Intelligence package',

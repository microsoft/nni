CWD := $(PWD)/

.PHONY: build
build:
	python3 -m pip install --user --upgrade setuptools wheel
	wget https://aka.ms/nodejs-download -O $(CWD)node-linux-x64.tar.xz
	rm -rf $(CWD)node-linux-x64
	mkdir $(CWD)node-linux-x64
	tar xf $(CWD)node-linux-x64.tar.xz -C node-linux-x64 --strip-components 1
	cd $(CWD)../../src/nni_manager && yarn && yarn build
	cd $(CWD)../../src/webui && yarn && yarn build
<<<<<<< HEAD
	rm -rf $(CWD)nni_pkg
	cp -r $(CWD)../../src/nni_manager/dist $(CWD)nni_pkg
	cp -r $(CWD)../../src/webui/build $(CWD)nni_pkg/static
	cp $(CWD)../../src/nni_manager/package.json $(CWD)nni_pkg
	cd $(CWD)nni_pkg && yarn --prod
	rm -rf $(CWD)nnicmd
	rm -rf $(CWD)nni_annotation
	cp -r $(CWD)../../tools/nnicmd $(CWD)nnicmd
	cp -r $(CWD)../../tools/nni_annotation $(CWD)nni_annotation
	cp -r $(CWD)../../tools/trial_tool $(CWD)trial_tool
=======
	rm -rf $(CWD)nni
	cp -r $(CWD)../../src/nni_manager/dist $(CWD)nni
	cp -r $(CWD)../../src/webui/build $(CWD)nni/static
	cp $(CWD)../../src/nni_manager/package.json $(CWD)nni
	cd $(CWD)nni && yarn --prod
>>>>>>> 1afae69b
	cd $(CWD) && python3 setup.py bdist_wheel
	cd $(CWD)../../src/sdk/pynni && python3 setup.py bdist_wheel
	cp -r $(CWD)../../src/sdk/pynni/dist/*.whl $(CWD)dist
	cd $(CWD)

.PHONY: upload
upload:
	python3 -m pip install --user --upgrade twine
	python3 -m twine upload dist/*<|MERGE_RESOLUTION|>--- conflicted
+++ resolved
@@ -9,24 +9,11 @@
 	tar xf $(CWD)node-linux-x64.tar.xz -C node-linux-x64 --strip-components 1
 	cd $(CWD)../../src/nni_manager && yarn && yarn build
 	cd $(CWD)../../src/webui && yarn && yarn build
-<<<<<<< HEAD
-	rm -rf $(CWD)nni_pkg
-	cp -r $(CWD)../../src/nni_manager/dist $(CWD)nni_pkg
-	cp -r $(CWD)../../src/webui/build $(CWD)nni_pkg/static
-	cp $(CWD)../../src/nni_manager/package.json $(CWD)nni_pkg
-	cd $(CWD)nni_pkg && yarn --prod
-	rm -rf $(CWD)nnicmd
-	rm -rf $(CWD)nni_annotation
-	cp -r $(CWD)../../tools/nnicmd $(CWD)nnicmd
-	cp -r $(CWD)../../tools/nni_annotation $(CWD)nni_annotation
-	cp -r $(CWD)../../tools/trial_tool $(CWD)trial_tool
-=======
 	rm -rf $(CWD)nni
 	cp -r $(CWD)../../src/nni_manager/dist $(CWD)nni
 	cp -r $(CWD)../../src/webui/build $(CWD)nni/static
 	cp $(CWD)../../src/nni_manager/package.json $(CWD)nni
 	cd $(CWD)nni && yarn --prod
->>>>>>> 1afae69b
 	cd $(CWD) && python3 setup.py bdist_wheel
 	cd $(CWD)../../src/sdk/pynni && python3 setup.py bdist_wheel
 	cp -r $(CWD)../../src/sdk/pynni/dist/*.whl $(CWD)dist

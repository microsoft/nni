--- conflicted
+++ resolved
@@ -20,26 +20,12 @@
 	tar xf $(CWD)node-$(OS_SPEC)-x64.tar.xz -C node-$(OS_SPEC)-x64 --strip-components 1
 	cd $(CWD)../../src/nni_manager && yarn && yarn build
 	cd $(CWD)../../src/webui && yarn && yarn build
-<<<<<<< HEAD
-	rm -rf $(CWD)nni_pkg
-	cp -r $(CWD)../../src/nni_manager/dist $(CWD)nni_pkg
-	cp -r $(CWD)../../src/webui/build $(CWD)nni_pkg/static
-	cp $(CWD)../../src/nni_manager/package.json $(CWD)nni_pkg
-	cd $(CWD)nni_pkg && yarn --prod
-	rm -rf $(CWD)nnicmd
-	rm -rf $(CWD)nni_annotation
-	cp -r $(CWD)../../tools/nnicmd $(CWD)nnicmd
-	cp -r $(CWD)../../tools/nni_annotation $(CWD)nni_annotation
-	cp -r $(CWD)../../tools/trial_tool $(CWD)trial_tool
-	cd $(CWD) && python3 setup.py bdist_wheel
-=======
 	rm -rf $(CWD)nni
 	cp -r $(CWD)../../src/nni_manager/dist $(CWD)nni
 	cp -r $(CWD)../../src/webui/build $(CWD)nni/static
 	cp $(CWD)../../src/nni_manager/package.json $(CWD)nni
 	cd $(CWD)nni && yarn --prod
 	cd $(CWD) && python3 setup.py bdist_wheel -p $(WHEEL_SPEC)
->>>>>>> 3959d06f
 	cd $(CWD)../../src/sdk/pynni && python3 setup.py bdist_wheel
 	cp -r $(CWD)../../src/sdk/pynni/dist/*.whl $(CWD)dist
 	cd $(CWD)

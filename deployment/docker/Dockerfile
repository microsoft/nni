# Copyright (c) Microsoft Corporation.
# Licensed under the MIT license.

FROM nvidia/cuda:9.2-cudnn7-runtime-ubuntu18.04

LABEL maintainer='Microsoft NNI Team<nni@microsoft.com>'

ENV DEBIAN_FRONTEND=noninteractive 

RUN apt-get -y update && \
    apt-get -y install sudo \
    apt-utils \
    git \
    curl \
    vim \
    unzip \
    wget \
    build-essential \
    cmake \
    libopenblas-dev \
    automake \
    openssh-client \
    openssh-server \
    lsof \
    python3.6 \
    python3-dev \
    python3-pip \
    python3-tk \
    libcupti-dev && \
    apt-get clean && \
    rm -rf /var/lib/apt/lists/*

#
# generate python script
#
RUN cp /usr/bin/python3 /usr/bin/python

#
# update pip
#
<<<<<<< HEAD
RUN python3 -m pip install --upgrade pip setuptools==41.0.0
=======
RUN python3 -m pip install --upgrade pip==20.0.2 setuptools==39.1.0
>>>>>>> bbda6a8a

# numpy 1.14.3  scipy 1.1.0
RUN python3 -m pip --no-cache-dir install \
    numpy==1.14.3 scipy==1.1.0

#
# Tensorflow 1.15
#
RUN python3 -m pip --no-cache-dir install tensorflow-gpu==1.15.0

#
# Keras 2.1.6
#
RUN python3 -m pip --no-cache-dir install Keras==2.1.6

#
# PyTorch
#
RUN python3 -m pip --no-cache-dir install torch==1.4.0
RUN python3 -m pip install torchvision==0.5.0

#
# sklearn 0.23.2
#
RUN python3 -m pip --no-cache-dir install scikit-learn==0.23.2

#
# pandas==0.23.4 lightgbm==2.2.2
#
RUN python3 -m pip --no-cache-dir install pandas==0.23.4 lightgbm==2.2.2

#
# Install NNI
#
RUN python3 -m pip --no-cache-dir install nni

#
# install aml package
#
RUN python3 -m pip --no-cache-dir install azureml
RUN python3 -m pip --no-cache-dir install azureml-sdk


ENV PATH=/usr/local/nvidia/bin:/usr/local/cuda/bin:/usr/local/sbin:/usr/local/bin:/usr/sbin:/root/.local/bin:/usr/bin:/bin:/sbin

WORKDIR /root<|MERGE_RESOLUTION|>--- conflicted
+++ resolved
@@ -38,11 +38,7 @@
 #
 # update pip
 #
-<<<<<<< HEAD
-RUN python3 -m pip install --upgrade pip setuptools==41.0.0
-=======
-RUN python3 -m pip install --upgrade pip==20.0.2 setuptools==39.1.0
->>>>>>> bbda6a8a
+RUN python3 -m pip install --upgrade pip==20.0.2 setuptools==41.0.0
 
 # numpy 1.14.3  scipy 1.1.0
 RUN python3 -m pip --no-cache-dir install \

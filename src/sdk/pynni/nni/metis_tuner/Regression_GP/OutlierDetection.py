--- conflicted
+++ resolved
@@ -23,12 +23,7 @@
 import sys
 from multiprocessing.dummy import Pool as ThreadPool
 
-<<<<<<< HEAD
 from . import CreateModel as gp_create_model, Prediction as gp_prediction
-=======
-import nni.metis_tuner.Regression_GP.CreateModel as gp_create_model
-import nni.metis_tuner.Regression_GP.Prediction as gp_prediction
->>>>>>> 76086583
 
 sys.path.insert(1, os.path.join(sys.path[0], '..'))
 
@@ -38,14 +33,14 @@
     Detect the outlier
     '''
     [samples_idx, samples_x, samples_y_aggregation] = inputs
-    sys.stderr.write("[%s] DEBUG: Evaluating %dth of %d samples\n" \
-                     % (os.path.basename(__file__), samples_idx + 1, len(samples_x)))
+    sys.stderr.write("[%s] DEBUG: Evaluating %dth of %d samples\n"\
+                        % (os.path.basename(__file__), samples_idx + 1, len(samples_x)))
     outlier = None
 
     # Create a diagnostic regression model which removes the sample that we want to evaluate
-    diagnostic_regressor_gp = gp_create_model.create_model(
-        samples_x[0:samples_idx] + samples_x[samples_idx + 1:],
-        samples_y_aggregation[0:samples_idx] + samples_y_aggregation[samples_idx + 1:])
+    diagnostic_regressor_gp = gp_create_model.create_model(\
+                                    samples_x[0:samples_idx] + samples_x[samples_idx + 1:],\
+                                    samples_y_aggregation[0:samples_idx] + samples_y_aggregation[samples_idx + 1:])
     mu, sigma = gp_prediction.predict(samples_x[samples_idx], diagnostic_regressor_gp['model'])
 
     # 2.33 is the z-score for 98% confidence level
@@ -56,15 +51,14 @@
                    "difference": abs(samples_y_aggregation[samples_idx] - mu) - (2.33 * sigma)}
     return outlier
 
-
 def outlierDetection_threaded(samples_x, samples_y_aggregation):
     '''
     Use Multi-thread to detect the outlier
     '''
     outliers = []
 
-    threads_inputs = [[samples_idx, samples_x, samples_y_aggregation] \
-                      for samples_idx in range(0, len(samples_x))]
+    threads_inputs = [[samples_idx, samples_x, samples_y_aggregation]\
+                            for samples_idx in range(0, len(samples_x))]
     threads_pool = ThreadPool(min(4, len(threads_inputs)))
     threads_results = threads_pool.map(_outlierDetection_threaded, threads_inputs)
     threads_pool.close()
@@ -79,23 +73,17 @@
     outliers = outliers if outliers else None
     return outliers
 
-
 def outlierDetection(samples_x, samples_y_aggregation):
     '''
     TODO
     '''
     outliers = []
-<<<<<<< HEAD
-    for samples_idx in range(0, len(samples_x)):
-        # sys.stderr.write("[%s] DEBUG: Evaluating %d of %d samples\n"
-=======
     for samples_idx, _ in enumerate(samples_x):
         #sys.stderr.write("[%s] DEBUG: Evaluating %d of %d samples\n"
->>>>>>> 76086583
         #  \ % (os.path.basename(__file__), samples_idx + 1, len(samples_x)))
-        diagnostic_regressor_gp = gp_create_model.create_model(
-            samples_x[0:samples_idx] + samples_x[samples_idx + 1:],
-            samples_y_aggregation[0:samples_idx] + samples_y_aggregation[samples_idx + 1:])
+        diagnostic_regressor_gp = gp_create_model.create_model(\
+                                        samples_x[0:samples_idx] + samples_x[samples_idx + 1:],\
+                                        samples_y_aggregation[0:samples_idx] + samples_y_aggregation[samples_idx + 1:])
         mu, sigma = gp_prediction.predict(samples_x[samples_idx],
                                           diagnostic_regressor_gp['model'])
         # 2.33 is the z-score for 98% confidence level

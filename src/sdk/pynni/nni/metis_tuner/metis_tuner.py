# Copyright (c) Microsoft Corporation
# All rights reserved.
#
# MIT License
#
# Permission is hereby granted, free of charge,
# to any person obtaining a copy of this software and associated
# documentation files (the "Software"), to deal in the Software without restriction,
# including without limitation the rights to use, copy, modify, merge, publish,
# distribute, sublicense, and/or sell copies of the Software, and
# to permit persons to whom the Software is furnished to do so, subject to the following conditions:
# The above copyright notice and this permission notice shall be included
# in all copies or substantial portions of the Software.
#
# THE SOFTWARE IS PROVIDED *AS IS*, WITHOUT WARRANTY OF ANY KIND, EXPRESS OR IMPLIED, INCLUDING
# BUT NOT LIMITED TO THE WARRANTIES OF MERCHANTABILITY, FITNESS FOR A PARTICULAR PURPOSE AND
# NONINFRINGEMENT. IN NO EVENT SHALL THE AUTHORS OR COPYRIGHT HOLDERS BE LIABLE FOR ANY CLAIM,
# DAMAGES OR OTHER LIABILITY, WHETHER IN AN ACTION OF CONTRACT, TORT OR OTHERWISE, ARISING FROM,
# OUT OF OR IN CONNECTION WITH THE SOFTWARE OR THE USE OR OTHER DEALINGS IN THE SOFTWARE.

import copy
import logging
import random
import statistics
import warnings
from multiprocessing.dummy import Pool as ThreadPool

<<<<<<< HEAD
import numpy as np
=======
import nni.metis_tuner.lib_constraint_summation as lib_constraint_summation
import nni.metis_tuner.lib_data as lib_data
import nni.metis_tuner.Regression_GMM.CreateModel as gmm_create_model
import nni.metis_tuner.Regression_GMM.Selection as gmm_selection
import nni.metis_tuner.Regression_GP.CreateModel as gp_create_model
import nni.metis_tuner.Regression_GP.OutlierDetection as gp_outlier_detection
import nni.metis_tuner.Regression_GP.Prediction as gp_prediction
import nni.metis_tuner.Regression_GP.Selection as gp_selection
from nni.nas_utils import rewrite_nas_space
>>>>>>> 5ca6e1b6
from nni.tuner import Tuner
from nni.utils import OptimizeMode, extract_scalar_reward

from . import lib_constraint_summation, lib_data
from .Regression_GMM import CreateModel as gmm_create_model, Selection as gmm_selection
from .Regression_GP import CreateModel as gp_create_model, OutlierDetection as gp_outlier_detection, \
    Prediction as gp_prediction, Selection as gp_selection

logger = logging.getLogger("Metis_Tuner_AutoML")

NONE_TYPE = ''
CONSTRAINT_LOWERBOUND = None
CONSTRAINT_UPPERBOUND = None
CONSTRAINT_PARAMS_IDX = []


class MetisTuner(Tuner):
    """
    Metis Tuner

    More algorithm information you could reference here:
    https://www.microsoft.com/en-us/research/publication/metis-robustly-tuning-tail-latencies-cloud-systems/
    """

    def __init__(self, optimize_mode="maximize", no_resampling=True, no_candidates=False,
                 selection_num_starting_points=600, cold_start_num=10, exploration_probability=0.9):
        """
        Parameters
        ----------
        optimize_mode : str
            optimize_mode is a string that including two mode "maximize" and "minimize"

        no_resampling : bool
            True or False. Should Metis consider re-sampling as part of the search strategy?
        If you are confident that the training dataset is noise-free, then you do not need re-sampling.

        no_candidates: bool
            True or False. Should Metis suggest parameters for the next benchmark?
        If you do not plan to do more benchmarks, Metis can skip this step.

        selection_num_starting_points: int
            how many times Metis should try to find the global optimal in the search space?
        The higher the number, the longer it takes to output the solution.

        cold_start_num: int
            Metis need some trial result to get cold start. when the number of trial result is less than
        cold_start_num, Metis will randomly sample hyper-parameter for trial.

        exploration_probability: float
            The probability of Metis to select parameter from exploration instead of exploitation.
        """

        self.samples_x = []
        self.samples_y = []
        self.samples_y_aggregation = []
        self.total_data = []
        self.space = None
        self.no_resampling = no_resampling
        self.no_candidates = no_candidates
        self.optimize_mode = OptimizeMode(optimize_mode)
        self.key_order = []
        self.cold_start_num = cold_start_num
        self.selection_num_starting_points = selection_num_starting_points
        self.exploration_probability = exploration_probability
        self.minimize_constraints_fun = None
        self.minimize_starting_points = None
        self.supplement_data_num = 0

<<<<<<< HEAD
=======
    @rewrite_nas_space
>>>>>>> 5ca6e1b6
    def update_search_space(self, search_space):
        """Update the self.x_bounds and self.x_types by the search_space.json

        Parameters
        ----------
        search_space : dict
        """
        self.x_bounds = [[] for i in range(len(search_space))]
        self.x_types = [NONE_TYPE for i in range(len(search_space))]

        for key in search_space:
            self.key_order.append(key)

        key_type = {}
        if isinstance(search_space, dict):
            for key in search_space:
                key_type = search_space[key]['_type']
                key_range = search_space[key]['_value']
                idx = self.key_order.index(key)
                if key_type == 'quniform':
                    if key_range[2] == 1 and key_range[0].is_integer() and key_range[1].is_integer():
                        self.x_bounds[idx] = [key_range[0], key_range[1] + 1]
                        self.x_types[idx] = 'range_int'
                    else:
                        low, high, q = key_range
                        bounds = np.clip(np.arange(np.round(low / q), np.round(high / q) + 1) * q, low, high)
                        self.x_bounds[idx] = bounds
                        self.x_types[idx] = 'discrete_int'
                elif key_type == 'randint':
                    self.x_bounds[idx] = [key_range[0], key_range[1]]
                    self.x_types[idx] = 'range_int'
                elif key_type == 'uniform':
                    self.x_bounds[idx] = [key_range[0], key_range[1]]
                    self.x_types[idx] = 'range_continuous'
                elif key_type == 'choice':
                    self.x_bounds[idx] = key_range

                    for key_value in key_range:
                        if not isinstance(key_value, (int, float)):
                            raise RuntimeError("Metis Tuner only support numerical choice.")

                    self.x_types[idx] = 'discrete_int'
                else:
                    logger.info("Metis Tuner doesn't support this kind of variable: " + str(key_type))
                    raise RuntimeError("Metis Tuner doesn't support this kind of variable: " + str(key_type))
        else:
            logger.info("The format of search space is not a dict.")
            raise RuntimeError("The format of search space is not a dict.")

        self.minimize_starting_points = _rand_init(self.x_bounds, self.x_types, \
                                                   self.selection_num_starting_points)

    def _pack_output(self, init_parameter):
        """Pack the output

        Parameters
        ----------
        init_parameter : dict

        Returns
        -------
        output : dict
        """
        output = {}
        for i, param in enumerate(init_parameter):
            output[self.key_order[i]] = param
        return output

    def generate_parameters(self, parameter_id, **kwargs):
        """Generate next parameter for trial
        If the number of trial result is lower than cold start number,
        metis will first random generate some parameters.
        Otherwise, metis will choose the parameters by the Gussian Process Model and the Gussian Mixture Model.

        Parameters
        ----------
        parameter_id : int

        Returns
        -------
        result : dict
        """
        if len(self.samples_x) < self.cold_start_num:
            init_parameter = _rand_init(self.x_bounds, self.x_types, 1)[0]
            results = self._pack_output(init_parameter)
        else:
            self.minimize_starting_points = _rand_init(self.x_bounds, self.x_types, \
                                                       self.selection_num_starting_points)
            results = self._selection(self.samples_x, self.samples_y_aggregation, self.samples_y,
                                      self.x_bounds, self.x_types,
                                      threshold_samplessize_resampling=(None if self.no_resampling is True else 50),
                                      no_candidates=self.no_candidates,
                                      minimize_starting_points=self.minimize_starting_points,
                                      minimize_constraints_fun=self.minimize_constraints_fun)

        logger.info("Generate paramageters:\n" + str(results))
        return results

    def receive_trial_result(self, parameter_id, parameters, value, **kwargs):
        """Tuner receive result from trial.

        Parameters
        ----------
        parameter_id : int
        parameters : dict
        value : dict/float
            if value is dict, it should have "default" key.
        """
        value = extract_scalar_reward(value)
        if self.optimize_mode == OptimizeMode.Maximize:
            value = -value

        logger.info("Received trial result.")
        logger.info("value is :" + str(value))
        logger.info("parameter is : " + str(parameters))

        # parse parameter to sample_x
        sample_x = [0 for i in range(len(self.key_order))]
        for key in parameters:
            idx = self.key_order.index(key)
            sample_x[idx] = parameters[key]

        # parse value to sample_y
        temp_y = []
        if sample_x in self.samples_x:
            idx = self.samples_x.index(sample_x)
            temp_y = self.samples_y[idx]
            temp_y.append(value)
            self.samples_y[idx] = temp_y

            # calculate y aggregation
            median = get_median(temp_y)
            self.samples_y_aggregation[idx] = [median]
        else:
            self.samples_x.append(sample_x)
            self.samples_y.append([value])

            # calculate y aggregation
            self.samples_y_aggregation.append([value])

    def _selection(self, samples_x, samples_y_aggregation, samples_y,
                   x_bounds, x_types, max_resampling_per_x=3,
                   threshold_samplessize_exploitation=12,
                   threshold_samplessize_resampling=50, no_candidates=False,
                   minimize_starting_points=None, minimize_constraints_fun=None):

        with warnings.catch_warnings():
            warnings.simplefilter("ignore")

        next_candidate = None
        candidates = []
        samples_size_all = sum([len(i) for i in samples_y])
        samples_size_unique = len(samples_y)

        # ===== STEP 1: Compute the current optimum =====
        gp_model = gp_create_model.create_model(samples_x, samples_y_aggregation)
        lm_current = gp_selection.selection(
            "lm",
            samples_y_aggregation,
            x_bounds,
            x_types,
            gp_model['model'],
            minimize_starting_points,
            minimize_constraints_fun=minimize_constraints_fun)
        if not lm_current:
            return None
        logger.info({'hyperparameter': lm_current['hyperparameter'],
                     'expected_mu': lm_current['expected_mu'],
                     'expected_sigma': lm_current['expected_sigma'],
                     'reason': "exploitation_gp"})

        if no_candidates is False:
            # ===== STEP 2: Get recommended configurations for exploration =====
            results_exploration = gp_selection.selection(
                "lc",
                samples_y_aggregation,
                x_bounds,
                x_types,
                gp_model['model'],
                minimize_starting_points,
                minimize_constraints_fun=minimize_constraints_fun)

            if results_exploration is not None:
                if _num_past_samples(results_exploration['hyperparameter'], samples_x, samples_y) == 0:
                    temp_candidate = {'hyperparameter': results_exploration['hyperparameter'],
                                      'expected_mu': results_exploration['expected_mu'],
                                      'expected_sigma': results_exploration['expected_sigma'],
                                      'reason': "exploration"}
                    candidates.append(temp_candidate)

                    logger.info("DEBUG: 1 exploration candidate selected\n")
                    logger.info(temp_candidate)
            else:
                logger.info("DEBUG: No suitable exploration candidates were")

            # ===== STEP 3: Get recommended configurations for exploitation =====
            if samples_size_all >= threshold_samplessize_exploitation:
                logger.info("Getting candidates for exploitation...\n")
                try:
                    gmm = gmm_create_model.create_model(samples_x, samples_y_aggregation)

                    if ("discrete_int" in x_types) or ("range_int" in x_types):
                        results_exploitation = gmm_selection.selection(x_bounds, x_types,
                                                                       gmm['clusteringmodel_good'],
                                                                       gmm['clusteringmodel_bad'],
                                                                       minimize_starting_points,
                                                                       minimize_constraints_fun=minimize_constraints_fun)
                    else:
                        # If all parameters are of "range_continuous", let's use GMM to generate random starting points
                        results_exploitation = gmm_selection.selection_r(x_bounds, x_types,
                                                                         gmm['clusteringmodel_good'],
                                                                         gmm['clusteringmodel_bad'],
                                                                         num_starting_points=self.selection_num_starting_points,
                                                                         minimize_constraints_fun=minimize_constraints_fun)

                    if results_exploitation is not None:
                        if _num_past_samples(results_exploitation['hyperparameter'], samples_x, samples_y) == 0:
                            temp_expected_mu, temp_expected_sigma = gp_prediction.predict(
                                results_exploitation['hyperparameter'], gp_model['model'])
                            temp_candidate = {'hyperparameter': results_exploitation['hyperparameter'],
                                              'expected_mu': temp_expected_mu,
                                              'expected_sigma': temp_expected_sigma,
                                              'reason': "exploitation_gmm"}
                            candidates.append(temp_candidate)

                            logger.info("DEBUG: 1 exploitation_gmm candidate selected\n")
                            logger.info(temp_candidate)
                    else:
                        logger.info("DEBUG: No suitable exploitation_gmm candidates were found\n")

                except ValueError as exception:
                    # The exception: ValueError: Fitting the mixture model failed
                    # because some components have ill-defined empirical covariance
                    # (for instance caused by singleton or collapsed samples).
                    # Try to decrease the number of components, or increase reg_covar.
                    logger.info("DEBUG: No suitable exploitation_gmm candidates were found due to exception.")
                    logger.info(exception)

            # ===== STEP 4: Get a list of outliers =====
            if (threshold_samplessize_resampling is not None) and \
                    (samples_size_unique >= threshold_samplessize_resampling):
                logger.info("Getting candidates for re-sampling...\n")
                results_outliers = gp_outlier_detection.outlierDetection_threaded(samples_x, samples_y_aggregation)

                if results_outliers is not None:
                    for results_outlier in results_outliers:
                        if _num_past_samples(samples_x[results_outlier['samples_idx']], samples_x,
                                             samples_y) < max_resampling_per_x:
                            temp_candidate = {'hyperparameter': samples_x[results_outlier['samples_idx']], \
                                              'expected_mu': results_outlier['expected_mu'], \
                                              'expected_sigma': results_outlier['expected_sigma'], \
                                              'reason': "resampling"}
                            candidates.append(temp_candidate)
                    logger.info("DEBUG: %d re-sampling candidates selected\n")
                    logger.info(temp_candidate)
                else:
                    logger.info("DEBUG: No suitable resampling candidates were found\n")

            if candidates:
                # ===== STEP 5: Compute the information gain of each candidate towards the optimum =====
                logger.info("Evaluating information gain of %d candidates...\n")
                next_improvement = 0

                threads_inputs = [[
                    candidate, samples_x, samples_y, x_bounds, x_types,
                    minimize_constraints_fun, minimize_starting_points
                ] for candidate in candidates]
                threads_pool = ThreadPool(4)
                # Evaluate what would happen if we actually sample each candidate
                threads_results = threads_pool.map(_calculate_lowest_mu_threaded, threads_inputs)
                threads_pool.close()
                threads_pool.join()

                for threads_result in threads_results:
                    if threads_result['expected_lowest_mu'] < lm_current['expected_mu']:
                        # Information gain
                        temp_improvement = threads_result['expected_lowest_mu'] - lm_current['expected_mu']

                        if next_improvement > temp_improvement:
                            next_improvement = temp_improvement
                            next_candidate = threads_result['candidate']
            else:
                # ===== STEP 6: If we have no candidates, randomly pick one =====
                logger.info(
                    "DEBUG: No candidates from exploration, exploitation,\
                                 and resampling. We will random a candidate for next_candidate\n"
                )

                next_candidate = _rand_with_constraints(x_bounds, x_types) \
                    if minimize_starting_points is None else minimize_starting_points[0]
                next_candidate = lib_data.match_val_type(next_candidate, x_bounds, x_types)
                expected_mu, expected_sigma = gp_prediction.predict(next_candidate, gp_model['model'])
                next_candidate = {'hyperparameter': next_candidate, 'reason': "random",
                                  'expected_mu': expected_mu, 'expected_sigma': expected_sigma}

        # ===== STEP 7: If current optimal hyperparameter occurs in the history or exploration probability is less than the threshold, take next config as exploration step  =====
        outputs = self._pack_output(lm_current['hyperparameter'])
        ap = random.uniform(0, 1)
        if outputs in self.total_data or ap <= self.exploration_probability:
            if next_candidate is not None:
                outputs = self._pack_output(next_candidate['hyperparameter'])
            else:
                random_parameter = _rand_init(x_bounds, x_types, 1)[0]
                outputs = self._pack_output(random_parameter)
        self.total_data.append(outputs)
        return outputs

    def import_data(self, data):
        """Import additional data for tuning
        Parameters
        ----------
        data:
            a list of dictionarys, each of which has at least two keys, 'parameter' and 'value'
        """
        _completed_num = 0
        for trial_info in data:
            logger.info("Importing data, current processing progress %s / %s" % (_completed_num, len(data)))
            _completed_num += 1
            assert "parameter" in trial_info
            _params = trial_info["parameter"]
            assert "value" in trial_info
            _value = trial_info['value']
            if not _value:
                logger.info("Useless trial data, value is %s, skip this trial data." % _value)
                continue
            self.supplement_data_num += 1
            _parameter_id = '_'.join(["ImportData", str(self.supplement_data_num)])
            self.total_data.append(_params)
            self.receive_trial_result(parameter_id=_parameter_id, parameters=_params, value=_value)
        logger.info("Successfully import data to metis tuner.")


def _rand_with_constraints(x_bounds, x_types):
    outputs = None
    x_bounds_withconstraints = [x_bounds[i] for i in CONSTRAINT_PARAMS_IDX]
    x_types_withconstraints = [x_types[i] for i in CONSTRAINT_PARAMS_IDX]

    x_val_withconstraints = lib_constraint_summation.rand(x_bounds_withconstraints, \
                                                          x_types_withconstraints, CONSTRAINT_LOWERBOUND,
                                                          CONSTRAINT_UPPERBOUND)
    if not x_val_withconstraints:
        outputs = [None] * len(x_bounds)

        for i, _ in enumerate(CONSTRAINT_PARAMS_IDX):
            outputs[CONSTRAINT_PARAMS_IDX[i]] = x_val_withconstraints[i]

        for i, output in enumerate(outputs):
            if not output:
                outputs[i] = random.randint(x_bounds[i][0], x_bounds[i][1])
    return outputs


def _calculate_lowest_mu_threaded(inputs):
    [candidate, samples_x, samples_y, x_bounds, x_types, minimize_constraints_fun, minimize_starting_points] = inputs

    outputs = {"candidate": candidate, "expected_lowest_mu": None}

    for expected_mu in [candidate['expected_mu'] + 1.96 * candidate['expected_sigma'],
                        candidate['expected_mu'] - 1.96 * candidate['expected_sigma']]:
        temp_samples_x = copy.deepcopy(samples_x)
        temp_samples_y = copy.deepcopy(samples_y)

        try:
            idx = temp_samples_x.index(candidate['hyperparameter'])
            # This handles the case of re-sampling a potential outlier
            temp_samples_y[idx].append(expected_mu)
        except ValueError:
            temp_samples_x.append(candidate['hyperparameter'])
            temp_samples_y.append([expected_mu])

        # Aggregates multiple observation of the sample sampling points
        temp_y_aggregation = [statistics.median(temp_sample_y) for temp_sample_y in temp_samples_y]
        temp_gp = gp_create_model.create_model(temp_samples_x, temp_y_aggregation)
        temp_results = gp_selection.selection(
            "lm",
            temp_y_aggregation,
            x_bounds,
            x_types,
            temp_gp['model'],
            minimize_starting_points,
            minimize_constraints_fun=minimize_constraints_fun)

        if outputs["expected_lowest_mu"] is None or outputs["expected_lowest_mu"] > temp_results['expected_mu']:
            outputs["expected_lowest_mu"] = temp_results['expected_mu']

    return outputs


def _num_past_samples(x, samples_x, samples_y):
    try:
        idx = samples_x.index(x)
        return len(samples_y[idx])
    except ValueError:
        logger.info("x not in sample_x")
        return 0


def _rand_init(x_bounds, x_types, selection_num_starting_points):
    '''
    Random sample some init seed within bounds.
    '''
    return [lib_data.rand(x_bounds, x_types) for i \
            in range(0, selection_num_starting_points)]


def get_median(temp_list):
    """Return median
    """
    num = len(temp_list)
    temp_list.sort()
    print(temp_list)
    if num % 2 == 0:
        median = (temp_list[int(num / 2)] + temp_list[int(num / 2) - 1]) / 2
    else:
        median = temp_list[int(num / 2)]
    return median<|MERGE_RESOLUTION|>--- conflicted
+++ resolved
@@ -25,19 +25,8 @@
 import warnings
 from multiprocessing.dummy import Pool as ThreadPool
 
-<<<<<<< HEAD
 import numpy as np
-=======
-import nni.metis_tuner.lib_constraint_summation as lib_constraint_summation
-import nni.metis_tuner.lib_data as lib_data
-import nni.metis_tuner.Regression_GMM.CreateModel as gmm_create_model
-import nni.metis_tuner.Regression_GMM.Selection as gmm_selection
-import nni.metis_tuner.Regression_GP.CreateModel as gp_create_model
-import nni.metis_tuner.Regression_GP.OutlierDetection as gp_outlier_detection
-import nni.metis_tuner.Regression_GP.Prediction as gp_prediction
-import nni.metis_tuner.Regression_GP.Selection as gp_selection
 from nni.nas_utils import rewrite_nas_space
->>>>>>> 5ca6e1b6
 from nni.tuner import Tuner
 from nni.utils import OptimizeMode, extract_scalar_reward
 
@@ -106,10 +95,7 @@
         self.minimize_starting_points = None
         self.supplement_data_num = 0
 
-<<<<<<< HEAD
-=======
     @rewrite_nas_space
->>>>>>> 5ca6e1b6
     def update_search_space(self, search_space):
         """Update the self.x_bounds and self.x_types by the search_space.json
 

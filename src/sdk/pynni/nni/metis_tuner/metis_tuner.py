# Copyright (c) Microsoft Corporation
# All rights reserved.
#
# MIT License
#
# Permission is hereby granted, free of charge,
# to any person obtaining a copy of this software and associated
# documentation files (the "Software"), to deal in the Software without restriction,
# including without limitation the rights to use, copy, modify, merge, publish,
# distribute, sublicense, and/or sell copies of the Software, and
# to permit persons to whom the Software is furnished to do so, subject to the following conditions:
# The above copyright notice and this permission notice shall be included
# in all copies or substantial portions of the Software.
#
# THE SOFTWARE IS PROVIDED *AS IS*, WITHOUT WARRANTY OF ANY KIND, EXPRESS OR IMPLIED, INCLUDING
# BUT NOT LIMITED TO THE WARRANTIES OF MERCHANTABILITY, FITNESS FOR A PARTICULAR PURPOSE AND
# NONINFRINGEMENT. IN NO EVENT SHALL THE AUTHORS OR COPYRIGHT HOLDERS BE LIABLE FOR ANY CLAIM,
# DAMAGES OR OTHER LIABILITY, WHETHER IN AN ACTION OF CONTRACT, TORT OR OTHERWISE, ARISING FROM,
# OUT OF OR IN CONNECTION WITH THE SOFTWARE OR THE USE OR OTHER DEALINGS
# IN THE SOFTWARE.
"""
metis_tuner.py
"""

import copy
import logging
<<<<<<< HEAD

from multiprocessing.dummy import Pool as ThreadPool
import warnings
import random
import statistics

=======
import random
import statistics
import warnings
from multiprocessing.dummy import Pool as ThreadPool
>>>>>>> 76086583
import numpy as np

import nni.metis_tuner.lib_constraint_summation as lib_constraint_summation
import nni.metis_tuner.lib_data as lib_data
import nni.metis_tuner.Regression_GMM.CreateModel as gmm_create_model
import nni.metis_tuner.Regression_GMM.Selection as gmm_selection
import nni.metis_tuner.Regression_GP.CreateModel as gp_create_model
import nni.metis_tuner.Regression_GP.OutlierDetection as gp_outlier_detection
import nni.metis_tuner.Regression_GP.Prediction as gp_prediction
import nni.metis_tuner.Regression_GP.Selection as gp_selection
from nni.tuner import Tuner
from nni.utils import OptimizeMode, extract_scalar_reward

logger = logging.getLogger("Metis_Tuner_AutoML")

NONE_TYPE = ''
CONSTRAINT_LOWERBOUND = None
CONSTRAINT_UPPERBOUND = None
CONSTRAINT_PARAMS_IDX = []


class MetisTuner(Tuner):
    """
    Metis Tuner

    More algorithm information you could reference here:
    https://www.microsoft.com/en-us/research/publication/metis-robustly-tuning-tail-latencies-cloud-systems/

    Attributes
    ----------
        optimize_mode : str
            optimize_mode is a string that including two mode "maximize" and "minimize"

        no_resampling : bool
            True or False.
            Should Metis consider re-sampling as part of the search strategy?
            If you are confident that the training dataset is noise-free,
            then you do not need re-sampling.

        no_candidates : bool
            True or False.
            Should Metis suggest parameters for the next benchmark?
            If you do not plan to do more benchmarks,
            Metis can skip this step.

        selection_num_starting_points : int
            How many times Metis should try to find the global optimal in the search space?
            The higher the number, the longer it takes to output the solution.

        cold_start_num : int
            Metis need some trial result to get cold start.
            when the number of trial result is less than
            cold_start_num, Metis will randomly sample hyper-parameter for trial.

        exploration_probability: float
            The probability of Metis to select parameter from exploration instead of exploitation.
    """

    def __init__(
            self,
            optimize_mode="maximize",
            no_resampling=True,
            no_candidates=False,
            selection_num_starting_points=600,
            cold_start_num=10,
            exploration_probability=0.9):
        """
        Parameters
        ----------
        optimize_mode : str
            optimize_mode is a string that including two mode "maximize" and "minimize"

        no_resampling : bool
            True or False.
            Should Metis consider re-sampling as part of the search strategy?
            If you are confident that the training dataset is noise-free,
            then you do not need re-sampling.

        no_candidates : bool
            True or False.
            Should Metis suggest parameters for the next benchmark?
            If you do not plan to do more benchmarks,
            Metis can skip this step.

        selection_num_starting_points : int
            How many times Metis should try to find the global optimal in the search space?
            The higher the number, the longer it takes to output the solution.

        cold_start_num : int
            Metis need some trial result to get cold start.
            when the number of trial result is less than
            cold_start_num, Metis will randomly sample hyper-parameter for trial.

        exploration_probability : float
            The probability of Metis to select parameter from exploration instead of exploitation.

        x_bounds : list
            The constration of parameters.

        x_types : list
            The type of parameters.
        """

        self.samples_x = []
        self.samples_y = []
        self.samples_y_aggregation = []
        self.total_data = []
        self.space = None
        self.no_resampling = no_resampling
        self.no_candidates = no_candidates
        self.optimize_mode = OptimizeMode(optimize_mode)
        self.key_order = []
        self.cold_start_num = cold_start_num
        self.selection_num_starting_points = selection_num_starting_points
        self.exploration_probability = exploration_probability
        self.minimize_constraints_fun = None
        self.minimize_starting_points = None
        self.supplement_data_num = 0
<<<<<<< HEAD
        self.x_bounds = None
        self.x_types = None
=======
        self.x_bounds = []
        self.x_types = []
>>>>>>> 76086583


    def update_search_space(self, search_space):
        """
        Update the self.x_bounds and self.x_types by the search_space.json

        Parameters
        ----------
        search_space : dict
        """
        self.x_bounds = [[] for i in range(len(search_space))]
        self.x_types = [NONE_TYPE for i in range(len(search_space))]

        for key in search_space:
            self.key_order.append(key)

        key_type = {}
        if isinstance(search_space, dict):
            for key in search_space:
                key_type = search_space[key]['_type']
                key_range = search_space[key]['_value']
                idx = self.key_order.index(key)
                if key_type == 'quniform':
                    if key_range[2] == 1 and key_range[0].is_integer(
                    ) and key_range[1].is_integer():
                        self.x_bounds[idx] = [key_range[0], key_range[1] + 1]
                        self.x_types[idx] = 'range_int'
                    else:
                        low, high, q = key_range
                        bounds = np.clip(
                            np.arange(
                                np.round(
                                    low / q),
                                np.round(
                                    high / q) + 1) * q,
                            low,
                            high)
                        self.x_bounds[idx] = bounds
                        self.x_types[idx] = 'discrete_int'
                elif key_type == 'randint':
                    self.x_bounds[idx] = [key_range[0], key_range[1]]
                    self.x_types[idx] = 'range_int'
                elif key_type == 'uniform':
                    self.x_bounds[idx] = [key_range[0], key_range[1]]
                    self.x_types[idx] = 'range_continuous'
                elif key_type == 'choice':
                    self.x_bounds[idx] = key_range

                    for key_value in key_range:
                        if not isinstance(key_value, (int, float)):
                            raise RuntimeError(
                                "Metis Tuner only support numerical choice.")

                    self.x_types[idx] = 'discrete_int'
                else:
<<<<<<< HEAD
                    logger.info(
                        "Metis Tuner doesn't support this kind of variable: %s",
                        str(key_type))
                    raise RuntimeError(
                        "Metis Tuner doesn't support this kind of variable: %s",
                        str(key_type))
=======
                    logger.info("Metis Tuner doesn't support this kind of variable: %s", key_type)
                    raise RuntimeError("Metis Tuner doesn't support this kind of variable: " + str(key_type))
>>>>>>> 76086583
        else:
            logger.info("The format of search space is not a dict.")
            raise RuntimeError("The format of search space is not a dict.")

        self.minimize_starting_points = _rand_init(
            self.x_bounds, self.x_types, self.selection_num_starting_points)


    def _pack_output(self, init_parameter):
        """
        Pack the output

        Parameters
        ----------
        init_parameter : dict

        Returns
        -------
        output : dict
        """
        output = {}
        for i, param in enumerate(init_parameter):
            output[self.key_order[i]] = param

        return output


    def generate_parameters(self, parameter_id, **kwargs):
        """
        Generate next parameter for trial

        If the number of trial result is lower than cold start number,
        metis will first random generate some parameters.
        Otherwise, metis will choose the parameters by
        the Gussian Process Model and the Gussian Mixture Model.

        Parameters
        ----------
        parameter_id : int

        Returns
        -------
        result : dict
        """
        if len(self.samples_x) < self.cold_start_num:
            init_parameter = _rand_init(self.x_bounds, self.x_types, 1)[0]
            results = self._pack_output(init_parameter)
        else:
<<<<<<< HEAD
            self.minimize_starting_points = _rand_init(
                self.x_bounds, self.x_types, self.selection_num_starting_points)
            results = self._selection(
                self.samples_x,
                self.samples_y_aggregation,
                self.samples_y,
                self.x_bounds,
                self.x_types,
                threshold_samplessize_resampling=(
                    None if self.no_resampling is True else 50),
                no_candidates=self.no_candidates,
                minimize_starting_points=self.minimize_starting_points,
                minimize_constraints_fun=self.minimize_constraints_fun)

        logger.info("Generate paramageters: \n%s", str(results))
=======
            self.minimize_starting_points = _rand_init(self.x_bounds, self.x_types, \
                                                       self.selection_num_starting_points)
            results = self._selection(self.samples_x, self.samples_y_aggregation, self.samples_y,
                                      self.x_bounds, self.x_types,
                                      threshold_samplessize_resampling=(None if self.no_resampling is True else 50),
                                      no_candidates=self.no_candidates,
                                      minimize_starting_points=self.minimize_starting_points,
                                      minimize_constraints_fun=self.minimize_constraints_fun)

        logger.info("Generate paramageters:\n%s", results)
>>>>>>> 76086583
        return results


    def receive_trial_result(self, parameter_id, parameters, value, **kwargs):
        """
        Tuner receive result from trial.

        Parameters
        ----------
        parameter_id : int
            The id of parameters, generated by nni manager.
        parameters : dict
            A group of parameters that trial has tried.
        value : dict/float
            if value is dict, it should have "default" key.
        """
        value = extract_scalar_reward(value)
        if self.optimize_mode == OptimizeMode.Maximize:
            value = -value

        logger.info("Received trial result.")
<<<<<<< HEAD
        logger.info("value is : %s", str(value))
        logger.info("parameter is : %s", str(parameters))
=======
        logger.info("value is :%s", value)
        logger.info("parameter is : %s", parameters)
>>>>>>> 76086583

        # parse parameter to sample_x
        sample_x = [0 for i in range(len(self.key_order))]
        for key in parameters:
            idx = self.key_order.index(key)
            sample_x[idx] = parameters[key]

        # parse value to sample_y
        temp_y = []
        if sample_x in self.samples_x:
            idx = self.samples_x.index(sample_x)
            temp_y = self.samples_y[idx]
            temp_y.append(value)
            self.samples_y[idx] = temp_y

            # calculate y aggregation
            median = get_median(temp_y)
            self.samples_y_aggregation[idx] = [median]
        else:
            self.samples_x.append(sample_x)
            self.samples_y.append([value])

            # calculate y aggregation
            self.samples_y_aggregation.append([value])


    def _selection(
            self,
            samples_x,
            samples_y_aggregation,
            samples_y,
            x_bounds,
            x_types,
            max_resampling_per_x=3,
            threshold_samplessize_exploitation=12,
            threshold_samplessize_resampling=50,
            no_candidates=False,
            minimize_starting_points=None,
            minimize_constraints_fun=None):

        with warnings.catch_warnings():
            warnings.simplefilter("ignore")

        next_candidate = None
        candidates = []
        samples_size_all = sum([len(i) for i in samples_y])
        samples_size_unique = len(samples_y)

        # ===== STEP 1: Compute the current optimum =====
        gp_model = gp_create_model.create_model(
            samples_x, samples_y_aggregation)
        lm_current = gp_selection.selection(
            "lm",
            samples_y_aggregation,
            x_bounds,
            x_types,
            gp_model['model'],
            minimize_starting_points,
            minimize_constraints_fun=minimize_constraints_fun)
        if not lm_current:
            return None
<<<<<<< HEAD
        logger.info({'hyperparameter': lm_current['hyperparameter'],
                     'expected_mu': lm_current['expected_mu'],
                     'expected_sigma': lm_current['expected_sigma'],
                     'reason': "exploitation_gp"})
=======
        logger.info({
            'hyperparameter': lm_current['hyperparameter'],
            'expected_mu': lm_current['expected_mu'],
            'expected_sigma': lm_current['expected_sigma'],
            'reason': "exploitation_gp"
        })
>>>>>>> 76086583

        if no_candidates is False:
            # ===== STEP 2: Get recommended configurations for exploration ====
            results_exploration = gp_selection.selection(
                "lc",
                samples_y_aggregation,
                x_bounds,
                x_types,
                gp_model['model'],
                minimize_starting_points,
                minimize_constraints_fun=minimize_constraints_fun)

            if results_exploration is not None:
<<<<<<< HEAD
                if _num_past_samples(
                        results_exploration['hyperparameter'],
                        samples_x,
                        samples_y) == 0:
=======
                if _num_past_samples(results_exploration['hyperparameter'], samples_x, samples_y) == 0:
>>>>>>> 76086583
                    temp_candidate = {
                        'hyperparameter': results_exploration['hyperparameter'],
                        'expected_mu': results_exploration['expected_mu'],
                        'expected_sigma': results_exploration['expected_sigma'],
<<<<<<< HEAD
                        'reason': "exploration"}
=======
                        'reason': "exploration"
                    }
>>>>>>> 76086583
                    candidates.append(temp_candidate)

                    logger.info("DEBUG: 1 exploration candidate selected\n")
                    logger.info(temp_candidate)
            else:
                logger.info("DEBUG: No suitable exploration candidates were")

            # ===== STEP 3: Get recommended configurations for exploitation ===
            if samples_size_all >= threshold_samplessize_exploitation:
                logger.info("Getting candidates for exploitation...\n")
                try:
                    gmm = gmm_create_model.create_model(
                        samples_x, samples_y_aggregation)

                    if ("discrete_int" in x_types) or ("range_int" in x_types):
                        results_exploitation = gmm_selection.selection(
                            x_bounds,
                            x_types,
                            gmm['clusteringmodel_good'],
                            gmm['clusteringmodel_bad'],
                            minimize_starting_points,
                            minimize_constraints_fun=minimize_constraints_fun)
                    else:
                        # If all parameters are of "range_continuous",
                        # let's use GMM to generate random starting points
                        results_exploitation = gmm_selection.selection_r(
                            x_bounds,
                            x_types,
                            gmm['clusteringmodel_good'],
                            gmm['clusteringmodel_bad'],
                            num_starting_points=self.selection_num_starting_points,
                            minimize_constraints_fun=minimize_constraints_fun)

                    if results_exploitation is not None:
<<<<<<< HEAD
                        if _num_past_samples(
                                results_exploitation['hyperparameter'],
                                samples_x,
                                samples_y) == 0:
                            temp_expected_mu, temp_expected_sigma = gp_prediction.predict(
                                results_exploitation['hyperparameter'], gp_model['model'])
=======
                        if _num_past_samples(results_exploitation['hyperparameter'], samples_x, samples_y) == 0:
                            temp_expected_mu, temp_expected_sigma = \
                                    gp_prediction.predict(results_exploitation['hyperparameter'], gp_model['model'])
>>>>>>> 76086583
                            temp_candidate = {
                                'hyperparameter': results_exploitation['hyperparameter'],
                                'expected_mu': temp_expected_mu,
                                'expected_sigma': temp_expected_sigma,
<<<<<<< HEAD
                                'reason': "exploitation_gmm"}
=======
                                'reason': "exploitation_gmm"
                            }
>>>>>>> 76086583
                            candidates.append(temp_candidate)

                            logger.info(
                                "DEBUG: 1 exploitation_gmm candidate selected\n")
                            logger.info(temp_candidate)
                    else:
                        logger.info(
                            "DEBUG: No suitable exploitation_gmm candidates were found\n")

                except ValueError as exception:
                    # The exception: ValueError: Fitting the mixture model failed
                    # because some components have ill-defined empirical covariance
                    # (for instance caused by singleton or collapsed samples).
                    # Try to decrease the number of components, or increase
                    # reg_covar.
                    logger.info(
                        "DEBUG: No suitable exploitation_gmm \
                        candidates were found due to exception.")
                    logger.info(exception)

            # ===== STEP 4: Get a list of outliers =====
            if (threshold_samplessize_resampling is not None) and \
                    (samples_size_unique >= threshold_samplessize_resampling):
                logger.info("Getting candidates for re-sampling...\n")
                results_outliers = gp_outlier_detection.outlierDetection_threaded(
                    samples_x, samples_y_aggregation)

                if results_outliers is not None:
<<<<<<< HEAD
                    for results_outlier in results_outliers:
                        if _num_past_samples(
                                samples_x[results_outlier['samples_idx']],
                                samples_x, samples_y) < max_resampling_per_x:
                            temp_candidate = {
                                'hyperparameter': samples_x[
                                    results_outlier['samples_idx']],
                                'expected_mu': results_outlier['expected_mu'],
                                'expected_sigma': results_outlier['expected_sigma'],
                                'reason': "resampling"}
=======
                    for results_outlier in results_outliers:  # pylint: disable=not-an-iterable
                        if _num_past_samples(samples_x[results_outlier['samples_idx']], samples_x, samples_y) < max_resampling_per_x:
                            temp_candidate = {'hyperparameter': samples_x[results_outlier['samples_idx']],\
                                               'expected_mu': results_outlier['expected_mu'],\
                                               'expected_sigma': results_outlier['expected_sigma'],\
                                               'reason': "resampling"}
>>>>>>> 76086583
                            candidates.append(temp_candidate)
                    logger.info("DEBUG: %d re-sampling candidates selected\n")
                    logger.info(temp_candidate)
                else:
                    logger.info(
                        "DEBUG: No suitable resampling candidates were found\n")

            if candidates:
                # ===== STEP 5: Compute the information gain of each candidate
                logger.info(
                    "Evaluating information gain of %d candidates...\n")
                next_improvement = 0

                threads_inputs = [[
                    candidate, samples_x, samples_y, x_bounds, x_types,
                    minimize_constraints_fun, minimize_starting_points
                ] for candidate in candidates]
                threads_pool = ThreadPool(4)
                # Evaluate what would happen if we actually sample each
                # candidate
                threads_results = threads_pool.map(
                    _calculate_lowest_mu_threaded, threads_inputs)
                threads_pool.close()
                threads_pool.join()

                for threads_result in threads_results:
                    if threads_result['expected_lowest_mu'] < lm_current['expected_mu']:
                        # Information gain
                        temp_improvement = threads_result['expected_lowest_mu'] - \
                            lm_current['expected_mu']

                        if next_improvement > temp_improvement:
                            next_improvement = temp_improvement
                            next_candidate = threads_result['candidate']
            else:
                # ===== STEP 6: If we have no candidates, randomly pick one ===
                logger.info(
                    "DEBUG: No candidates from exploration, exploitation,\
                                 and resampling. We will random a candidate for next_candidate\n"
                )

<<<<<<< HEAD
                next_candidate = _rand_with_constraints(
                    x_bounds,
                    x_types) if minimize_starting_points is None else minimize_starting_points[0]
                next_candidate = lib_data.match_val_type(
                    next_candidate, x_bounds, x_types)
                expected_mu, expected_sigma = gp_prediction.predict(
                    next_candidate, gp_model['model'])
                next_candidate = {
                    'hyperparameter': next_candidate,
                    'reason': "random",
                    'expected_mu': expected_mu,
                    'expected_sigma': expected_sigma}

        # STEP 7: If current optimal hyperparameter occurs in the history
        # or exploration probability is less than the threshold, take next
        # config as exploration step
=======
                next_candidate = _rand_with_constraints(x_bounds, x_types) \
                                    if minimize_starting_points is None else minimize_starting_points[0]
                next_candidate = lib_data.match_val_type(next_candidate, x_bounds, x_types)
                expected_mu, expected_sigma = gp_prediction.predict(next_candidate, gp_model['model'])
                next_candidate = {'hyperparameter': next_candidate, 'reason': "random",
                                  'expected_mu': expected_mu, 'expected_sigma': expected_sigma}

        # ===== STEP 7 =====
        # If current optimal hyperparameter occurs in the history or exploration probability is less than the threshold,
        # take next config as exploration step
>>>>>>> 76086583
        outputs = self._pack_output(lm_current['hyperparameter'])
        ap = random.uniform(0, 1)
        if outputs in self.total_data or ap <= self.exploration_probability:
            if next_candidate is not None:
                outputs = self._pack_output(next_candidate['hyperparameter'])
            else:
                random_parameter = _rand_init(x_bounds, x_types, 1)[0]
                outputs = self._pack_output(random_parameter)
        self.total_data.append(outputs)
        return outputs

    def import_data(self, data):
        """
        Import additional data for tuning

        Parameters
        ----------
        data : a list of dict
               each of which has at least two keys: 'parameter' and 'value'.
        """
        _completed_num = 0
        for trial_info in data:
<<<<<<< HEAD
            logger.info(
                "Importing data, current processing progress %s / %s", _completed_num, len(data))
=======
            logger.info("Importing data, current processing progress %s / %s", _completed_num, len(data))
>>>>>>> 76086583
            _completed_num += 1
            assert "parameter" in trial_info
            _params = trial_info["parameter"]
            assert "value" in trial_info
            _value = trial_info['value']
            if not _value:
<<<<<<< HEAD
                logger.info(
                    "Useless trial data, value is %s, skip this trial data.",
                    _value)
=======
                logger.info("Useless trial data, value is %s, skip this trial data.", _value)
>>>>>>> 76086583
                continue
            self.supplement_data_num += 1
            _parameter_id = '_'.join(
                ["ImportData", str(self.supplement_data_num)])
            self.total_data.append(_params)
            self.receive_trial_result(
                parameter_id=_parameter_id,
                parameters=_params,
                value=_value)
        logger.info("Successfully import data to metis tuner.")


def _rand_with_constraints(x_bounds, x_types):
    outputs = None
    x_bounds_withconstraints = [x_bounds[i] for i in CONSTRAINT_PARAMS_IDX]
    x_types_withconstraints = [x_types[i] for i in CONSTRAINT_PARAMS_IDX]

    x_val_withconstraints = lib_constraint_summation.rand(
        x_bounds_withconstraints,
        x_types_withconstraints,
        CONSTRAINT_LOWERBOUND,
        CONSTRAINT_UPPERBOUND)
    if not x_val_withconstraints:
        outputs = [None] * len(x_bounds)

        for i, _ in enumerate(CONSTRAINT_PARAMS_IDX):
            outputs[CONSTRAINT_PARAMS_IDX[i]] = x_val_withconstraints[i]

        for i, output in enumerate(outputs):
            if not output:
                outputs[i] = random.randint(x_bounds[i][0], x_bounds[i][1])
    return outputs


def _calculate_lowest_mu_threaded(inputs):
    [candidate, samples_x, samples_y, x_bounds, x_types,
     minimize_constraints_fun, minimize_starting_points] = inputs

    outputs = {"candidate": candidate, "expected_lowest_mu": None}

    for expected_mu in [
            candidate['expected_mu'] +
            1.96 *
            candidate['expected_sigma'],
            candidate['expected_mu'] -
            1.96 *
            candidate['expected_sigma']]:
        temp_samples_x = copy.deepcopy(samples_x)
        temp_samples_y = copy.deepcopy(samples_y)

        try:
            idx = temp_samples_x.index(candidate['hyperparameter'])
            # This handles the case of re-sampling a potential outlier
            temp_samples_y[idx].append(expected_mu)
        except ValueError:
            temp_samples_x.append(candidate['hyperparameter'])
            temp_samples_y.append([expected_mu])

        # Aggregates multiple observation of the sample sampling points
        temp_y_aggregation = [statistics.median(
            temp_sample_y) for temp_sample_y in temp_samples_y]
        temp_gp = gp_create_model.create_model(
            temp_samples_x, temp_y_aggregation)
        temp_results = gp_selection.selection(
            "lm",
            temp_y_aggregation,
            x_bounds,
            x_types,
            temp_gp['model'],
            minimize_starting_points,
            minimize_constraints_fun=minimize_constraints_fun)

        if outputs["expected_lowest_mu"] is None \
            or outputs["expected_lowest_mu"] > temp_results['expected_mu']:
            outputs["expected_lowest_mu"] = temp_results['expected_mu']

    return outputs


def _num_past_samples(x, samples_x, samples_y):
    try:
        idx = samples_x.index(x)
        return len(samples_y[idx])
    except ValueError:
        logger.info("x not in sample_x")
        return 0


def _rand_init(x_bounds, x_types, selection_num_starting_points):
    '''
    Random sample some init seed within bounds.
    '''
    return [lib_data.rand(x_bounds, x_types) for i
            in range(0, selection_num_starting_points)]


def get_median(temp_list):
    """
    Return median
    """
    num = len(temp_list)
    temp_list.sort()
    print(temp_list)
    if num % 2 == 0:
        median = (temp_list[int(num / 2)] + temp_list[int(num / 2) - 1]) / 2
    else:
        median = temp_list[int(num / 2)]
    return median<|MERGE_RESOLUTION|>--- conflicted
+++ resolved
@@ -24,19 +24,10 @@
 
 import copy
 import logging
-<<<<<<< HEAD
-
-from multiprocessing.dummy import Pool as ThreadPool
-import warnings
-import random
-import statistics
-
-=======
 import random
 import statistics
 import warnings
 from multiprocessing.dummy import Pool as ThreadPool
->>>>>>> 76086583
 import numpy as np
 
 import nni.metis_tuner.lib_constraint_summation as lib_constraint_summation
@@ -155,13 +146,8 @@
         self.minimize_constraints_fun = None
         self.minimize_starting_points = None
         self.supplement_data_num = 0
-<<<<<<< HEAD
-        self.x_bounds = None
-        self.x_types = None
-=======
         self.x_bounds = []
         self.x_types = []
->>>>>>> 76086583
 
 
     def update_search_space(self, search_space):
@@ -217,17 +203,12 @@
 
                     self.x_types[idx] = 'discrete_int'
                 else:
-<<<<<<< HEAD
                     logger.info(
                         "Metis Tuner doesn't support this kind of variable: %s",
                         str(key_type))
                     raise RuntimeError(
                         "Metis Tuner doesn't support this kind of variable: %s",
                         str(key_type))
-=======
-                    logger.info("Metis Tuner doesn't support this kind of variable: %s", key_type)
-                    raise RuntimeError("Metis Tuner doesn't support this kind of variable: " + str(key_type))
->>>>>>> 76086583
         else:
             logger.info("The format of search space is not a dict.")
             raise RuntimeError("The format of search space is not a dict.")
@@ -276,7 +257,6 @@
             init_parameter = _rand_init(self.x_bounds, self.x_types, 1)[0]
             results = self._pack_output(init_parameter)
         else:
-<<<<<<< HEAD
             self.minimize_starting_points = _rand_init(
                 self.x_bounds, self.x_types, self.selection_num_starting_points)
             results = self._selection(
@@ -292,18 +272,6 @@
                 minimize_constraints_fun=self.minimize_constraints_fun)
 
         logger.info("Generate paramageters: \n%s", str(results))
-=======
-            self.minimize_starting_points = _rand_init(self.x_bounds, self.x_types, \
-                                                       self.selection_num_starting_points)
-            results = self._selection(self.samples_x, self.samples_y_aggregation, self.samples_y,
-                                      self.x_bounds, self.x_types,
-                                      threshold_samplessize_resampling=(None if self.no_resampling is True else 50),
-                                      no_candidates=self.no_candidates,
-                                      minimize_starting_points=self.minimize_starting_points,
-                                      minimize_constraints_fun=self.minimize_constraints_fun)
-
-        logger.info("Generate paramageters:\n%s", results)
->>>>>>> 76086583
         return results
 
 
@@ -325,13 +293,8 @@
             value = -value
 
         logger.info("Received trial result.")
-<<<<<<< HEAD
         logger.info("value is : %s", str(value))
         logger.info("parameter is : %s", str(parameters))
-=======
-        logger.info("value is :%s", value)
-        logger.info("parameter is : %s", parameters)
->>>>>>> 76086583
 
         # parse parameter to sample_x
         sample_x = [0 for i in range(len(self.key_order))]
@@ -393,19 +356,12 @@
             minimize_constraints_fun=minimize_constraints_fun)
         if not lm_current:
             return None
-<<<<<<< HEAD
-        logger.info({'hyperparameter': lm_current['hyperparameter'],
-                     'expected_mu': lm_current['expected_mu'],
-                     'expected_sigma': lm_current['expected_sigma'],
-                     'reason': "exploitation_gp"})
-=======
         logger.info({
             'hyperparameter': lm_current['hyperparameter'],
             'expected_mu': lm_current['expected_mu'],
             'expected_sigma': lm_current['expected_sigma'],
             'reason': "exploitation_gp"
         })
->>>>>>> 76086583
 
         if no_candidates is False:
             # ===== STEP 2: Get recommended configurations for exploration ====
@@ -419,24 +375,13 @@
                 minimize_constraints_fun=minimize_constraints_fun)
 
             if results_exploration is not None:
-<<<<<<< HEAD
-                if _num_past_samples(
-                        results_exploration['hyperparameter'],
-                        samples_x,
-                        samples_y) == 0:
-=======
                 if _num_past_samples(results_exploration['hyperparameter'], samples_x, samples_y) == 0:
->>>>>>> 76086583
                     temp_candidate = {
                         'hyperparameter': results_exploration['hyperparameter'],
                         'expected_mu': results_exploration['expected_mu'],
                         'expected_sigma': results_exploration['expected_sigma'],
-<<<<<<< HEAD
-                        'reason': "exploration"}
-=======
                         'reason': "exploration"
                     }
->>>>>>> 76086583
                     candidates.append(temp_candidate)
 
                     logger.info("DEBUG: 1 exploration candidate selected\n")
@@ -471,28 +416,15 @@
                             minimize_constraints_fun=minimize_constraints_fun)
 
                     if results_exploitation is not None:
-<<<<<<< HEAD
-                        if _num_past_samples(
-                                results_exploitation['hyperparameter'],
-                                samples_x,
-                                samples_y) == 0:
-                            temp_expected_mu, temp_expected_sigma = gp_prediction.predict(
-                                results_exploitation['hyperparameter'], gp_model['model'])
-=======
                         if _num_past_samples(results_exploitation['hyperparameter'], samples_x, samples_y) == 0:
                             temp_expected_mu, temp_expected_sigma = \
                                     gp_prediction.predict(results_exploitation['hyperparameter'], gp_model['model'])
->>>>>>> 76086583
                             temp_candidate = {
                                 'hyperparameter': results_exploitation['hyperparameter'],
                                 'expected_mu': temp_expected_mu,
                                 'expected_sigma': temp_expected_sigma,
-<<<<<<< HEAD
-                                'reason': "exploitation_gmm"}
-=======
                                 'reason': "exploitation_gmm"
                             }
->>>>>>> 76086583
                             candidates.append(temp_candidate)
 
                             logger.info(
@@ -521,25 +453,12 @@
                     samples_x, samples_y_aggregation)
 
                 if results_outliers is not None:
-<<<<<<< HEAD
-                    for results_outlier in results_outliers:
-                        if _num_past_samples(
-                                samples_x[results_outlier['samples_idx']],
-                                samples_x, samples_y) < max_resampling_per_x:
-                            temp_candidate = {
-                                'hyperparameter': samples_x[
-                                    results_outlier['samples_idx']],
-                                'expected_mu': results_outlier['expected_mu'],
-                                'expected_sigma': results_outlier['expected_sigma'],
-                                'reason': "resampling"}
-=======
                     for results_outlier in results_outliers:  # pylint: disable=not-an-iterable
                         if _num_past_samples(samples_x[results_outlier['samples_idx']], samples_x, samples_y) < max_resampling_per_x:
                             temp_candidate = {'hyperparameter': samples_x[results_outlier['samples_idx']],\
                                                'expected_mu': results_outlier['expected_mu'],\
                                                'expected_sigma': results_outlier['expected_sigma'],\
                                                'reason': "resampling"}
->>>>>>> 76086583
                             candidates.append(temp_candidate)
                     logger.info("DEBUG: %d re-sampling candidates selected\n")
                     logger.info(temp_candidate)
@@ -581,7 +500,6 @@
                                  and resampling. We will random a candidate for next_candidate\n"
                 )
 
-<<<<<<< HEAD
                 next_candidate = _rand_with_constraints(
                     x_bounds,
                     x_types) if minimize_starting_points is None else minimize_starting_points[0]
@@ -598,18 +516,6 @@
         # STEP 7: If current optimal hyperparameter occurs in the history
         # or exploration probability is less than the threshold, take next
         # config as exploration step
-=======
-                next_candidate = _rand_with_constraints(x_bounds, x_types) \
-                                    if minimize_starting_points is None else minimize_starting_points[0]
-                next_candidate = lib_data.match_val_type(next_candidate, x_bounds, x_types)
-                expected_mu, expected_sigma = gp_prediction.predict(next_candidate, gp_model['model'])
-                next_candidate = {'hyperparameter': next_candidate, 'reason': "random",
-                                  'expected_mu': expected_mu, 'expected_sigma': expected_sigma}
-
-        # ===== STEP 7 =====
-        # If current optimal hyperparameter occurs in the history or exploration probability is less than the threshold,
-        # take next config as exploration step
->>>>>>> 76086583
         outputs = self._pack_output(lm_current['hyperparameter'])
         ap = random.uniform(0, 1)
         if outputs in self.total_data or ap <= self.exploration_probability:
@@ -632,25 +538,14 @@
         """
         _completed_num = 0
         for trial_info in data:
-<<<<<<< HEAD
-            logger.info(
-                "Importing data, current processing progress %s / %s", _completed_num, len(data))
-=======
             logger.info("Importing data, current processing progress %s / %s", _completed_num, len(data))
->>>>>>> 76086583
             _completed_num += 1
             assert "parameter" in trial_info
             _params = trial_info["parameter"]
             assert "value" in trial_info
             _value = trial_info['value']
             if not _value:
-<<<<<<< HEAD
-                logger.info(
-                    "Useless trial data, value is %s, skip this trial data.",
-                    _value)
-=======
                 logger.info("Useless trial data, value is %s, skip this trial data.", _value)
->>>>>>> 76086583
                 continue
             self.supplement_data_num += 1
             _parameter_id = '_'.join(

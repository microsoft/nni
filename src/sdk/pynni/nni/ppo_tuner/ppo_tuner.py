# Copyright (c) Microsoft Corporation
# All rights reserved.
#
# MIT License
#
# Permission is hereby granted, free of charge,
# to any person obtaining a copy of this software and associated
# documentation files (the "Software"), to deal in the Software without restriction,
# including without limitation the rights to use, copy, modify, merge, publish,
# distribute, sublicense, and/or sell copies of the Software, and
# to permit persons to whom the Software is furnished to do so, subject to the following conditions:
# The above copyright notice and this permission notice shall be included
# in all copies or substantial portions of the Software.
#
# THE SOFTWARE IS PROVIDED *AS IS*, WITHOUT WARRANTY OF ANY KIND, EXPRESS OR IMPLIED, INCLUDING
# BUT NOT LIMITED TO THE WARRANTIES OF MERCHANTABILITY, FITNESS FOR A PARTICULAR PURPOSE AND
# NONINFRINGEMENT. IN NO EVENT SHALL THE AUTHORS OR COPYRIGHT HOLDERS BE LIABLE FOR ANY CLAIM,
# DAMAGES OR OTHER LIABILITY, WHETHER IN AN ACTION OF CONTRACT, TORT OR OTHERWISE, ARISING FROM,
# OUT OF OR IN CONNECTION WITH THE SOFTWARE OR THE USE OR OTHER DEALINGS IN THE SOFTWARE.
"""
ppo_tuner.py including:
    class PPOTuner
"""

import copy
import logging
import numpy as np
from gym import spaces

import nni
from nni.tuner import Tuner
from nni.utils import OptimizeMode, extract_scalar_reward

from .model import Model
from .util import set_global_seeds
from .policy import build_lstm_policy


logger = logging.getLogger('ppo_tuner_AutoML')

def _constfn(val):
    """
    Wrap as function
    """
    def f(_):
        return val
    return f


class ModelConfig:
    """
    Configurations of the PPO model
    """
    def __init__(self):
        self.observation_space = None
        self.action_space = None
        self.num_envs = 0
        self.nsteps = 0

        self.ent_coef = 0.0
        self.lr = 3e-4
        self.vf_coef = 0.5
        self.max_grad_norm = 0.5
        self.gamma = 0.99
        self.lam = 0.95
        self.cliprange = 0.2
        self.embedding_size = None  # the embedding is for each action

        self.noptepochs = 4         # number of training epochs per update
        self.total_timesteps = 5000 # number of timesteps (i.e. number of actions taken in the environment)
        self.nminibatches = 4       # number of training minibatches per update. For recurrent policies,
                                    # should be smaller or equal than number of environments run in parallel.

class TrialsInfo:
    """
    Informations of each trial from one model inference
    """
    def __init__(self, obs, actions, values, neglogpacs, dones, last_value, inf_batch_size):
        self.iter = 0
        self.obs = obs
        self.actions = actions
        self.values = values
        self.neglogpacs = neglogpacs
        self.dones = dones
        self.last_value = last_value

        self.rewards = None
        self.returns = None

        self.inf_batch_size = inf_batch_size
        #self.states = None

    def get_next(self):
        """
        Get actions of the next trial
        """
        if self.iter >= self.inf_batch_size:
            return None, None
        actions = []
        for step in self.actions:
            actions.append(step[self.iter])
        self.iter += 1
        return self.iter - 1, actions

    def update_rewards(self, rewards, returns):
        """
        After the trial is finished, reward and return of this trial is updated
        """
        self.rewards = rewards
        self.returns = returns

    def convert_shape(self):
        """
        Convert shape
        """
        def sf01(arr):
            """
            swap and then flatten axes 0 and 1
            """
            s = arr.shape
            return arr.swapaxes(0, 1).reshape(s[0] * s[1], *s[2:])
        self.obs = sf01(self.obs)
        self.returns = sf01(self.returns)
        self.dones = sf01(self.dones)
        self.actions = sf01(self.actions)
        self.values = sf01(self.values)
        self.neglogpacs = sf01(self.neglogpacs)


class PPOModel:
    """
    PPO Model
    """
    def __init__(self, model_config, mask):
        self.model_config = model_config
        self.states = None    # initial state of lstm in policy/value network
        self.nupdates = None  # the number of func train is invoked, used to tune lr and cliprange
        self.cur_update = 1   # record the current update
        self.np_mask = mask   # record the mask of each action within one trial

        set_global_seeds(None)
        assert isinstance(self.model_config.lr, float)
        self.lr = _constfn(self.model_config.lr)
        assert isinstance(self.model_config.cliprange, float)
        self.cliprange = _constfn(self.model_config.cliprange)

        # build lstm policy network, value share the same network
        policy = build_lstm_policy(model_config)

        # Get the nb of env
        nenvs = model_config.num_envs

        # Calculate the batch_size
        self.nbatch = nbatch = nenvs * model_config.nsteps # num of record per update
        nbatch_train = nbatch // model_config.nminibatches # get batch size
        # self.nupdates is used to tune lr and cliprange
        self.nupdates = self.model_config.total_timesteps // self.nbatch

        # Instantiate the model object (that creates act_model and train_model)
        self.model = Model(policy=policy, nbatch_act=nenvs, nbatch_train=nbatch_train,
                           nsteps=model_config.nsteps, ent_coef=model_config.ent_coef, vf_coef=model_config.vf_coef,
                           max_grad_norm=model_config.max_grad_norm, np_mask=self.np_mask)

        self.states = self.model.initial_state

        logger.info('=== finished PPOModel initialization')

    def inference(self, num):
        """
        Generate actions along with related info from policy network.
        observation is the action of the last step.

        Parameters
        ----------
        num: int
            The number of trials to generate

        Returns
        -------
        mb_obs : list
            Observation of the ``num`` configurations
        mb_actions : list
            Actions of the ``num`` configurations
        mb_values : list
            Values from the value function of the ``num`` configurations
        mb_neglogpacs : list
            ``neglogp`` of the ``num`` configurations
        mb_dones : list
            To show whether the play is done, always ``True``
        last_values : tensorflow tensor
            The last values of the ``num`` configurations, got with session run
        """
        # Here, we init the lists that will contain the mb of experiences
        mb_obs, mb_actions, mb_values, mb_dones, mb_neglogpacs = [], [], [], [], []
        # initial observation
        # use the (n+1)th embedding to represent the first step action
        first_step_ob = self.model_config.action_space.n
        obs = [first_step_ob for _ in range(num)]
        dones = [True for _ in range(num)]
        states = self.states
        # For n in range number of steps
        for cur_step in range(self.model_config.nsteps):
            # Given observations, get action value and neglopacs
            # We already have self.obs because Runner superclass run self.obs[:] = env.reset() on init
            actions, values, states, neglogpacs = self.model.step(cur_step, obs, S=states, M=dones)
            mb_obs.append(obs.copy())
            mb_actions.append(actions)
            mb_values.append(values)
            mb_neglogpacs.append(neglogpacs)
            mb_dones.append(dones)

            # Take actions in env and look the results
            # Infos contains a ton of useful informations
            obs[:] = actions
            if cur_step == self.model_config.nsteps - 1:
                dones = [True for _ in range(num)]
            else:
                dones = [False for _ in range(num)]

        #batch of steps to batch of rollouts
        np_obs = np.asarray(obs)
        mb_obs = np.asarray(mb_obs, dtype=np_obs.dtype)
        mb_actions = np.asarray(mb_actions)
        mb_values = np.asarray(mb_values, dtype=np.float32)
        mb_neglogpacs = np.asarray(mb_neglogpacs, dtype=np.float32)
        mb_dones = np.asarray(mb_dones, dtype=np.bool)
        last_values = self.model.value(np_obs, S=states, M=dones)

        return mb_obs, mb_actions, mb_values, mb_neglogpacs, mb_dones, last_values

    def compute_rewards(self, trials_info, trials_result):
        """
        Compute the rewards of the trials in trials_info based on trials_result,
        and update the rewards in trials_info

        Parameters
        ----------
        trials_info : TrialsInfo
            Info of the generated trials
        trials_result : list
            Final results (e.g., acc) of the generated trials
        """
        mb_rewards = np.asarray([trials_result for _ in trials_info.actions], dtype=np.float32)
        # discount/bootstrap off value fn
        mb_returns = np.zeros_like(mb_rewards)
        mb_advs = np.zeros_like(mb_rewards)
        lastgaelam = 0
        last_dones = np.asarray([True for _ in trials_result], dtype=np.bool) # ugly
        for t in reversed(range(self.model_config.nsteps)):
            if t == self.model_config.nsteps - 1:
                nextnonterminal = 1.0 - last_dones
                nextvalues = trials_info.last_value
            else:
                nextnonterminal = 1.0 - trials_info.dones[t+1]
                nextvalues = trials_info.values[t+1]
            delta = mb_rewards[t] + self.model_config.gamma * nextvalues * nextnonterminal - trials_info.values[t]
            lastgaelam = delta + self.model_config.gamma * self.model_config.lam * nextnonterminal * lastgaelam
            mb_advs[t] = lastgaelam # pylint: disable=unsupported-assignment-operation
        mb_returns = mb_advs + trials_info.values

        trials_info.update_rewards(mb_rewards, mb_returns)
        trials_info.convert_shape()

    def train(self, trials_info, nenvs):
        """
        Train the policy/value network using trials_info

        Parameters
        ----------
        trials_info : TrialsInfo
            Complete info of the generated trials from the previous inference
        nenvs : int
            The batch size of the (previous) inference
        """
        # keep frac decay for future optimization
        if self.cur_update <= self.nupdates:
            frac = 1.0 - (self.cur_update - 1.0) / self.nupdates
        else:
            logger.warning('current update (self.cur_update) %d has exceeded total updates (self.nupdates) %d',
                           self.cur_update, self.nupdates)
            frac = 1.0 - (self.nupdates - 1.0) / self.nupdates
        lrnow = self.lr(frac)
        cliprangenow = self.cliprange(frac)
        self.cur_update += 1

        states = self.states

        assert states is not None # recurrent version
        assert nenvs % self.model_config.nminibatches == 0
        envsperbatch = nenvs // self.model_config.nminibatches
        envinds = np.arange(nenvs)
        flatinds = np.arange(nenvs * self.model_config.nsteps).reshape(nenvs, self.model_config.nsteps)
        for _ in range(self.model_config.noptepochs):
            np.random.shuffle(envinds)
            for start in range(0, nenvs, envsperbatch):
                end = start + envsperbatch
                mbenvinds = envinds[start:end]
                mbflatinds = flatinds[mbenvinds].ravel()
                slices = (arr[mbflatinds] for arr in (trials_info.obs, trials_info.returns, trials_info.dones,
                                                      trials_info.actions, trials_info.values, trials_info.neglogpacs))
                mbstates = states[mbenvinds]
                self.model.train(lrnow, cliprangenow, *slices, mbstates)


class PPOTuner(Tuner):
    """
    PPOTuner, the implementation inherits the main logic of the implementation 
    [ppo2 from openai](https://github.com/openai/baselines/tree/master/baselines/ppo2), and is adapted for NAS scenario.
    It uses ``lstm`` for its policy network and value network, policy and value share the same network.
    """

    def __init__(self, optimize_mode, trials_per_update=20, epochs_per_update=4, minibatch_size=4,
                 ent_coef=0.0, lr=3e-4, vf_coef=0.5, max_grad_norm=0.5, gamma=0.99, lam=0.95, cliprange=0.2):
        """
        Initialization, PPO model is not initialized here as search space is not received yet.

        Parameters
        ----------
        optimize_mode : str
            maximize or minimize
        trials_per_update : int
            Number of trials to have for each model update
        epochs_per_update : int
            Number of epochs to run for each model update
        minibatch_size : int
            Minibatch size (number of trials) for the update
        ent_coef : float
            Policy entropy coefficient in the optimization objective
        lr : float
            Learning rate of the model (lstm network), constant
        vf_coef : float
            Value function loss coefficient in the optimization objective
        max_grad_norm : float
            Gradient norm clipping coefficient
        gamma : float
            Discounting factor
        lam : float
            Advantage estimation discounting factor (lambda in the paper)
        cliprange : float
            Cliprange in the PPO algorithm, constant
        """
        self.optimize_mode = OptimizeMode(optimize_mode)
        self.model_config = ModelConfig()
        self.model = None
        self.search_space = None
        self.running_trials = {}                  # key: parameter_id, value: actions/states/etc.
        self.inf_batch_size = trials_per_update   # number of trials to generate in one inference
        self.first_inf = True                     # indicate whether it is the first time to inference new trials
        self.trials_result = [None for _ in range(self.inf_batch_size)] # results of finished trials

        self.credit = 0 # record the unsatisfied trial requests
        self.param_ids = []
        self.finished_trials = 0
        self.chosen_arch_template = {}

        self.actions_spaces = None
        self.actions_to_config = None
        self.full_act_space = None
        self.trials_info = None

        self.all_trials = {} # used to dedup the same trial, key: config, value: final result

        self.model_config.num_envs = self.inf_batch_size
        self.model_config.noptepochs = epochs_per_update
        self.model_config.nminibatches = minibatch_size

        self.send_trial_callback = None
        logger.info('Finished PPOTuner initialization')

    def _process_one_nas_space(self, block_name, block_space):
        """
        Process nas space to determine observation space and action space

        Parameters
        ----------
        block_name : str
            The name of the mutable block
        block_space : dict
            Search space of this mutable block

        Returns
        -------
        actions_spaces : list
            List of the space of each action
        actions_to_config : list
            The mapping from action to generated configuration
        """
        actions_spaces = []
        actions_to_config = []

        block_arch_temp = {}
        for l_name, layer in block_space.items():
            chosen_layer_temp = {}

            if len(layer['layer_choice']) > 1:
                actions_spaces.append(layer['layer_choice'])
                actions_to_config.append((block_name, l_name, 'chosen_layer'))
                chosen_layer_temp['chosen_layer'] = None
            else:
                assert len(layer['layer_choice']) == 1
                chosen_layer_temp['chosen_layer'] = layer['layer_choice'][0]

            if layer['optional_input_size'] not in [0, 1, [0, 1]]:
                raise ValueError('Optional_input_size can only be 0, 1, or [0, 1], but the pecified one is %s'
                                 % (layer['optional_input_size']))
            if isinstance(layer['optional_input_size'], list):
                actions_spaces.append(["None", *layer['optional_inputs']])
                actions_to_config.append((block_name, l_name, 'chosen_inputs'))
                chosen_layer_temp['chosen_inputs'] = None
            elif layer['optional_input_size'] == 1:
                actions_spaces.append(layer['optional_inputs'])
                actions_to_config.append((block_name, l_name, 'chosen_inputs'))
                chosen_layer_temp['chosen_inputs'] = None
            elif layer['optional_input_size'] == 0:
                chosen_layer_temp['chosen_inputs'] = []
            else:
                raise ValueError('invalid type and value of optional_input_size')

            block_arch_temp[l_name] = chosen_layer_temp

        self.chosen_arch_template[block_name] = block_arch_temp

        return actions_spaces, actions_to_config

    def _process_nas_space(self, search_space):
        """
        Process nas search space to get action/observation space
        """
        actions_spaces = []
        actions_to_config = []
        for b_name, block in search_space.items():
            if block['_type'] != 'mutable_layer':
                raise ValueError('PPOTuner only accept mutable_layer type in search space, but the current one is %s'%(block['_type']))
            block = block['_value']
            act, act_map = self._process_one_nas_space(b_name, block)
            actions_spaces.extend(act)
            actions_to_config.extend(act_map)

        # calculate observation space
        dedup = {}
        for step in actions_spaces:
            for action in step:
                dedup[action] = 1
        full_act_space = [act for act, _ in dedup.items()]
        assert len(full_act_space) == len(dedup)
        observation_space = len(full_act_space)

        nsteps = len(actions_spaces)

        return actions_spaces, actions_to_config, full_act_space, observation_space, nsteps

    def _generate_action_mask(self):
        """
        Different step could have different action space. to deal with this case, we merge all the
        possible actions into one action space, and use mask to indicate available actions for each step
        """
        two_masks = []

        mask = []
        for acts in self.actions_spaces:
            one_mask = [0 for _ in range(len(self.full_act_space))]
            for act in acts:
                idx = self.full_act_space.index(act)
                one_mask[idx] = 1
            mask.append(one_mask)
        two_masks.append(mask)

        mask = []
        for acts in self.actions_spaces:
            one_mask = [-np.inf for _ in range(len(self.full_act_space))]
            for act in acts:
                idx = self.full_act_space.index(act)
                one_mask[idx] = 0
            mask.append(one_mask)
        two_masks.append(mask)

        return np.asarray(two_masks, dtype=np.float32)

    def update_search_space(self, search_space):
        """
        Get search space, currently the space only includes that for NAS

        Parameters
        ----------
        search_space : dict
            Search space for NAS
            the format could be referred to search space spec (https://nni.readthedocs.io/en/latest/Tutorial/SearchSpaceSpec.html).
        """
        logger.info('=== update search space %s', search_space)
        assert self.search_space is None
        self.search_space = search_space

        assert self.model_config.observation_space is None
        assert self.model_config.action_space is None

        self.actions_spaces, self.actions_to_config, self.full_act_space, obs_space, nsteps = self._process_nas_space(search_space)

        self.model_config.observation_space = spaces.Discrete(obs_space)
        self.model_config.action_space = spaces.Discrete(obs_space)
        self.model_config.nsteps = nsteps

        # generate mask in numpy
        mask = self._generate_action_mask()

        assert self.model is None
        self.model = PPOModel(self.model_config, mask)

    def _actions_to_config(self, actions):
        """
        Given actions, to generate the corresponding trial configuration
        """
        chosen_arch = copy.deepcopy(self.chosen_arch_template)
        for cnt, act in enumerate(actions):
            act_name = self.full_act_space[act]
            (block_name, layer_name, key) = self.actions_to_config[cnt]
            if key == 'chosen_inputs':
                if act_name == 'None':
                    chosen_arch[block_name][layer_name][key] = []
                else:
                    chosen_arch[block_name][layer_name][key] = [act_name]
            elif key == 'chosen_layer':
                chosen_arch[block_name][layer_name][key] = act_name
            else:
                raise ValueError('unrecognized key: {0}'.format(key))
        return chosen_arch

    def generate_multiple_parameters(self, parameter_id_list, **kwargs):
        """
        Returns multiple sets of trial (hyper-)parameters, as iterable of serializable objects.

        Parameters
        ----------
        parameter_id_list : list of int
            Unique identifiers for each set of requested hyper-parameters.
            These will later be used in :meth:`receive_trial_result`.
        **kwargs
            Not used

        Returns
        -------
        list
            A list of newly generated configurations
        """
        result = []
        self.send_trial_callback = kwargs['st_callback']
        for parameter_id in parameter_id_list:
            had_exception = False
            try:
                logger.debug("generating param for %s", parameter_id)
                res = self.generate_parameters(parameter_id, **kwargs)
            except nni.NoMoreTrialError:
                had_exception = True
            if not had_exception:
                result.append(res)
        return result

    def generate_parameters(self, parameter_id, **kwargs):
        """
        Generate parameters, if no trial configration for now, self.credit plus 1 to send the config later

        parameter_id : int
            Unique identifier for requested hyper-parameters. This will later be used in :meth:`receive_trial_result`.
        **kwargs
            Not used

        Returns
        -------
        dict
            One newly generated configuration
        """
        if self.first_inf:
            self.trials_result = [None for _ in range(self.inf_batch_size)]
            mb_obs, mb_actions, mb_values, mb_neglogpacs, mb_dones, last_values = self.model.inference(self.inf_batch_size)
            self.trials_info = TrialsInfo(mb_obs, mb_actions, mb_values, mb_neglogpacs,
                                          mb_dones, last_values, self.inf_batch_size)
            self.first_inf = False

        trial_info_idx, actions = self.trials_info.get_next()
        if trial_info_idx is None:
            self.credit += 1
            self.param_ids.append(parameter_id)
            raise nni.NoMoreTrialError('no more parameters now.')

        self.running_trials[parameter_id] = trial_info_idx
        new_config = self._actions_to_config(actions)
        return new_config

    def _next_round_inference(self):
        """
        Run a inference to generate next batch of configurations
        """
        self.finished_trials = 0
        self.model.compute_rewards(self.trials_info, self.trials_result)
        self.model.train(self.trials_info, self.inf_batch_size)
        self.running_trials = {}
        # generate new trials
        self.trials_result = [None for _ in range(self.inf_batch_size)]
        mb_obs, mb_actions, mb_values, mb_neglogpacs, mb_dones, last_values = self.model.inference(self.inf_batch_size)
        self.trials_info = TrialsInfo(mb_obs, mb_actions,
                                      mb_values, mb_neglogpacs,
                                      mb_dones, last_values,
                                      self.inf_batch_size)
        # check credit and submit new trials
        for _ in range(self.credit):
            trial_info_idx, actions = self.trials_info.get_next()
            if trial_info_idx is None:
                logger.warning('No enough trial config, trials_per_update is suggested to be larger than trialConcurrency')
                break
            assert self.param_ids
            param_id = self.param_ids.pop()
            self.running_trials[param_id] = trial_info_idx
            new_config = self._actions_to_config(actions)
            self.send_trial_callback(param_id, new_config)
            self.credit -= 1

    def receive_trial_result(self, parameter_id, parameters, value, **kwargs):
        """
        Receive trial's result. if the number of finished trials equals self.inf_batch_size, start the next update to
        train the model.

        Parameters
        ----------
        parameter_id : int
            Unique identifier of used hyper-parameters, same with :meth:`generate_parameters`.
        parameters : dict
            Hyper-parameters generated by :meth:`generate_parameters`.
        value : dict
            Result from trial (the return value of :func:`nni.report_final_result`).
        """
        trial_info_idx = self.running_trials.pop(parameter_id, None)
        assert trial_info_idx is not None

        value = extract_scalar_reward(value)
        if self.optimize_mode == OptimizeMode.Minimize:
            value = -value

        self.trials_result[trial_info_idx] = value
        self.finished_trials += 1

        if self.finished_trials == self.inf_batch_size:
            self._next_round_inference()

    def trial_end(self, parameter_id, success, **kwargs):
        """
        To deal with trial failure. If a trial fails, it is popped out from ``self.running_trials``,
        and the final result of this trial is assigned with the average of the finished trials.

        Parameters
        ----------
        parameter_id : int
            Unique identifier for hyper-parameters used by this trial.
        success : bool
            True if the trial successfully completed; False if failed or terminated.
        **kwargs
            Not used
        """
        if not success:
            if parameter_id not in self.running_trials:
                logger.warning('The trial is failed, but self.running_trial does not have this trial')
                return
            trial_info_idx = self.running_trials.pop(parameter_id, None)
            assert trial_info_idx is not None
            # use mean of finished trials as the result of this failed trial
            values = [val for val in self.trials_result if val is not None]
<<<<<<< HEAD
            logger.warning('In trial_end, values: {0}'.format(values))
            self.trials_result[trial_info_idx] = (sum(values) / len(values)) if len(values) > 0 else 0
=======
            logger.warning('zql values: %s', values)
            self.trials_result[trial_info_idx] = (sum(values) / len(values)) if values else 0
>>>>>>> 901012eb
            self.finished_trials += 1
            if self.finished_trials == self.inf_batch_size:
                self._next_round_inference()

    def import_data(self, data):
        """
        Import additional data for tuning, not supported yet.

        Parameters
        ----------
        data : list
            A list of dictionarys, each of which has at least two keys, ``parameter`` and ``value``
        """
        logger.warning('PPOTuner cannot leverage imported data.')<|MERGE_RESOLUTION|>--- conflicted
+++ resolved
@@ -662,13 +662,8 @@
             assert trial_info_idx is not None
             # use mean of finished trials as the result of this failed trial
             values = [val for val in self.trials_result if val is not None]
-<<<<<<< HEAD
-            logger.warning('In trial_end, values: {0}'.format(values))
-            self.trials_result[trial_info_idx] = (sum(values) / len(values)) if len(values) > 0 else 0
-=======
-            logger.warning('zql values: %s', values)
+            logger.warning('In trial_end, values: %s', values)
             self.trials_result[trial_info_idx] = (sum(values) / len(values)) if values else 0
->>>>>>> 901012eb
             self.finished_trials += 1
             if self.finished_trials == self.inf_batch_size:
                 self._next_round_inference()

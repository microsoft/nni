--- conflicted
+++ resolved
@@ -25,7 +25,6 @@
 
 from ..common import init_logger, env_args
 
-<<<<<<< HEAD
 _sysdir = os.environ['NNI_SYS_DIR']
 if not os.path.exists(os.path.join(_sysdir, '.nni')):
     os.makedirs(os.path.join(_sysdir, '.nni'))
@@ -35,15 +34,9 @@
 if not os.path.exists(_outputdir):
     os.makedirs(_outputdir)
 _log_file_path = os.path.join(_outputdir, 'trial.log')
-=======
+init_logger(_log_file_path)
 
-_dir = os.environ['NNI_SYS_DIR']
-_metric_file = open(os.path.join(_dir, '.nni', 'metrics'), 'wb')
 _param_index = 0
-
-_log_file_path = os.path.join(_dir, 'trial.log')
->>>>>>> 1957645f
-init_logger(_log_file_path)
 
 def _send_request_parameter_metric():
     metric = json_tricks.dumps({
@@ -55,12 +48,8 @@
     send_metric(metric)
 
 def get_parameters():
-<<<<<<< HEAD
-    params_file = open(os.path.join(_sysdir, 'parameter.cfg'), 'r')
-    return json.load(params_file)
-=======
     global _param_index
-    params_filepath = os.path.join(_dir, 'parameter_{}.cfg'.format(_param_index))
+    params_filepath = os.path.join(_sysdir, 'parameter_{}.cfg'.format(_param_index))
     if not os.path.isfile(params_filepath):
         _send_request_parameter_metric()
     while not os.path.isfile(params_filepath):
@@ -69,7 +58,6 @@
     params = json.load(params_file)
     _param_index += 1
     return params
->>>>>>> 1957645f
 
 def send_metric(string):
     data = (string + '\n').encode('utf8')

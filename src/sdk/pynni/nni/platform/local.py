--- conflicted
+++ resolved
@@ -19,13 +19,10 @@
 # ==================================================================================================
 
 import os
-<<<<<<< HEAD
 import json
 import time
 import json_tricks
-=======
 import subprocess
->>>>>>> 609ee9a1
 
 from ..common import init_logger, env_args
 
@@ -81,10 +78,7 @@
     assert len(data) < 1000000, 'Metric too long'
     _metric_file.write(b'ME%06d%b' % (len(data), data))
     _metric_file.flush()
-<<<<<<< HEAD
+    subprocess.run(['touch', _metric_file.name], check = True)
 
 def get_sequence_id():
-    return os.environ['NNI_TRIAL_SEQ_ID']
-=======
-    subprocess.run(['touch', _metric_file.name], check = True)
->>>>>>> 609ee9a1
+    return os.environ['NNI_TRIAL_SEQ_ID']
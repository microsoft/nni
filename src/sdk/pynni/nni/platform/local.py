# Copyright (c) Microsoft Corporation. All rights reserved.
#
# MIT License
#
# Permission is hereby granted, free of charge, to any person obtaining a copy of this software and
# associated documentation files (the "Software"), to deal in the Software without restriction,
# including without limitation the rights to use, copy, modify, merge, publish, distribute,
# sublicense, and/or sell copies of the Software, and to permit persons to whom the Software is
# furnished to do so, subject to the following conditions:
#
# The above copyright notice and this permission notice shall be included in all copies or
# substantial portions of the Software.
#
# THE SOFTWARE IS PROVIDED *AS IS*, WITHOUT WARRANTY OF ANY KIND, EXPRESS OR IMPLIED, INCLUDING BUT
# NOT LIMITED TO THE WARRANTIES OF MERCHANTABILITY, FITNESS FOR A PARTICULAR PURPOSE AND
# NONINFRINGEMENT. IN NO EVENT SHALL THE AUTHORS OR COPYRIGHT HOLDERS BE LIABLE FOR ANY CLAIM,
# DAMAGES OR OTHER LIABILITY, WHETHER IN AN ACTION OF CONTRACT, TORT OR OTHERWISE, ARISING FROM, OUT
# OF OR IN CONNECTION WITH THE SOFTWARE OR THE USE OR OTHER DEALINGS IN THE SOFTWARE.
# ==================================================================================================

import os
import json
import time
import json_tricks

from ..common import init_logger, env_args

_sysdir = os.environ['NNI_SYS_DIR']
if not os.path.exists(os.path.join(_sysdir, '.nni')):
    os.makedirs(os.path.join(_sysdir, '.nni'))
_metric_file = open(os.path.join(_sysdir, '.nni', 'metrics'), 'wb')

_outputdir = os.environ['NNI_OUTPUT_DIR']
if not os.path.exists(_outputdir):
    os.makedirs(_outputdir)
_log_file_path = os.path.join(_outputdir, 'trial.log')
init_logger(_log_file_path)

_multiphase = os.environ.get('MULTI_PHASE')

_param_index = 0

def request_next_parameter():
    metric = json_tricks.dumps({
        'trial_job_id': env_args.trial_job_id,
        'type': 'REQUEST_PARAMETER',
        'sequence': 0,
        'parameter_index': _param_index
    })
    send_metric(metric)

def get_parameters():
    global _param_index
<<<<<<< HEAD
    params_file_name = ''
    if _multiphase and (_multiphase == 'true' or _multiphase == 'True'):
        params_file_name = ('parameter_{}.cfg'.format(_param_index), 'parameter.cfg')[_param_index == 0]
    else:
        params_file_name = 'parameter.cfg'
    
    params_filepath = os.path.join(_sysdir, params_file_name)
=======
    params_filepath = os.path.join(_sysdir, ('parameter_{}.cfg'.format(_param_index), 'parameter.cfg')[_param_index == 0])
>>>>>>> 32864b0d
    if not os.path.isfile(params_filepath):
        request_next_parameter()
    while not os.path.isfile(params_filepath):
        time.sleep(3)
    params_file = open(params_filepath, 'r')
    params = json.load(params_file)
    _param_index += 1
    return params

def send_metric(string):
    data = (string + '\n').encode('utf8')
    assert len(data) < 1000000, 'Metric too long'
    _metric_file.write(b'ME%06d%b' % (len(data), data))
    _metric_file.flush()

def get_sequence_id():
    with open(os.path.join(_sysdir, '.nni', 'sequence_id'), 'r') as f:
        return int(f.read().strip())<|MERGE_RESOLUTION|>--- conflicted
+++ resolved
@@ -51,7 +51,6 @@
 
 def get_parameters():
     global _param_index
-<<<<<<< HEAD
     params_file_name = ''
     if _multiphase and (_multiphase == 'true' or _multiphase == 'True'):
         params_file_name = ('parameter_{}.cfg'.format(_param_index), 'parameter.cfg')[_param_index == 0]
@@ -59,9 +58,6 @@
         params_file_name = 'parameter.cfg'
     
     params_filepath = os.path.join(_sysdir, params_file_name)
-=======
-    params_filepath = os.path.join(_sysdir, ('parameter_{}.cfg'.format(_param_index), 'parameter.cfg')[_param_index == 0])
->>>>>>> 32864b0d
     if not os.path.isfile(params_filepath):
         request_next_parameter()
     while not os.path.isfile(params_filepath):

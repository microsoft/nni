# Copyright (c) Microsoft Corporation
# All rights reserved.
#
# MIT License
#
# Permission is hereby granted, free of charge,
# to any person obtaining a copy of this software and associated
# documentation files (the "Software"), to deal in the Software without restriction,
# including without limitation the rights to use, copy, modify, merge, publish,
# distribute, sublicense, and/or sell copies of the Software, and
# to permit persons to whom the Software is furnished to do so, subject to the following conditions:
# The above copyright notice and this permission notice shall be included
# in all copies or substantial portions of the Software.
#
# THE SOFTWARE IS PROVIDED *AS IS*, WITHOUT WARRANTY OF ANY KIND, EXPRESS OR IMPLIED, INCLUDING
# BUT NOT LIMITED TO THE WARRANTIES OF MERCHANTABILITY, FITNESS FOR A PARTICULAR PURPOSE AND
# NONINFRINGEMENT. IN NO EVENT SHALL THE AUTHORS OR COPYRIGHT HOLDERS BE LIABLE FOR ANY CLAIM,
# DAMAGES OR OTHER LIABILITY, WHETHER IN AN ACTION OF CONTRACT, TORT OR OTHERWISE, ARISING FROM,
# OUT OF OR IN CONNECTION WITH THE SOFTWARE OR THE USE OR OTHER DEALINGS IN THE SOFTWARE.
"""
batch_tuner.py including:
    class BatchTuner
"""

import logging

import nni
from nni.tuner import Tuner

TYPE = '_type'
CHOICE = 'choice'
VALUE = '_value'

LOGGER = logging.getLogger('batch_tuner_AutoML')

class BatchTuner(Tuner):
    """
    BatchTuner is tuner will running all the configure that user want to run batchly.
    The search space only be accepted like:
    {
        'combine_params': { '_type': 'choice',
                             '_value': '[{...}, {...}, {...}]',
                          }
    }

    Attributes
    ----------
    count : int
        count is the number of parameters that tuner has generated.
    values : list
        values is to save all the candidates contains in search space.
    """

    def __init__(self):
        self.count = -1
        self.values = []

    def is_valid(self, search_space):
        """
        Check the search space is valid: only contains 'choice' type

        Parameters
        ----------
        search_space : dict

        Returns
        -------
        None or list
            If valid, return candidate values; else return None.
        """
        if not len(search_space) == 1:
            raise RuntimeError('BatchTuner only supprt one combined-paramreters key.')

        for param in search_space:
            param_type = search_space[param][TYPE]
            if not param_type == CHOICE:
                raise RuntimeError('BatchTuner only supprt \
                                    one combined-paramreters type is choice.')

            if isinstance(search_space[param][VALUE], list):
                return search_space[param][VALUE]

            raise RuntimeError('The combined-paramreters \
                                value in BatchTuner is not a list.')
        return None

    def update_search_space(self, search_space):
        """Update the search space

        Parameters
        ----------
        search_space : dict
        """
        self.values = self.is_valid(search_space)

    def generate_parameters(self, parameter_id, **kwargs):
        """Returns a dict of trial (hyper-)parameters, as a serializable object.

        Parameters
        ----------
        parameter_id : int

        Returns
        -------
        dict
            A candidate parameter group.
        """
        self.count += 1
        if self.count > len(self.values) - 1:
            raise nni.NoMoreTrialError('no more parameters now.')
        return self.values[self.count]

    def receive_trial_result(self, parameter_id, parameters, value, **kwargs):
        pass

    def import_data(self, data):
        """Import additional data for tuning

        Parameters
        ----------
        data:
            a list of dictionarys, each of which has at least two keys, 'parameter' and 'value'
        """
<<<<<<< HEAD
        if len(self.values) == 0:
            LOGGER .info("Search space has not been initialized, skip this data import")
=======
        if not self.values:
            logger.info("Search space has not been initialized, skip this data import")
>>>>>>> 76086583
            return

        self.values = self.values[(self.count+1):]
        self.count = -1

        _completed_num = 0
        for trial_info in data:
            LOGGER .info("Importing data, current processing \
                            progress %s / %s", _completed_num, len(data))
            # simply validate data format
            assert "parameter" in trial_info
            _params = trial_info["parameter"]
            assert "value" in trial_info
            _value = trial_info['value']
            if not _value:
                LOGGER .info("Useless trial data, value is %s, skip this trial data.", _value)
                continue
            _completed_num += 1
            if _params in self.values:
                self.values.remove(_params)
        LOGGER .info("Successfully import data to batch tuner, \
                        total data: %d, imported data: %d.", len(data), _completed_num)<|MERGE_RESOLUTION|>--- conflicted
+++ resolved
@@ -121,13 +121,8 @@
         data:
             a list of dictionarys, each of which has at least two keys, 'parameter' and 'value'
         """
-<<<<<<< HEAD
-        if len(self.values) == 0:
-            LOGGER .info("Search space has not been initialized, skip this data import")
-=======
         if not self.values:
             logger.info("Search space has not been initialized, skip this data import")
->>>>>>> 76086583
             return
 
         self.values = self.values[(self.count+1):]

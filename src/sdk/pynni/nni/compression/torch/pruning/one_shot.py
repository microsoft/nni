--- conflicted
+++ resolved
@@ -2,13 +2,9 @@
 # Licensed under the MIT license.
 
 import logging
-<<<<<<< HEAD
 from schema import And, Optional, SchemaError
-=======
-from schema import And, Optional
 from nni._graph_utils import TorchModuleGraph
 from nni.compression.torch.utils.shape_dependency import ChannelDependency, GroupDependency
->>>>>>> 0c2f59b5
 from .constants import MASKER_DICT
 from ..utils.config_validation import CompressorSchema
 from ..compressor import Pruner

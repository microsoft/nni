--- conflicted
+++ resolved
@@ -240,7 +240,6 @@
     def quantize(self, input_ri, q_bits):
         scale = pow(2, q_bits)-1
         output = torch.round(input_ri*scale)/scale
-<<<<<<< HEAD
         return output
 
 
@@ -271,7 +270,4 @@
         out = torch.sign(output)
         # remove zeros
         out[out == 0] = 1
-        return out
-=======
-        return output
->>>>>>> 4aa325a3
+        return out
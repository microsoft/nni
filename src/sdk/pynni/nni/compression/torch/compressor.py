--- conflicted
+++ resolved
@@ -260,11 +260,7 @@
     def quantize_weight(self, weight, config, op, op_type, op_name):
         """
         quantize should overload this method to quantize weight.
-<<<<<<< HEAD
-        This method is effectively hooked to `forward()` method of the model.
-=======
         This method is effectively hooked to :meth:`forward` of the model.
->>>>>>> 81fcff86
 
         Parameters
         ----------
@@ -278,35 +274,21 @@
     def quantize_output(self, output, config, op, op_type, op_name):
         """
         quantize should overload this method to quantize output.
-<<<<<<< HEAD
-        This method is effectively hooked to `forward()` method of the model.
-=======
         This method is effectively hooked to :meth:`forward` of the model.
->>>>>>> 81fcff86
 
         Parameters
         ----------
         output : Tensor
             output that needs to be quantized
         config : dict
-<<<<<<< HEAD
-            the configuration for activation quantization
-        """
-        raise NotImplementedError("Quantizer must overload quantize_activation()")
-=======
             the configuration for output quantization
         """
         raise NotImplementedError("Quantizer must overload quantize_output()")
->>>>>>> 81fcff86
 
     def quantize_input(self, *inputs, config, op, op_type, op_name):
         """
         quantize should overload this method to quantize input.
-<<<<<<< HEAD
-        This method is effectively hooked to `forward()` method of the model.
-=======
         This method is effectively hooked to :meth:`forward` of the model.
->>>>>>> 81fcff86
 
         Parameters
         ----------

--- conflicted
+++ resolved
@@ -290,39 +290,8 @@
         config : dict
             the configuration for generating the mask
         """
-<<<<<<< HEAD
-        assert layer._forward is None, 'Each model can only be compressed once'
-        if not _check_weight(layer.module):
-            _logger.warning('Module %s does not have parameter "weight"', layer.name)
-            return
-        layer._forward = layer.module.forward
-
-        def new_forward(*inputs):
-            mask = self.calc_mask(layer, config)
-            device = torch.device("cuda" if torch.cuda.is_available() else "cpu")
-            #device = torch.device("cpu")
-            mask['weight'].to(device)
-            # apply mask to weight
-            old_weight = layer.module.weight.data
-            mask_weight = mask['weight']
-            layer.module.weight.data = old_weight.mul(mask_weight)
-            #print('instrument weight: ', layer.module.weight.data)
-            # apply mask to bias
-            if mask.__contains__('bias') and hasattr(layer.module, 'bias') and layer.module.bias is not None:
-                old_bias = layer.module.bias.data
-                mask_bias = mask['bias']
-                mask_bias.to(device)
-                layer.module.bias.data = old_bias.mul(mask_bias)
-                #print('instrument bias: ', layer.module.bias.data)
-            # calculate forward
-            ret = layer._forward(*inputs)
-            return ret
-
-        layer.module.forward = new_forward
-=======
         _logger.info("compressing module %s.", layer.name)
         return PrunerModuleWrapper(layer.module, layer.name, layer.type, config, self)
->>>>>>> 6b0ecee6
 
     def export_model(self, model_path, mask_path=None, onnx_path=None, input_shape=None):
         """

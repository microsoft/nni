--- conflicted
+++ resolved
@@ -53,10 +53,6 @@
             def hook(module_, input_, output):
                 collected_activation.append(self.activation(output.detach().cpu()))
             return hook
-<<<<<<< HEAD
-            
-=======
->>>>>>> b8d19e45
         self.collected_activation = {}
         self._fwd_hook_id += 1
         self._fwd_hook_handles[self._fwd_hook_id] = []
@@ -65,11 +61,6 @@
             self.collected_activation[wrapper_idx] = []
             handle = wrapper.register_forward_hook(collector(self.collected_activation[wrapper_idx]))
             self._fwd_hook_handles[self._fwd_hook_id].append(handle)
-<<<<<<< HEAD
-            
-        return self._fwd_hook_id
-
-=======
         return self._fwd_hook_id
 
     def validate_config(self, model, config_list):
@@ -90,7 +81,6 @@
 
         schema.validate(config_list)
 
->>>>>>> b8d19e45
     def get_mask(self, base_mask, activations, num_prune):
         raise NotImplementedError('{} get_mask is not implemented'.format(self.__class__.__name__))
 
@@ -133,10 +123,7 @@
             if filters < 2 or num_prune < 1 or len(acts) < self.statistics_batch_num:
                 return mask
             mask = self.get_mask(mask, acts, num_prune)
-<<<<<<< HEAD
             
-=======
->>>>>>> b8d19e45
         finally:
             if len(acts) >= self.statistics_batch_num:
                 wrapper.if_calculated = True

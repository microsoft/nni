import logging
import torch
from .compressor import Pruner

<<<<<<< HEAD
__all__ = ['LevelPruner', 'AGP_Pruner', 'SensitivityPruner']
=======
__all__ = ['LevelPruner', 'AGP_Pruner']
>>>>>>> bc800581

logger = logging.getLogger('torch pruner')


class LevelPruner(Pruner):
    """Prune to an exact pruning level specification
    """

    def __init__(self, config_list):
        """
<<<<<<< HEAD
            we suggest user to use json configure list, like [{},{}...], to set configure
            format :
            [
                {
                    'sparsity': 0,
                    'support_type': 'default'
                },
                {
                    'sparsity': 50,
                    'support_op': conv1
                }
            ]
            if you want input multiple configure from file, you'd better use load_configure_file(path) to load
=======
        config_list: supported keys:
            - sparsity
>>>>>>> bc800581
        """
        super().__init__(config_list)
        self.mask_list = {}
        self.if_init_list = {}

<<<<<<< HEAD
    def calc_mask(self, weight, config, **kwargs):
        w_abs = weight.abs()
        k = int(weight.numel() * config['sparsity'])
        if k == 0:
            return torch.ones(weight.shape)
        threshold = torch.topk(w_abs.view(-1), k, largest=False).values.max()
        return torch.gt(w_abs, threshold).type(weight.type())


class AGP_Pruner(Pruner):
    """
    An automated gradual pruning algorithm that prunes the smallest magnitude
=======
    def calc_mask(self, weight, config, op_name, **kwargs):
        if self.if_init_list.get(op_name, True):
            w_abs = weight.abs()
            k = int(weight.numel() * config['sparsity'])
            if k == 0:
                return torch.ones(weight.shape).type_as(weight)
            threshold = torch.topk(w_abs.view(-1), k, largest=False).values.max()
            mask = torch.gt(w_abs, threshold).type_as(weight)
            self.mask_list.update({op_name: mask})
            self.if_init_list.update({op_name: False})
        else:
            mask = self.mask_list[op_name]
        return mask


class AGP_Pruner(Pruner):
    """An automated gradual pruning algorithm that prunes the smallest magnitude 
>>>>>>> bc800581
    weights to achieve a preset level of network sparsity.

    Michael Zhu and Suyog Gupta, "To prune, or not to prune: exploring the
    efficacy of pruning for model compression", 2017 NIPS Workshop on Machine
    Learning of Phones and other Consumer Devices,
    https://arxiv.org/pdf/1710.01878.pdf
    """

    def __init__(self, config_list):
        """
        config_list: supported keys:
            - initial_sparsity
            - final_sparsity: you should make sure initial_sparsity <= final_sparsity
            - start_epoch: start epoch number begin update mask
            - end_epoch: end epoch number stop update mask, you should make sure start_epoch <= end_epoch
            - frequency: if you want update every 2 epoch, you can set it 2
        """
        super().__init__(config_list)
        self.mask_list = {}
        self.now_epoch = 0
        self.if_init_list = {}

    def calc_mask(self, weight, config, op_name, **kwargs):
<<<<<<< HEAD
        mask = self.mask_list.get(op_name, torch.ones(weight.shape))
        target_sparsity = self.compute_target_sparsity(config)
        k = int(weight.numel() * target_sparsity)
        if k == 0 or target_sparsity >= 1 or target_sparsity <= 0:
            return mask
        # if we want to generate new mask, we should update weigth first
        w_abs = weight.abs()*mask
        threshold = torch.topk(w_abs.view(-1), k, largest=False).values.max()
        new_mask = torch.gt(w_abs, threshold).type(weight.type())
        self.mask_list[op_name] = new_mask
=======
        start_epoch = config.get('start_epoch', 0)
        freq = config.get('frequency', 1)
        if self.now_epoch >= start_epoch and self.if_init_list.get(op_name, True) and (
                self.now_epoch - start_epoch) % freq == 0:
            mask = self.mask_list.get(op_name, torch.ones(weight.shape).type_as(weight))
            target_sparsity = self.compute_target_sparsity(config)
            k = int(weight.numel() * target_sparsity)
            if k == 0 or target_sparsity >= 1 or target_sparsity <= 0:
                return mask
            # if we want to generate new mask, we should update weigth first
            w_abs = weight.abs() * mask
            threshold = torch.topk(w_abs.view(-1), k, largest=False).values.max()
            new_mask = torch.gt(w_abs, threshold).type_as(weight)
            self.mask_list.update({op_name: new_mask})
            self.if_init_list.update({op_name: False})
        else:
            new_mask = self.mask_list.get(op_name, torch.ones(weight.shape).type_as(weight))
>>>>>>> bc800581
        return new_mask

    def compute_target_sparsity(self, config):
        end_epoch = config.get('end_epoch', 1)
        start_epoch = config.get('start_epoch', 0)
        freq = config.get('frequency', 1)
        final_sparsity = config.get('final_sparsity', 0)
        initial_sparsity = config.get('initial_sparsity', 0)
        if end_epoch <= start_epoch or initial_sparsity >= final_sparsity:
            logger.warning('your end epoch <= start epoch or initial_sparsity >= final_sparsity')
            return final_sparsity

        if end_epoch <= self.now_epoch:
            return final_sparsity

        span = ((end_epoch - start_epoch - 1) // freq) * freq
        assert span > 0
        target_sparsity = (final_sparsity +
<<<<<<< HEAD
                           (initial_sparsity - final_sparsity)*
                           (1.0 - ((self.now_epoch - start_epoch)/span))**3)
=======
                           (initial_sparsity - final_sparsity) *
                           (1.0 - ((self.now_epoch - start_epoch) / span)) ** 3)
>>>>>>> bc800581
        return target_sparsity

    def update_epoch(self, epoch):
        if epoch > 0:
            self.now_epoch = epoch
<<<<<<< HEAD


class SensitivityPruner(Pruner):
    """
    Use algorithm from "Learning both Weights and Connections for Efficient Neural Networks"
    https://arxiv.org/pdf/1506.02626v3.pdf

    I.e.: "The pruning threshold is chosen as a quality parameter multiplied
    by the standard deviation of a layers weights."
    """
    def __init__(self, config_list):
        """
            configure Args:
                sparsity: chosen pruning sparsity
        """
        super().__init__(config_list)
        self.mask_list = {}


    def calc_mask(self, weight, config, op_name, **kwargs):
        mask = self.mask_list.get(op_name, torch.ones(weight.shape))
        # if we want to generate new mask, we should update weigth first
        weight = weight*mask
        target_sparsity = config['sparsity'] * torch.std(weight).item()
        k = int(weight.numel() * target_sparsity)
        if k == 0:
            return mask

        w_abs = weight.abs()
        threshold = torch.topk(w_abs.view(-1), k, largest=False).values.max()
        new_mask = torch.gt(w_abs, threshold).type(weight.type())
        self.mask_list[op_name] = new_mask
        return new_mask
=======
            for k in self.if_init_list.keys():
                self.if_init_list[k] = True
>>>>>>> bc800581
<|MERGE_RESOLUTION|>--- conflicted
+++ resolved
@@ -2,11 +2,7 @@
 import torch
 from .compressor import Pruner
 
-<<<<<<< HEAD
-__all__ = ['LevelPruner', 'AGP_Pruner', 'SensitivityPruner']
-=======
 __all__ = ['LevelPruner', 'AGP_Pruner']
->>>>>>> bc800581
 
 logger = logging.getLogger('torch pruner')
 
@@ -17,43 +13,13 @@
 
     def __init__(self, config_list):
         """
-<<<<<<< HEAD
-            we suggest user to use json configure list, like [{},{}...], to set configure
-            format :
-            [
-                {
-                    'sparsity': 0,
-                    'support_type': 'default'
-                },
-                {
-                    'sparsity': 50,
-                    'support_op': conv1
-                }
-            ]
-            if you want input multiple configure from file, you'd better use load_configure_file(path) to load
-=======
         config_list: supported keys:
             - sparsity
->>>>>>> bc800581
         """
         super().__init__(config_list)
         self.mask_list = {}
         self.if_init_list = {}
 
-<<<<<<< HEAD
-    def calc_mask(self, weight, config, **kwargs):
-        w_abs = weight.abs()
-        k = int(weight.numel() * config['sparsity'])
-        if k == 0:
-            return torch.ones(weight.shape)
-        threshold = torch.topk(w_abs.view(-1), k, largest=False).values.max()
-        return torch.gt(w_abs, threshold).type(weight.type())
-
-
-class AGP_Pruner(Pruner):
-    """
-    An automated gradual pruning algorithm that prunes the smallest magnitude
-=======
     def calc_mask(self, weight, config, op_name, **kwargs):
         if self.if_init_list.get(op_name, True):
             w_abs = weight.abs()
@@ -70,8 +36,7 @@
 
 
 class AGP_Pruner(Pruner):
-    """An automated gradual pruning algorithm that prunes the smallest magnitude 
->>>>>>> bc800581
+    """An automated gradual pruning algorithm that prunes the smallest magnitude
     weights to achieve a preset level of network sparsity.
 
     Michael Zhu and Suyog Gupta, "To prune, or not to prune: exploring the
@@ -95,18 +60,6 @@
         self.if_init_list = {}
 
     def calc_mask(self, weight, config, op_name, **kwargs):
-<<<<<<< HEAD
-        mask = self.mask_list.get(op_name, torch.ones(weight.shape))
-        target_sparsity = self.compute_target_sparsity(config)
-        k = int(weight.numel() * target_sparsity)
-        if k == 0 or target_sparsity >= 1 or target_sparsity <= 0:
-            return mask
-        # if we want to generate new mask, we should update weigth first
-        w_abs = weight.abs()*mask
-        threshold = torch.topk(w_abs.view(-1), k, largest=False).values.max()
-        new_mask = torch.gt(w_abs, threshold).type(weight.type())
-        self.mask_list[op_name] = new_mask
-=======
         start_epoch = config.get('start_epoch', 0)
         freq = config.get('frequency', 1)
         if self.now_epoch >= start_epoch and self.if_init_list.get(op_name, True) and (
@@ -124,7 +77,6 @@
             self.if_init_list.update({op_name: False})
         else:
             new_mask = self.mask_list.get(op_name, torch.ones(weight.shape).type_as(weight))
->>>>>>> bc800581
         return new_mask
 
     def compute_target_sparsity(self, config):
@@ -143,53 +95,12 @@
         span = ((end_epoch - start_epoch - 1) // freq) * freq
         assert span > 0
         target_sparsity = (final_sparsity +
-<<<<<<< HEAD
-                           (initial_sparsity - final_sparsity)*
-                           (1.0 - ((self.now_epoch - start_epoch)/span))**3)
-=======
                            (initial_sparsity - final_sparsity) *
                            (1.0 - ((self.now_epoch - start_epoch) / span)) ** 3)
->>>>>>> bc800581
         return target_sparsity
 
     def update_epoch(self, epoch):
         if epoch > 0:
             self.now_epoch = epoch
-<<<<<<< HEAD
-
-
-class SensitivityPruner(Pruner):
-    """
-    Use algorithm from "Learning both Weights and Connections for Efficient Neural Networks"
-    https://arxiv.org/pdf/1506.02626v3.pdf
-
-    I.e.: "The pruning threshold is chosen as a quality parameter multiplied
-    by the standard deviation of a layers weights."
-    """
-    def __init__(self, config_list):
-        """
-            configure Args:
-                sparsity: chosen pruning sparsity
-        """
-        super().__init__(config_list)
-        self.mask_list = {}
-
-
-    def calc_mask(self, weight, config, op_name, **kwargs):
-        mask = self.mask_list.get(op_name, torch.ones(weight.shape))
-        # if we want to generate new mask, we should update weigth first
-        weight = weight*mask
-        target_sparsity = config['sparsity'] * torch.std(weight).item()
-        k = int(weight.numel() * target_sparsity)
-        if k == 0:
-            return mask
-
-        w_abs = weight.abs()
-        threshold = torch.topk(w_abs.view(-1), k, largest=False).values.max()
-        new_mask = torch.gt(w_abs, threshold).type(weight.type())
-        self.mask_list[op_name] = new_mask
-        return new_mask
-=======
-            for k in self.if_init_list.keys():
-                self.if_init_list[k] = True
->>>>>>> bc800581
+            for k in self.if_init_list:
+                self.if_init_list[k] = True
import logging
import torch
from .compressor import Pruner

__all__ = ['LevelPruner', 'AGP_Pruner', 'FilterPruner', 'SlimPruner']

logger = logging.getLogger('torch pruner')


class LevelPruner(Pruner):
    """
    Prune to an exact pruning level specification

    Attributes
    ----------
    mask_list : dict
        Dictionary for saving masks.

    """

    def __init__(self, model, config_list):
        """
        config_list: supported keys:
            - sparsity

        Parameters
        ----------
        model : torch.nn.module
            Model to be pruned
        config_list : list
            List on pruning configs

        """

        super().__init__(model, config_list)
<<<<<<< HEAD
        self.mask_list = {}
        self._if_init_list = {}
=======
        self.if_init_list = {}
>>>>>>> 52b93d0c

    def calc_mask(self, layer, config):
        """
        Calculate the mask of given layer

        Parameters
        ----------
        layer : LayerInfo
            the layer to instrument the compression operation
        config : dict
            layer's pruning config

        Returns
        -------
        torch.Tensor
            mask of the layer's weight

        """

        weight = layer.module.weight.data
        op_name = layer.name
        if self._if_init_list.get(op_name, True):
            w_abs = weight.abs()
            k = int(weight.numel() * config['sparsity'])
            if k == 0:
                return torch.ones(weight.shape).type_as(weight)
            threshold = torch.topk(w_abs.view(-1), k, largest=False).values.max()
            mask = torch.gt(w_abs, threshold).type_as(weight)
<<<<<<< HEAD
            self.mask_list.update({op_name: mask})
            self._if_init_list.update({op_name: False})
=======
            self.mask_dict.update({op_name: mask})
            self.if_init_list.update({op_name: False})
>>>>>>> 52b93d0c
        else:
            mask = self.mask_dict[op_name]
        return mask


class AGP_Pruner(Pruner):
    """
    An automated gradual pruning algorithm that prunes the smallest magnitude
    weights to achieve a preset level of network sparsity.

    Michael Zhu and Suyog Gupta, "To prune, or not to prune: exploring the
    efficacy of pruning for model compression", 2017 NIPS Workshop on Machine
    Learning of Phones and other Consumer Devices,
    https://arxiv.org/pdf/1710.01878.pdf

    Attributes
    ----------
    mask_list : dict
        Dictionary for saving masks.

    """

    def __init__(self, model, config_list):
        """
        config_list: supported keys:
            - initial_sparsity
            - final_sparsity: you should make sure initial_sparsity <= final_sparsity
            - start_epoch: start epoch number begin update mask
            - end_epoch: end epoch number stop update mask, you should make sure start_epoch <= end_epoch
            - frequency: if you want update every 2 epoch, you can set it 2

        Parameters
        ----------
        model : torch.nn.module
            Model to be pruned
        config_list : list
            List on pruning configs

        """

        super().__init__(model, config_list)
        self.now_epoch = 0
        self._if_init_list = {}

    def calc_mask(self, layer, config):
        """
        Calculate the mask of given layer

        Parameters
        ----------
        layer : LayerInfo
            the layer to instrument the compression operation
        config : dict
            layer's pruning config

        Returns
        -------
        torch.Tensor
            mask of the layer's weight

        """

        weight = layer.module.weight.data
        op_name = layer.name
        start_epoch = config.get('start_epoch', 0)
        freq = config.get('frequency', 1)
        if self.now_epoch >= start_epoch and self._if_init_list.get(op_name, True) and (
                self.now_epoch - start_epoch) % freq == 0:
            mask = self.mask_dict.get(op_name, torch.ones(weight.shape).type_as(weight))
            target_sparsity = self.compute_target_sparsity(config)
            k = int(weight.numel() * target_sparsity)
            if k == 0 or target_sparsity >= 1 or target_sparsity <= 0:
                return mask
            # if we want to generate new mask, we should update weigth first
            w_abs = weight.abs() * mask
            threshold = torch.topk(w_abs.view(-1), k, largest=False).values.max()
            new_mask = torch.gt(w_abs, threshold).type_as(weight)
<<<<<<< HEAD
            self.mask_list.update({op_name: new_mask})
            self._if_init_list.update({op_name: False})
=======
            self.mask_dict.update({op_name: new_mask})
            self.if_init_list.update({op_name: False})
>>>>>>> 52b93d0c
        else:
            new_mask = self.mask_dict.get(op_name, torch.ones(weight.shape).type_as(weight))
        return new_mask

    def compute_target_sparsity(self, config):
        """
        Calculate the sparsity for pruning

        Parameters
        ----------
        config : dict
            Layer's pruning config

        Returns
        -------
        float
            Target sparsity to be pruned

        """
        end_epoch = config.get('end_epoch', 1)
        start_epoch = config.get('start_epoch', 0)
        freq = config.get('frequency', 1)
        final_sparsity = config.get('final_sparsity', 0)
        initial_sparsity = config.get('initial_sparsity', 0)
        if end_epoch <= start_epoch or initial_sparsity >= final_sparsity:
            logger.warning('your end epoch <= start epoch or initial_sparsity >= final_sparsity')
            return final_sparsity

        if end_epoch <= self.now_epoch:
            return final_sparsity

        span = ((end_epoch - start_epoch - 1) // freq) * freq
        assert span > 0
        target_sparsity = (final_sparsity +
                           (initial_sparsity - final_sparsity) *
                           (1.0 - ((self.now_epoch - start_epoch) / span)) ** 3)
        return target_sparsity

    def update_epoch(self, epoch):
        """Update epoch

        Parameters
        ----------
        epoch : int
            current training epoch

        """
        if epoch > 0:
            self.now_epoch = epoch
            for k in self._if_init_list.keys():
                self._if_init_list[k] = True


class FilterPruner(Pruner):
    """
    A structured pruning algorithm that prunes the filters of smallest magnitude
    weights sum in the convolution layers to achieve a preset level of network sparsity.

    Hao Li, Asim Kadav, Igor Durdanovic, Hanan Samet and Hans Peter Graf,
    "PRUNING FILTERS FOR EFFICIENT CONVNETS", 2017 ICLR
    https://arxiv.org/abs/1608.08710

    Attributes
    ----------
    mask_list : dict
        Dictionary for saving masks.

    """

    def __init__(self, model, config_list):
        """Initiate `FilterPruner` from `config_list`
        config_list: supported keys:
            - sparsity

        Parameters
        ----------
        model : torch.nn.module
            Model to be pruned
        config_list : list
            List on pruning configs

        """

        super().__init__(model, config_list)
        self.mask_list = {}
        self._if_init_list = {}

    def calc_mask(self, layer, config):
        """
        Calculate the mask of given layer

        Parameters
        ----------
        layer : LayerInfo
            the layer to instrument the compression operation
        config : dict
            layer's pruning config

        Returns
        -------
        torch.Tensor
            mask of the layer's weight

        """

        weight = layer.module.weight.data
        op_name = layer.name
        op_type = layer.type
        assert op_type == 'Conv2d', 'FilterPruner only supports 2d convolution layer pruning'
        if self._if_init_list.get(op_name, True):
            kernels = weight.shape[0]
            w_abs = weight.abs()
            k = int(kernels * config['sparsity'])
            if k == 0:
                return torch.ones(weight.shape).type_as(weight)
            w_abs_structured = w_abs.view(kernels, -1).sum(dim=1)
            threshold = torch.topk(w_abs_structured.view(-1), k, largest=False).values.max()
            mask = torch.gt(w_abs_structured, threshold)[:, None, None, None].expand_as(weight).type_as(weight)
            self.mask_list.update({op_name: mask})
            self._if_init_list.update({op_name: False})
        else:
            mask = self.mask_list[op_name]
        return mask


class SlimPruner(Pruner):
    """
    A structured pruning algorithm that prunes channels by pruning the weights of BN layers.
    Zhuang Liu, Jianguo Li, Zhiqiang Shen, Gao Huang, Shoumeng Yan and Changshui Zhang
    "Learning Efficient Convolutional Networks through Network Slimming", 2017 ICCV
    https://arxiv.org/pdf/1708.06519.pdf

    Attributes
    ----------
    mask_list : dict
        Dictionary for saving masks.

    """

    def __init__(self, model, config_list):
        """Initiate `FilterPruner` from `config_list`
        config_list: supported keys:
            - sparsity

        Parameters
        ----------
        config_list : list
            List of pruning configs

        """

        super().__init__(model, config_list)
        self.mask_list = {}
        self._if_init_list = {}
        weight_list = []
        config = self.config_list[0]
        op_types = config.get('op_types')
        op_names = config.get('op_names')
        if op_types is not None:
            assert op_types == 'BatchNorm2d', 'SlimPruner only supports 2d batch normalization layer pruning'
            for name, m in model.named_modules():
                if type(m).__name__ == 'BatchNorm2d':
                    weight_list.append(m.weight.data.clone())
        else:
            for name, m in model.named_modules():
                if name in op_names:
                    assert type(
                        m).__name__ == 'BatchNorm2d', 'SlimPruner only supports 2d batch normalization layer pruning'
                    weight_list.append(m.weight.data.clone())
        all_bn_weights = torch.cat(weight_list)
        k = int(all_bn_weights.shape[0] * config['sparsity'])
        self.global_threshold = torch.topk(all_bn_weights.view(-1), k, largest=False).values.max()

    def calc_mask(self, layer, config):
        """
        Calculate the mask of given layer

        Parameters
        ----------
        layer : LayerInfo
            the layer to instrument the compression operation
        config : dict
            layer's pruning config

        Returns
        -------
        torch.Tensor
            mask of the layer's weight

        """

        weight = layer.module.weight.data
        op_name = layer.name
        op_type = layer.type
        assert op_type == 'BatchNorm2d', 'SlimPruner only supports 2d batch normalization layer pruning'
        if self._if_init_list.get(op_name, True):
            w_abs = weight.abs()
            mask = torch.gt(w_abs, self.global_threshold).type_as(weight)
            self.mask_list.update({op_name: mask})
            self._if_init_list.update({op_name: False})
        else:
            mask = self.mask_list[op_name]
        return mask<|MERGE_RESOLUTION|>--- conflicted
+++ resolved
@@ -33,12 +33,7 @@
         """
 
         super().__init__(model, config_list)
-<<<<<<< HEAD
-        self.mask_list = {}
-        self._if_init_list = {}
-=======
         self.if_init_list = {}
->>>>>>> 52b93d0c
 
     def calc_mask(self, layer, config):
         """
@@ -60,20 +55,15 @@
 
         weight = layer.module.weight.data
         op_name = layer.name
-        if self._if_init_list.get(op_name, True):
+        if self.if_init_list.get(op_name, True):
             w_abs = weight.abs()
             k = int(weight.numel() * config['sparsity'])
             if k == 0:
                 return torch.ones(weight.shape).type_as(weight)
             threshold = torch.topk(w_abs.view(-1), k, largest=False).values.max()
             mask = torch.gt(w_abs, threshold).type_as(weight)
-<<<<<<< HEAD
-            self.mask_list.update({op_name: mask})
-            self._if_init_list.update({op_name: False})
-=======
             self.mask_dict.update({op_name: mask})
             self.if_init_list.update({op_name: False})
->>>>>>> 52b93d0c
         else:
             mask = self.mask_dict[op_name]
         return mask
@@ -116,7 +106,7 @@
 
         super().__init__(model, config_list)
         self.now_epoch = 0
-        self._if_init_list = {}
+        self.if_init_list = {}
 
     def calc_mask(self, layer, config):
         """
@@ -140,7 +130,7 @@
         op_name = layer.name
         start_epoch = config.get('start_epoch', 0)
         freq = config.get('frequency', 1)
-        if self.now_epoch >= start_epoch and self._if_init_list.get(op_name, True) and (
+        if self.now_epoch >= start_epoch and self.if_init_list.get(op_name, True) and (
                 self.now_epoch - start_epoch) % freq == 0:
             mask = self.mask_dict.get(op_name, torch.ones(weight.shape).type_as(weight))
             target_sparsity = self.compute_target_sparsity(config)
@@ -151,13 +141,8 @@
             w_abs = weight.abs() * mask
             threshold = torch.topk(w_abs.view(-1), k, largest=False).values.max()
             new_mask = torch.gt(w_abs, threshold).type_as(weight)
-<<<<<<< HEAD
-            self.mask_list.update({op_name: new_mask})
-            self._if_init_list.update({op_name: False})
-=======
             self.mask_dict.update({op_name: new_mask})
             self.if_init_list.update({op_name: False})
->>>>>>> 52b93d0c
         else:
             new_mask = self.mask_dict.get(op_name, torch.ones(weight.shape).type_as(weight))
         return new_mask
@@ -207,8 +192,8 @@
         """
         if epoch > 0:
             self.now_epoch = epoch
-            for k in self._if_init_list.keys():
-                self._if_init_list[k] = True
+            for k in self.if_init_list.keys():
+                self.if_init_list[k] = True
 
 
 class FilterPruner(Pruner):
@@ -242,8 +227,7 @@
         """
 
         super().__init__(model, config_list)
-        self.mask_list = {}
-        self._if_init_list = {}
+        self.if_init_list = {}
 
     def calc_mask(self, layer, config):
         """
@@ -267,7 +251,7 @@
         op_name = layer.name
         op_type = layer.type
         assert op_type == 'Conv2d', 'FilterPruner only supports 2d convolution layer pruning'
-        if self._if_init_list.get(op_name, True):
+        if self.if_init_list.get(op_name, True):
             kernels = weight.shape[0]
             w_abs = weight.abs()
             k = int(kernels * config['sparsity'])
@@ -276,10 +260,10 @@
             w_abs_structured = w_abs.view(kernels, -1).sum(dim=1)
             threshold = torch.topk(w_abs_structured.view(-1), k, largest=False).values.max()
             mask = torch.gt(w_abs_structured, threshold)[:, None, None, None].expand_as(weight).type_as(weight)
-            self.mask_list.update({op_name: mask})
-            self._if_init_list.update({op_name: False})
-        else:
-            mask = self.mask_list[op_name]
+            self.mask_dict.update({op_name: mask})
+            self.if_init_list.update({op_name: False})
+        else:
+            mask = self.mask_dict[op_name]
         return mask
 
 
@@ -310,8 +294,7 @@
         """
 
         super().__init__(model, config_list)
-        self.mask_list = {}
-        self._if_init_list = {}
+        self.if_init_list = {}
         weight_list = []
         config = self.config_list[0]
         op_types = config.get('op_types')
@@ -353,11 +336,11 @@
         op_name = layer.name
         op_type = layer.type
         assert op_type == 'BatchNorm2d', 'SlimPruner only supports 2d batch normalization layer pruning'
-        if self._if_init_list.get(op_name, True):
+        if self.if_init_list.get(op_name, True):
             w_abs = weight.abs()
             mask = torch.gt(w_abs, self.global_threshold).type_as(weight)
-            self.mask_list.update({op_name: mask})
-            self._if_init_list.update({op_name: False})
-        else:
-            mask = self.mask_list[op_name]
+            self.mask_dict.update({op_name: mask})
+            self.if_init_list.update({op_name: False})
+        else:
+            mask = self.mask_dict[op_name]
         return mask
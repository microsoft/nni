--- conflicted
+++ resolved
@@ -92,8 +92,7 @@
     def update_epoch(self, epoch, sess):
         sess.run(self.assign_handler)
         sess.run(tf.assign(self.now_epoch, int(epoch)))
-<<<<<<< HEAD
-        for k in self.if_init_list.keys():
+        for k in self.if_init_list:
             self.if_init_list[k] = True
 
 class FPGMPruner(Pruner):
@@ -174,8 +173,4 @@
         return tf.math.reduce_sum(x)
 
     def update_epoch(self, epoch, sess):
-        sess.run(self.assign_handler)
-=======
-        for k in self.if_init_list:
-            self.if_init_list[k] = True
->>>>>>> b29cb0bf
+        sess.run(self.assign_handler)
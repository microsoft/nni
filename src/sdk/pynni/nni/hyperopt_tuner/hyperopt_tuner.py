--- conflicted
+++ resolved
@@ -26,13 +26,8 @@
 
 import hyperopt as hp
 import numpy as np
-<<<<<<< HEAD
 from nni.tuner import Tuner, rewrite_nas_space
-from nni.utils import NodeType, OptimizeMode, extract_scalar_reward, split_index, randint_to_quniform
-=======
-from nni.tuner import Tuner
 from nni.utils import NodeType, OptimizeMode, extract_scalar_reward, split_index
->>>>>>> 7b755391
 
 logger = logging.getLogger('hyperopt_AutoML')
 

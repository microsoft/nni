--- conflicted
+++ resolved
@@ -191,11 +191,7 @@
     HyperoptTuner is a tuner which using hyperopt algorithm.
     """
 
-<<<<<<< HEAD
     def __init__(self, algorithm_name, optimize_mode='minimize', parallel_optimize=True, constant_liar='min'):
-=======
-    def __init__(self, algorithm_name, optimize_mode='minimize'):
->>>>>>> af89df8c
         """
         Parameters
         ----------
@@ -274,12 +270,8 @@
             # but it can cause deplicate parameter rarely
             total_params = self.get_suggestion(random_search=True)
         self.total_data[parameter_id] = total_params
-<<<<<<< HEAD
         self.running_data.append(parameter_id)
-        params = _split_index(total_params)
-=======
         params = split_index(total_params)
->>>>>>> af89df8c
         return params
 
     def receive_trial_result(self, parameter_id, parameters, value, fake=False):
@@ -476,11 +468,6 @@
                     _value)
                 continue
             self.supplement_data_num += 1
-<<<<<<< HEAD
-            _parameter_id = '_'.join(["ImportData", str(self.supplement_data_num)])
-            self.total_data[_parameter_id] = _add_index(in_x=self.json, parameter=_params)
-            self.receive_trial_result(parameter_id=_parameter_id, parameters=_params, value=_value, fake=False)
-=======
             _parameter_id = '_'.join(
                 ["ImportData", str(self.supplement_data_num)])
             self.total_data[_parameter_id] = _add_index(in_x=self.json,
@@ -488,5 +475,4 @@
             self.receive_trial_result(parameter_id=_parameter_id,
                                       parameters=_params,
                                       value=_value)
->>>>>>> af89df8c
         logger.info("Successfully import data to TPE/Anneal tuner.")
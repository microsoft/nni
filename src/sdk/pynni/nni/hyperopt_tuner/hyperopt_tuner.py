--- conflicted
+++ resolved
@@ -26,14 +26,9 @@
 
 import hyperopt as hp
 import numpy as np
-
 from nni.tuner import Tuner
-<<<<<<< HEAD
-from nni.utils import NodeType, OptimizeMode, split_index
-=======
-from nni.utils import extract_scalar_reward
->>>>>>> c7cc8db3
-
+from nni.utils import (NodeType, OptimizeMode, extract_scalar_reward,
+                       split_index)
 logger = logging.getLogger('hyperopt_AutoML')
 
 def json2space(in_x, name=NodeType.Root.Value):
@@ -125,8 +120,6 @@
         for i, temp in enumerate(in_x):
             json2vals(temp, vals[i], out_y, name + '[%d]' % i)
 
-<<<<<<< HEAD
-=======
 def _add_index(in_x, parameter):
     """
     change parameters in NNI format to parameters in hyperopt format(This function also support nested dict.).
@@ -156,24 +149,9 @@
         else:
             return parameter
 
-def _split_index(params):
-    """
-    Delete index infromation from params
-    """
-    if isinstance(params, list):
-        return [params[0], _split_index(params[1])]
-    elif isinstance(params, dict):
-        if INDEX in params.keys():
-            return _split_index(params[VALUE])
-        result = dict()
-        for key in params:
-            result[key] = _split_index(params[key])
-        return result
-    else:
-        return params
-
-
->>>>>>> c7cc8db3
+
+
+
 class HyperoptTuner(Tuner):
     """
     HyperoptTuner is a tuner which using hyperopt algorithm.

# Copyright (c) Microsoft Corporation
# All rights reserved.
#
# MIT License
#
# Permission is hereby granted, free of charge,
# to any person obtaining a copy of this software and associated
# documentation files (the "Software"), to deal in the Software without restriction,
# including without limitation the rights to use, copy, modify, merge, publish,
# distribute, sublicense, and/or sell copies of the Software, and
# to permit persons to whom the Software is furnished to do so, subject to the following conditions:
# The above copyright notice and this permission notice shall be included
# in all copies or substantial portions of the Software.
#
# THE SOFTWARE IS PROVIDED *AS IS*, WITHOUT WARRANTY OF ANY KIND, EXPRESS OR IMPLIED, INCLUDING
# BUT NOT LIMITED TO THE WARRANTIES OF MERCHANTABILITY, FITNESS FOR A PARTICULAR PURPOSE AND
# NONINFRINGEMENT. IN NO EVENT SHALL THE AUTHORS OR COPYRIGHT HOLDERS BE LIABLE FOR ANY CLAIM,
# DAMAGES OR OTHER LIABILITY, WHETHER IN AN ACTION OF CONTRACT, TORT OR OTHERWISE, ARISING FROM,
# OUT OF OR IN CONNECTION WITH THE SOFTWARE OR THE USE OR OTHER DEALINGS IN THE SOFTWARE.
"""
evolution_tuner.py
"""

import copy
import random

import numpy as np
from nni.tuner import Tuner
from nni.utils import NodeType, OptimizeMode, extract_scalar_reward, split_index

import nni.parameter_expressions as parameter_expressions


def json2space(x, oldy=None, name=NodeType.ROOT):
    """Change search space from json format to hyperopt format
    """
    y = list()
    if isinstance(x, dict):
        if NodeType.TYPE in x.keys():
            _type = x[NodeType.TYPE]
            name = name + '-' + _type
            if _type == 'choice':
                if oldy is not None:
                    _index = oldy[NodeType.INDEX]
                    y += json2space(x[NodeType.VALUE][_index],
                                    oldy[NodeType.VALUE], name=name + '[%d]' % _index)
                else:
                    y += json2space(x[NodeType.VALUE], None, name=name)
            y.append(name)
        else:
            for key in x.keys():
<<<<<<< HEAD
                y += json2space(x[key], (oldy[key] if oldy is not None else None),
                                name + "[%s]" % str(key))
=======
                y += json2space(x[key], oldy[key] if oldy else None, name+"[%s]" % str(key))
>>>>>>> 76086583
    elif isinstance(x, list):
        for i, x_i in enumerate(x):
            if isinstance(x_i, dict):
                if NodeType.NAME not in x_i.keys():
                    raise RuntimeError('\'_name\' key is not found in this nested search space.')
<<<<<<< HEAD
            y += json2space(x_i, (oldy[i] if oldy is not None else None),
                            name + "[%d]" % i)
=======
            y += json2space(x_i, oldy[i] if oldy else None, name + "[%d]" % i)
>>>>>>> 76086583
    return y


def json2parameter(x, is_rand, random_state, oldy=None, Rand=False, name=NodeType.ROOT):
    """Json to pramaters.
    """
    if isinstance(x, dict):
        if NodeType.TYPE in x.keys():
            _type = x[NodeType.TYPE]
            _value = x[NodeType.VALUE]
            name = name + '-' + _type
            Rand |= is_rand[name]
            if Rand is True:
                if _type == 'choice':
                    _index = random_state.randint(len(_value))
                    y = {
                        NodeType.INDEX: _index,
<<<<<<< HEAD
                        NodeType.VALUE: json2parameter(x[NodeType.VALUE][_index],
                                                       is_rand,
                                                       random_state,
                                                       None,
                                                       Rand,
                                                       name=name + "[%d]" % _index)
=======
                        NodeType.VALUE: json2parameter(
                            x[NodeType.VALUE][_index],
                            is_rand,
                            random_state,
                            None,
                            Rand,
                            name=name+"[%d]" % _index
                        )
>>>>>>> 76086583
                    }
                else:
                    y = getattr(parameter_expressions, _type)(*(_value + [random_state]))
            else:
                y = copy.deepcopy(oldy)
        else:
            y = dict()
            for key in x.keys():
<<<<<<< HEAD
                y[key] = json2parameter(x[key], is_rand, random_state, oldy[key]
                if oldy != None else None, Rand, name + "[%s]" % str(key))
=======
                y[key] = json2parameter(
                    x[key],
                    is_rand,
                    random_state,
                    oldy[key] if oldy else None,
                    Rand,
                    name + "[%s]" % str(key)
                )
>>>>>>> 76086583
    elif isinstance(x, list):
        y = list()
        for i, x_i in enumerate(x):
            if isinstance(x_i, dict):
                if NodeType.NAME not in x_i.keys():
                    raise RuntimeError('\'_name\' key is not found in this nested search space.')
<<<<<<< HEAD
            y.append(json2parameter(x_i, is_rand, random_state, oldy[i]
            if oldy != None else None, Rand, name + "[%d]" % i))
=======
            y.append(json2parameter(
                x_i,
                is_rand,
                random_state,
                oldy[i] if oldy else None,
                Rand,
                name + "[%d]" % i
            ))
>>>>>>> 76086583
    else:
        y = copy.deepcopy(x)
    return y

<<<<<<< HEAD

class Individual(object):
=======
class Individual:
>>>>>>> 76086583
    """
    Indicidual class to store the indv info.
    """

    def __init__(self, config=None, info=None, result=None, save_dir=None):
        """
        Parameters
        ----------
        config : str
        info : str
        result : float
        save_dir : str
        """
        self.config = config
        self.result = result
        self.info = info
        self.restore_dir = None
        self.save_dir = save_dir

    def __str__(self):
        return "info: " + str(self.info) + \
               ", config :" + str(self.config) + ", result: " + str(self.result)

    def mutation(self, config=None, info=None, save_dir=None):
        """
        Parameters
        ----------
        config : str
        info : str
        save_dir : str
        """
        self.result = None
        self.config = config
        self.restore_dir = self.save_dir
        self.save_dir = save_dir
        self.info = info


class EvolutionTuner(Tuner):
    """
    EvolutionTuner is tuner using naive evolution algorithm.
    """

    def __init__(self, optimize_mode="maximize", population_size=32):
        """
        Parameters
        ----------
        optimize_mode : str
            "maximize" or "minimize". By default "maximize".
        population_size : int
            initial population size. The larger population size,
        the better evolution performance.
        """
        self.optimize_mode = OptimizeMode(optimize_mode)
        self.population_size = population_size

        self.trial_result = []
        self.searchspace_json = None
        self.total_data = {}
        self.random_state = None
        self.population = None
        self.space = None

    def update_search_space(self, search_space):
        """Update search space.
        Search_space contains the information that user pre-defined.

        Parameters
        ----------
        search_space : dict
        """
        self.searchspace_json = search_space
        self.space = json2space(self.searchspace_json)

        self.random_state = np.random.RandomState()
        self.population = []
        is_rand = dict()
        for item in self.space:
            is_rand[item] = True
        for _ in range(self.population_size):
            config = json2parameter(
                self.searchspace_json, is_rand, self.random_state)
            self.population.append(Individual(config=config))

    def generate_parameters(self, parameter_id, **kwargs):
        """Returns a dict of trial (hyper-)parameters, as a serializable object.

        Parameters
        ----------
        parameter_id : int

        Returns
        -------
        config : dict
        """
        if not self.population:
            raise RuntimeError('The population is empty')
        pos = -1
        for i in range(len(self.population)):
            if self.population[i].result is None:
                pos = i
                break
        if pos != -1:
            indiv = copy.deepcopy(self.population[pos])
            self.population.pop(pos)
            total_config = indiv.config
        else:
            random.shuffle(self.population)
            if self.population[0].result < self.population[1].result:
                self.population[0] = self.population[1]

            # mutation
            space = json2space(self.searchspace_json,
                               self.population[0].config)
            is_rand = dict()
            mutation_pos = space[random.randint(0, len(space) - 1)]
            for i in range(len(self.space)):
                is_rand[self.space[i]] = (self.space[i] == mutation_pos)
            config = json2parameter(
                self.searchspace_json, is_rand, self.random_state, self.population[0].config)
            self.population.pop(1)
            # remove "_index" from config and save params-id

            total_config = config
        self.total_data[parameter_id] = total_config
        config = split_index(total_config)
        return config

    def receive_trial_result(self, parameter_id, parameters, value, **kwargs):
        '''Record the result from a trial

        Parameters
        ----------
        parameters: dict
        value : dict/float
            if value is dict, it should have "default" key.
            value is final metrics of the trial.
        '''
        reward = extract_scalar_reward(value)
        if parameter_id not in self.total_data:
            raise RuntimeError('Received parameter_id not in total_data.')
        # restore the paramsters contains "_index"
        params = self.total_data[parameter_id]

        if self.optimize_mode == OptimizeMode.Minimize:
            reward = -reward

        indiv = Individual(config=params, result=reward)
        self.population.append(indiv)

    def import_data(self, data):
        pass<|MERGE_RESOLUTION|>--- conflicted
+++ resolved
@@ -43,31 +43,20 @@
                 if oldy is not None:
                     _index = oldy[NodeType.INDEX]
                     y += json2space(x[NodeType.VALUE][_index],
-                                    oldy[NodeType.VALUE], name=name + '[%d]' % _index)
+                                    oldy[NodeType.VALUE], name=name+'[%d]' % _index)
                 else:
                     y += json2space(x[NodeType.VALUE], None, name=name)
             y.append(name)
         else:
             for key in x.keys():
-<<<<<<< HEAD
-                y += json2space(x[key], (oldy[key] if oldy is not None else None),
-                                name + "[%s]" % str(key))
-=======
                 y += json2space(x[key], oldy[key] if oldy else None, name+"[%s]" % str(key))
->>>>>>> 76086583
     elif isinstance(x, list):
         for i, x_i in enumerate(x):
             if isinstance(x_i, dict):
                 if NodeType.NAME not in x_i.keys():
                     raise RuntimeError('\'_name\' key is not found in this nested search space.')
-<<<<<<< HEAD
-            y += json2space(x_i, (oldy[i] if oldy is not None else None),
-                            name + "[%d]" % i)
-=======
             y += json2space(x_i, oldy[i] if oldy else None, name + "[%d]" % i)
->>>>>>> 76086583
     return y
-
 
 def json2parameter(x, is_rand, random_state, oldy=None, Rand=False, name=NodeType.ROOT):
     """Json to pramaters.
@@ -83,14 +72,6 @@
                     _index = random_state.randint(len(_value))
                     y = {
                         NodeType.INDEX: _index,
-<<<<<<< HEAD
-                        NodeType.VALUE: json2parameter(x[NodeType.VALUE][_index],
-                                                       is_rand,
-                                                       random_state,
-                                                       None,
-                                                       Rand,
-                                                       name=name + "[%d]" % _index)
-=======
                         NodeType.VALUE: json2parameter(
                             x[NodeType.VALUE][_index],
                             is_rand,
@@ -99,7 +80,6 @@
                             Rand,
                             name=name+"[%d]" % _index
                         )
->>>>>>> 76086583
                     }
                 else:
                     y = getattr(parameter_expressions, _type)(*(_value + [random_state]))
@@ -108,10 +88,6 @@
         else:
             y = dict()
             for key in x.keys():
-<<<<<<< HEAD
-                y[key] = json2parameter(x[key], is_rand, random_state, oldy[key]
-                if oldy != None else None, Rand, name + "[%s]" % str(key))
-=======
                 y[key] = json2parameter(
                     x[key],
                     is_rand,
@@ -120,17 +96,12 @@
                     Rand,
                     name + "[%s]" % str(key)
                 )
->>>>>>> 76086583
     elif isinstance(x, list):
         y = list()
         for i, x_i in enumerate(x):
             if isinstance(x_i, dict):
                 if NodeType.NAME not in x_i.keys():
                     raise RuntimeError('\'_name\' key is not found in this nested search space.')
-<<<<<<< HEAD
-            y.append(json2parameter(x_i, is_rand, random_state, oldy[i]
-            if oldy != None else None, Rand, name + "[%d]" % i))
-=======
             y.append(json2parameter(
                 x_i,
                 is_rand,
@@ -139,17 +110,11 @@
                 Rand,
                 name + "[%d]" % i
             ))
->>>>>>> 76086583
     else:
         y = copy.deepcopy(x)
     return y
 
-<<<<<<< HEAD
-
-class Individual(object):
-=======
 class Individual:
->>>>>>> 76086583
     """
     Indicidual class to store the indv info.
     """
@@ -171,7 +136,7 @@
 
     def __str__(self):
         return "info: " + str(self.info) + \
-               ", config :" + str(self.config) + ", result: " + str(self.result)
+            ", config :" + str(self.config) + ", result: " + str(self.result)
 
     def mutation(self, config=None, info=None, save_dir=None):
         """
@@ -190,15 +155,14 @@
 
 class EvolutionTuner(Tuner):
     """
-    EvolutionTuner is tuner using naive evolution algorithm.
-    """
-
-    def __init__(self, optimize_mode="maximize", population_size=32):
+    EvolutionTuner is tuner using navie evolution algorithm.
+    """
+
+    def __init__(self, optimize_mode, population_size=32):
         """
         Parameters
         ----------
         optimize_mode : str
-            "maximize" or "minimize". By default "maximize".
         population_size : int
             initial population size. The larger population size,
         the better evolution performance.
@@ -265,7 +229,7 @@
             space = json2space(self.searchspace_json,
                                self.population[0].config)
             is_rand = dict()
-            mutation_pos = space[random.randint(0, len(space) - 1)]
+            mutation_pos = space[random.randint(0, len(space)-1)]
             for i in range(len(self.space)):
                 is_rand[self.space[i]] = (self.space[i] == mutation_pos)
             config = json2parameter(

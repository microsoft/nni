--- conflicted
+++ resolved
@@ -51,22 +51,13 @@
             y.append(name)
         else:
             for key in x.keys():
-<<<<<<< HEAD
-                y += json2space(x[key], \
-                        (oldy[key] if oldy is not None else None), name+"[%s]" % str(key))
-=======
                 y += json2space(x[key], oldy[key] if oldy else None, name+"[%s]" % str(key))
->>>>>>> 76086583
     elif isinstance(x, list):
         for i, x_i in enumerate(x):
             if isinstance(x_i, dict):
                 if NodeType.NAME not in x_i.keys():
                     raise RuntimeError('\'_name\' key is not found in this nested search space.')
-<<<<<<< HEAD
-            y += json2space(x_i, (oldy[i] if oldy is not None else None), name+"[%d]" % i)
-=======
             y += json2space(x_i, oldy[i] if oldy else None, name + "[%d]" % i)
->>>>>>> 76086583
     return y
 
 def json2parameter(x, is_rand, random_state, oldy=None, Rand=False, name=NodeType.ROOT):
@@ -85,14 +76,6 @@
                     _index = random_state.randint(len(_value))
                     y = {
                         NodeType.INDEX: _index,
-<<<<<<< HEAD
-                        NodeType.VALUE: json2parameter(x[NodeType.VALUE][_index],
-                                                       is_rand,
-                                                       random_state,
-                                                       None,
-                                                       Rand,
-                                                       name=name+"[%d]" % _index)
-=======
                         NodeType.VALUE: json2parameter(
                             x[NodeType.VALUE][_index],
                             is_rand,
@@ -101,7 +84,6 @@
                             Rand,
                             name=name+"[%d]" % _index
                         )
->>>>>>> 76086583
                     }
                 else:
                     y = getattr(parameter_expressions, _type)(*(_value + [random_state]))
@@ -110,10 +92,6 @@
         else:
             y = dict()
             for key in x.keys():
-<<<<<<< HEAD
-                y[key] = json2parameter(x[key], is_rand, random_state, oldy[key] \
-                            if oldy is not None else None, Rand, name + "[%s]" % str(key))
-=======
                 y[key] = json2parameter(
                     x[key],
                     is_rand,
@@ -122,17 +100,12 @@
                     Rand,
                     name + "[%s]" % str(key)
                 )
->>>>>>> 76086583
     elif isinstance(x, list):
         y = list()
         for i, x_i in enumerate(x):
             if isinstance(x_i, dict):
                 if NodeType.NAME not in x_i.keys():
                     raise RuntimeError('\'_name\' key is not found in this nested search space.')
-<<<<<<< HEAD
-            y.append(json2parameter(x_i, is_rand, random_state, oldy[i]
-                                    if oldy is not None else None, Rand, name + "[%d]" % i))
-=======
             y.append(json2parameter(
                 x_i,
                 is_rand,
@@ -141,15 +114,10 @@
                 Rand,
                 name + "[%d]" % i
             ))
->>>>>>> 76086583
     else:
         y = copy.deepcopy(x)
     return y
 
-<<<<<<< HEAD
-
-=======
->>>>>>> 76086583
 class Individual:
     """
     Indicidual class to store the indv info.

# Copyright (c) Microsoft Corporation
# All rights reserved.
#
# MIT License
#
# Permission is hereby granted, free of charge,
# to any person obtaining a copy of this software and associated
# documentation files (the "Software"), to deal in the Software without restriction,
# including without limitation the rights to use, copy, modify, merge, publish,
# distribute, sublicense, and/or sell copies of the Software, and
# to permit persons to whom the Software is furnished to do so, subject to the following conditions:
# The above copyright notice and this permission notice shall be included
# in all copies or substantial portions of the Software.
#
# THE SOFTWARE IS PROVIDED *AS IS*, WITHOUT WARRANTY OF ANY KIND, EXPRESS OR IMPLIED, INCLUDING
# BUT NOT LIMITED TO THE WARRANTIES OF MERCHANTABILITY, FITNESS FOR A PARTICULAR PURPOSE AND
# NONINFRINGEMENT. IN NO EVENT SHALL THE AUTHORS OR COPYRIGHT HOLDERS BE LIABLE FOR ANY CLAIM,
# DAMAGES OR OTHER LIABILITY, WHETHER IN AN ACTION OF CONTRACT, TORT OR OTHERWISE, ARISING FROM,
# OUT OF OR IN CONNECTION WITH THE SOFTWARE OR THE USE OR OTHER DEALINGS IN THE SOFTWARE.
"""
evolution_tuner.py
"""

import copy
import random

import numpy as np
from nni.nas_utils import rewrite_nas_space
from nni.tuner import Tuner
from nni.utils import NodeType, OptimizeMode, extract_scalar_reward, split_index

import nni.parameter_expressions as parameter_expressions


def json2space(x, oldy=None, name=NodeType.ROOT):
    """
    Change search space from json format to hyperopt format

    """
    y = list()
    if isinstance(x, dict):
        if NodeType.TYPE in x.keys():
            _type = x[NodeType.TYPE]
            name = name + '-' + _type
            if _type == 'choice':
                if oldy is not None:
                    _index = oldy[NodeType.INDEX]
                    y += json2space(x[NodeType.VALUE][_index],
                                    oldy[NodeType.VALUE], name=name+'[%d]' % _index)
                else:
                    y += json2space(x[NodeType.VALUE], None, name=name)
            y.append(name)
        else:
            for key in x.keys():
                y += json2space(x[key], oldy[key] if oldy else None, name+"[%s]" % str(key))
    elif isinstance(x, list):
        for i, x_i in enumerate(x):
            if isinstance(x_i, dict):
                if NodeType.NAME not in x_i.keys():
                    raise RuntimeError('\'_name\' key is not found in this nested search space.')
            y += json2space(x_i, oldy[i] if oldy else None, name + "[%d]" % i)
    return y

def json2parameter(x, is_rand, random_state, oldy=None, Rand=False, name=NodeType.ROOT):
    """
    Json to pramaters.

    """
    if isinstance(x, dict):
        if NodeType.TYPE in x.keys():
            _type = x[NodeType.TYPE]
            _value = x[NodeType.VALUE]
            name = name + '-' + _type
            Rand |= is_rand[name]
            if Rand is True:
                if _type == 'choice':
                    _index = random_state.randint(len(_value))
                    y = {
                        NodeType.INDEX: _index,
                        NodeType.VALUE: json2parameter(
                            x[NodeType.VALUE][_index],
                            is_rand,
                            random_state,
                            None,
                            Rand,
                            name=name+"[%d]" % _index
                        )
                    }
                else:
                    y = getattr(parameter_expressions, _type)(*(_value + [random_state]))
            else:
                y = copy.deepcopy(oldy)
        else:
            y = dict()
            for key in x.keys():
                y[key] = json2parameter(
                    x[key],
                    is_rand,
                    random_state,
                    oldy[key] if oldy else None,
                    Rand,
                    name + "[%s]" % str(key)
                )
    elif isinstance(x, list):
        y = list()
        for i, x_i in enumerate(x):
            if isinstance(x_i, dict):
                if NodeType.NAME not in x_i.keys():
                    raise RuntimeError('\'_name\' key is not found in this nested search space.')
            y.append(json2parameter(
                x_i,
                is_rand,
                random_state,
                oldy[i] if oldy else None,
                Rand,
                name + "[%d]" % i
            ))
    else:
        y = copy.deepcopy(x)
    return y

class Individual:
    """
    Indicidual class to store the indv info.

    Attributes
    ----------
    config : str
        Search space.
    info : str
        The str to save information of individual.
    result : float
        The final metric of a individual.
    store_dir : str
    save_dir : str
    """

    def __init__(self, config=None, info=None, result=None, save_dir=None):
        """
        Parameters
        ----------
        config : str
            A config to represent a group of parameters.
        info : str
        result : float
        save_dir : str
        """
        self.config = config
        self.result = result
        self.info = info
        self.restore_dir = None
        self.save_dir = save_dir

    def __str__(self):
        return "info: " + str(self.info) + \
            ", config :" + str(self.config) + ", result: " + str(self.result)

    def mutation(self, config=None, info=None, save_dir=None):
        """
        Mutation by reset state information.

        Parameters
        ----------
        config : str
        info : str
        save_dir : str
        """
        self.result = None
        self.config = config
        self.restore_dir = self.save_dir
        self.save_dir = save_dir
        self.info = info


class EvolutionTuner(Tuner):
    """
    EvolutionTuner is tuner using navie evolution algorithm.
    """

    def __init__(self, optimize_mode="maximize", population_size=32):
        """
        Parameters
        ----------
        optimize_mode : str, default 'maximize'
        population_size : int
            initial population size. The larger population size,
        the better evolution performance.
        """
        self.optimize_mode = OptimizeMode(optimize_mode)
        self.population_size = population_size

        self.trial_result = []
        self.searchspace_json = None
        self.total_data = {}
        self.random_state = None
        self.population = None
        self.space = None

<<<<<<< HEAD
    @rewrite_nas_space
=======

>>>>>>> 0168ff1c
    def update_search_space(self, search_space):
        """
        Update search space.

        Search_space contains the information that user pre-defined.

        Parameters
        ----------
        search_space : dict
        """
        self.searchspace_json = search_space
        self.space = json2space(self.searchspace_json)

        self.random_state = np.random.RandomState()
        self.population = []
        is_rand = dict()

        for item in self.space:
            is_rand[item] = True

        for _ in range(self.population_size):
            config = json2parameter(
                self.searchspace_json, is_rand, self.random_state)
            self.population.append(Individual(config=config))


    def generate_parameters(self, parameter_id, **kwargs):
        """
        This function will returns a dict of trial (hyper-)parameters, as a serializable object.

        Parameters
        ----------
        parameter_id : int

        Returns
        -------
        dict
            A group of candaidte parameters that evolution tuner generated.
        """
        if not self.population:
            raise RuntimeError('The population is empty')

        pos = -1

        for i in range(len(self.population)):
            if self.population[i].result is None:
                pos = i
                break

        if pos != -1:
            indiv = copy.deepcopy(self.population[pos])
            self.population.pop(pos)
            total_config = indiv.config
        else:
            random.shuffle(self.population)
            if self.population[0].result < self.population[1].result:
                self.population[0] = self.population[1]

            # mutation
            space = json2space(self.searchspace_json,
                               self.population[0].config)
            is_rand = dict()
            mutation_pos = space[random.randint(0, len(space)-1)]

            for i in range(len(self.space)):
                is_rand[self.space[i]] = (self.space[i] == mutation_pos)
            config = json2parameter(
                self.searchspace_json, is_rand, self.random_state, self.population[0].config)
            self.population.pop(1)
            # remove "_index" from config and save params-id

            total_config = config

        self.total_data[parameter_id] = total_config
        config = split_index(total_config)

        return config


    def receive_trial_result(self, parameter_id, parameters, value, **kwargs):
        """
        Record the result from a trial

        Parameters
        ----------
        parameter_id : int
        parameters : dict
        value : dict/float
            if value is dict, it should have "default" key.
            value is final metrics of the trial.
        """
        reward = extract_scalar_reward(value)

        if parameter_id not in self.total_data:
            raise RuntimeError('Received parameter_id not in total_data.')
        # restore the paramsters contains "_index"
        params = self.total_data[parameter_id]

        if self.optimize_mode == OptimizeMode.Minimize:
            reward = -reward

        indiv = Individual(config=params, result=reward)
        self.population.append(indiv)

    def import_data(self, data):
        pass<|MERGE_RESOLUTION|>--- conflicted
+++ resolved
@@ -196,11 +196,7 @@
         self.population = None
         self.space = None
 
-<<<<<<< HEAD
     @rewrite_nas_space
-=======
-
->>>>>>> 0168ff1c
     def update_search_space(self, search_space):
         """
         Update search space.

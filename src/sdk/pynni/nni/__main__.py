--- conflicted
+++ resolved
@@ -29,15 +29,7 @@
 
 from .constants import ModuleName, ClassName, ClassArgs
 from nni.msg_dispatcher import MsgDispatcher
-<<<<<<< HEAD
-=======
 from nni.multi_phase.multi_phase_dispatcher import MultiPhaseMsgDispatcher
-from nni.hyperopt_tuner.hyperopt_tuner import HyperoptTuner
-from nni.evolution_tuner.evolution_tuner import EvolutionTuner
-from nni.batch_tuner.batch_tuner import BatchTuner
-from nni.medianstop_assessor.medianstop_assessor import MedianstopAssessor
->>>>>>> 1957645f
-
 logger = logging.getLogger('nni.main')
 logger.debug('START')
 
@@ -127,7 +119,6 @@
     if tuner is None:
         raise AssertionError('Failed to create Tuner instance')
 
-<<<<<<< HEAD
     if args.assessor_class_name:
         if args.assessor_class_name in ModuleName:
             assessor = create_builtin_class_instance(
@@ -142,13 +133,10 @@
         if assessor is None:
             raise AssertionError('Failed to create Assessor instance')
 
-    dispatcher = MsgDispatcher(tuner, assessor)
-=======
     if args.multi_phase:
         dispatcher = MultiPhaseMsgDispatcher(tuner, assessor)
     else:
         dispatcher = MsgDispatcher(tuner, assessor)
->>>>>>> 1957645f
 
     try:
         dispatcher.run()

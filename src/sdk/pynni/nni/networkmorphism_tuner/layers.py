# Copyright (c) Microsoft Corporation. All rights reserved.
#
# MIT License
#
# Permission is hereby granted, free of charge, to any person obtaining a copy of this software and
# associated documentation files (the "Software"), to deal in the Software without restriction,
# including without limitation the rights to use, copy, modify, merge, publish, distribute,
# sublicense, and/or sell copies of the Software, and to permit persons to whom the Software is
# furnished to do so, subject to the following conditions:
#
# The above copyright notice and this permission notice shall be included in all copies or
# substantial portions of the Software.
#
# THE SOFTWARE IS PROVIDED *AS IS*, WITHOUT WARRANTY OF ANY KIND, EXPRESS OR IMPLIED, INCLUDING BUT
# NOT LIMITED TO THE WARRANTIES OF MERCHANTABILITY, FITNESS FOR A PARTICULAR PURPOSE AND
# NONINFRINGEMENT. IN NO EVENT SHALL THE AUTHORS OR COPYRIGHT HOLDERS BE LIABLE FOR ANY CLAIM,
# DAMAGES OR OTHER LIABILITY, WHETHER IN AN ACTION OF CONTRACT, TORT OR OTHERWISE, ARISING FROM, OUT
# OF OR IN CONNECTION WITH THE SOFTWARE OR THE USE OR OTHER DEALINGS IN THE SOFTWARE.
# ==================================================================================================

from abc import abstractmethod
from collections.abc import Iterable

import torch
from torch import nn
from torch.nn import functional
from nni.networkmorphism_tuner.utils import Constant


class AvgPool(nn.Module):
    '''AvgPool Module.
    '''

    def __init__(self):
        super().__init__()

    @abstractmethod
    def forward(self, input_tensor):
        pass


class GlobalAvgPool1d(AvgPool):
    '''GlobalAvgPool1d Module.
    '''

    def forward(self, input_tensor):
        return functional.avg_pool1d(input_tensor, input_tensor.size()[2:]).view(
            input_tensor.size()[:2]
        )


class GlobalAvgPool2d(AvgPool):
    '''GlobalAvgPool2d Module.
    '''

    def forward(self, input_tensor):
        return functional.avg_pool2d(input_tensor, input_tensor.size()[2:]).view(
            input_tensor.size()[:2]
        )


class GlobalAvgPool3d(AvgPool):
    '''GlobalAvgPool3d Module.
    '''

    def forward(self, input_tensor):
        return functional.avg_pool3d(input_tensor, input_tensor.size()[2:]).view(
            input_tensor.size()[:2]
        )


class StubLayer:
    '''StubLayer Module. Base Module.
    '''

    def __init__(self, input_node=None, output_node=None):
        self.input = input_node
        self.output = output_node
        self.weights = None

    def build(self, shape):
        '''build shape.
        '''

    def set_weights(self, weights):
        '''set weights.
        '''
        self.weights = weights

    def import_weights(self, torch_layer):
        '''import weights.
        '''

    def import_weights_keras(self, keras_layer):
        '''import weights from keras layer.
        '''

    def export_weights(self, torch_layer):
        '''export weights.
        '''

    def export_weights_keras(self, keras_layer):
        '''export weights to keras layer.
        '''

    def get_weights(self):
        '''get weights.
        '''
        return self.weights

    def size(self):
        '''size().
        '''
        return 0

    @property
    def output_shape(self):
        '''output shape.
        '''
        return self.input.shape

    def to_real_layer(self):
        '''to real layer.
        '''

    def __str__(self):
        '''str() function to print.
        '''
        return type(self).__name__[4:]


class StubWeightBiasLayer(StubLayer):
    '''StubWeightBiasLayer Module to set the bias.
    '''

    def import_weights(self, torch_layer):
        self.set_weights(
            (torch_layer.weight.data.cpu().numpy(),
             torch_layer.bias.data.cpu().numpy())
        )

    def import_weights_keras(self, keras_layer):
        self.set_weights(keras_layer.get_weights())

    def export_weights(self, torch_layer):
        torch_layer.weight.data = torch.Tensor(self.weights[0])
        torch_layer.bias.data = torch.Tensor(self.weights[1])

    def export_weights_keras(self, keras_layer):
        keras_layer.set_weights(self.weights)


class StubBatchNormalization(StubWeightBiasLayer):
    '''StubBatchNormalization Module. Batch Norm.
    '''

    def __init__(self, num_features, input_node=None, output_node=None):
        super().__init__(input_node, output_node)
        self.num_features = num_features

    def import_weights(self, torch_layer):
        self.set_weights(
            (
                torch_layer.weight.data.cpu().numpy(),
                torch_layer.bias.data.cpu().numpy(),
                torch_layer.running_mean.cpu().numpy(),
                torch_layer.running_var.cpu().numpy(),
            )
        )

    def export_weights(self, torch_layer):
        torch_layer.weight.data = torch.Tensor(self.weights[0])
        torch_layer.bias.data = torch.Tensor(self.weights[1])
        torch_layer.running_mean = torch.Tensor(self.weights[2])
        torch_layer.running_var = torch.Tensor(self.weights[3])

    def size(self):
        return self.num_features * 4

    @abstractmethod
    def to_real_layer(self):
        pass


class StubBatchNormalization1d(StubBatchNormalization):
    '''StubBatchNormalization1d Module.
    '''

    def to_real_layer(self):
        return torch.nn.BatchNorm1d(self.num_features)


class StubBatchNormalization2d(StubBatchNormalization):
    '''StubBatchNormalization2d Module.
    '''

    def to_real_layer(self):
        return torch.nn.BatchNorm2d(self.num_features)


class StubBatchNormalization3d(StubBatchNormalization):
    '''StubBatchNormalization3d Module.
    '''

    def to_real_layer(self):
        return torch.nn.BatchNorm3d(self.num_features)


class StubDense(StubWeightBiasLayer):
    '''StubDense Module. Linear.
    '''

    def __init__(self, input_units, units, input_node=None, output_node=None):
        super().__init__(input_node, output_node)
        self.input_units = input_units
        self.units = units

    @property
    def output_shape(self):
        return (self.units,)

    def import_weights_keras(self, keras_layer):
        self.set_weights(
            (keras_layer.get_weights()[0].T,
             keras_layer.get_weights()[1]))

    def export_weights_keras(self, keras_layer):
        keras_layer.set_weights((self.weights[0].T, self.weights[1]))

    def size(self):
        return self.input_units * self.units + self.units

    def to_real_layer(self):
        return torch.nn.Linear(self.input_units, self.units)


class StubConv(StubWeightBiasLayer):
    '''StubConv Module. Conv.
    '''

    def __init__(self, input_channel, filters, kernel_size,
                 stride=1, input_node=None, output_node=None):
        super().__init__(input_node, output_node)
        self.input_channel = input_channel
        self.filters = filters
        self.kernel_size = kernel_size
        self.stride = stride
        self.padding = int(self.kernel_size / 2)

    @property
    def output_shape(self):
        ret = list(self.input.shape[:-1])
        for index, dim in enumerate(ret):
            ret[index] = (
                int((dim + 2 * self.padding - self.kernel_size) / self.stride) + 1
            )
        ret = ret + [self.filters]
        return tuple(ret)

    def import_weights_keras(self, keras_layer):
        self.set_weights(
            (keras_layer.get_weights()[0].T,
             keras_layer.get_weights()[1]))

    def export_weights_keras(self, keras_layer):
        keras_layer.set_weights((self.weights[0].T, self.weights[1]))

    def size(self):
        return (self.input_channel * self.kernel_size *
                self.kernel_size + 1) * self.filters

    @abstractmethod
    def to_real_layer(self):
        pass

    def __str__(self):
        return (
            super().__str__()
            + "("
            + ", ".join(
                str(item)
                for item in [
                    self.input_channel,
                    self.filters,
                    self.kernel_size,
                    self.stride,
                ]
            )
            + ")"
        )


class StubConv1d(StubConv):
    '''StubConv1d Module.
    '''

    def to_real_layer(self):
        return torch.nn.Conv1d(
            self.input_channel,
            self.filters,
            self.kernel_size,
            stride=self.stride,
            padding=self.padding,
        )


class StubConv2d(StubConv):
    '''StubConv2d Module.
    '''

    def to_real_layer(self):
        return torch.nn.Conv2d(
            self.input_channel,
            self.filters,
            self.kernel_size,
            stride=self.stride,
            padding=self.padding,
        )


class StubConv3d(StubConv):
    '''StubConv3d Module.
    '''

    def to_real_layer(self):
        return torch.nn.Conv3d(
            self.input_channel,
            self.filters,
            self.kernel_size,
            stride=self.stride,
            padding=self.padding,
        )


class StubAggregateLayer(StubLayer):
    '''StubAggregateLayer Module.
    '''

    def __init__(self, input_nodes=None, output_node=None):
        if input_nodes is None:
            input_nodes = []
        super().__init__(input_nodes, output_node)


class StubConcatenate(StubAggregateLayer):
    '''StubConcatenate Module.
    '''
    @property
    def output_shape(self):
        ret = 0
        for current_input in self.input:
            ret += current_input.shape[-1]
        ret = self.input[0].shape[:-1] + (ret,)
        return ret

    def to_real_layer(self):
        return TorchConcatenate()


class StubAdd(StubAggregateLayer):
    '''StubAdd Module.
    '''
    @property
    def output_shape(self):
        return self.input[0].shape

    def to_real_layer(self):
        return TorchAdd()


class StubFlatten(StubLayer):
    '''StubFlatten Module.
    '''
    @property
    def output_shape(self):
        ret = 1
        for dim in self.input.shape:
            ret *= dim
        return (ret,)

    def to_real_layer(self):
        return TorchFlatten()


class StubReLU(StubLayer):
    '''StubReLU Module.
    '''

    def to_real_layer(self):
        return torch.nn.ReLU()


class StubSoftmax(StubLayer):
    '''StubSoftmax Module.
    '''

    def to_real_layer(self):
        return torch.nn.LogSoftmax(dim=1)


class StubDropout(StubLayer):
    '''StubDropout Module.
    '''

    def __init__(self, rate, input_node=None, output_node=None):
        super().__init__(input_node, output_node)
        self.rate = rate

    @abstractmethod
    def to_real_layer(self):
        pass


class StubDropout1d(StubDropout):
    '''StubDropout1d Module.
    '''

    def to_real_layer(self):
        return torch.nn.Dropout(self.rate)


class StubDropout2d(StubDropout):
    '''StubDropout2d Module.
    '''

    def to_real_layer(self):
        return torch.nn.Dropout2d(self.rate)


class StubDropout3d(StubDropout):
    '''StubDropout3d Module.
    '''

    def to_real_layer(self):
        return torch.nn.Dropout3d(self.rate)


class StubInput(StubLayer):
    '''StubInput Module.
    '''

    def __init__(self, input_node=None, output_node=None):
        super().__init__(input_node, output_node)


class StubPooling(StubLayer):
    '''StubPooling Module.
    '''

    def __init__(self,
                 kernel_size=None,
                 stride=None,
                 padding=0,
                 input_node=None,
                 output_node=None):
        super().__init__(input_node, output_node)
        self.kernel_size = (
            kernel_size if kernel_size is not None else Constant.POOLING_KERNEL_SIZE
        )
        self.stride = stride if stride is not None else self.kernel_size
        self.padding = padding

    @property
    def output_shape(self):
        ret = tuple()
        for dim in self.input.shape[:-1]:
            ret = ret + (max(int(dim / self.kernel_size), 1),)
        ret = ret + (self.input.shape[-1],)
        return ret

    @abstractmethod
    def to_real_layer(self):
        pass


class StubPooling1d(StubPooling):
    '''StubPooling1d Module.
    '''

    def to_real_layer(self):
        return torch.nn.MaxPool1d(self.kernel_size, stride=self.stride)


class StubPooling2d(StubPooling):
    '''StubPooling2d Module.
    '''

    def to_real_layer(self):
        return torch.nn.MaxPool2d(self.kernel_size, stride=self.stride)


class StubPooling3d(StubPooling):
    '''StubPooling3d Module.
    '''

    def to_real_layer(self):
        return torch.nn.MaxPool3d(self.kernel_size, stride=self.stride)


class StubGlobalPooling(StubLayer):
    '''StubGlobalPooling Module.
    '''

    def __init__(self, input_node=None, output_node=None):
        super().__init__(input_node, output_node)

    @property
    def output_shape(self):
        return (self.input.shape[-1],)

    @abstractmethod
    def to_real_layer(self):
        pass


class StubGlobalPooling1d(StubGlobalPooling):
    '''StubGlobalPooling1d Module.
    '''

    def to_real_layer(self):
        return GlobalAvgPool1d()


class StubGlobalPooling2d(StubGlobalPooling):
    '''StubGlobalPooling2d Module.
    '''

    def to_real_layer(self):
        return GlobalAvgPool2d()


class StubGlobalPooling3d(StubGlobalPooling):
    '''StubGlobalPooling3d Module.
    '''

    def to_real_layer(self):
        return GlobalAvgPool3d()


class TorchConcatenate(nn.Module):
    '''TorchConcatenate Module.
    '''

    def forward(self, input_list):
        return torch.cat(input_list, dim=1)


class TorchAdd(nn.Module):
    '''TorchAdd Module.
    '''

    def forward(self, input_list):
        return input_list[0] + input_list[1]


class TorchFlatten(nn.Module):
    '''TorchFlatten Module.
    '''

    def forward(self, input_tensor):
        return input_tensor.view(input_tensor.size(0), -1)


def keras_dropout(layer, rate):
    '''keras dropout layer.
    '''

    from keras import layers

    input_dim = len(layer.input.shape)
    if input_dim == 2:
        return layers.SpatialDropout1D(rate)
    elif input_dim == 3:
        return layers.SpatialDropout2D(rate)
    elif input_dim == 4:
        return layers.SpatialDropout3D(rate)
    else:
        return layers.Dropout(rate)


def to_real_keras_layer(layer):
    ''' real keras layer.
    '''
    from keras import layers

    if is_layer(layer, "Dense"):
        return layers.Dense(layer.units, input_shape=(layer.input_units,))
    if is_layer(layer, "Conv"):
        return layers.Conv2D(
            layer.filters,
            layer.kernel_size,
            input_shape=layer.input.shape,
            padding="same",
        )  # padding
    if is_layer(layer, "Pooling"):
        return layers.MaxPool2D(2)
    if is_layer(layer, "BatchNormalization"):
        return layers.BatchNormalization(input_shape=layer.input.shape)
    if is_layer(layer, "Concatenate"):
        return layers.Concatenate()
    if is_layer(layer, "Add"):
        return layers.Add()
    if is_layer(layer, "Dropout"):
        return keras_dropout(layer, layer.rate)
    if is_layer(layer, "ReLU"):
        return layers.Activation("relu")
    if is_layer(layer, "Softmax"):
        return layers.Activation("softmax")
    if is_layer(layer, "Flatten"):
        return layers.Flatten()
    if is_layer(layer, "GlobalAveragePooling"):
        return layers.GlobalAveragePooling2D()
    return None  # note: this is not written by original author, feel free to modify if you think it's incorrect


def is_layer(layer, layer_type):
    '''judge the layer type.
    Returns:
        boolean -- True or False
    '''

    if layer_type == "Input":
        return isinstance(layer, StubInput)
    elif layer_type == "Conv":
        return isinstance(layer, StubConv)
    elif layer_type == "Dense":
        return isinstance(layer, (StubDense,))
    elif layer_type == "BatchNormalization":
        return isinstance(layer, (StubBatchNormalization,))
    elif layer_type == "Concatenate":
        return isinstance(layer, (StubConcatenate,))
    elif layer_type == "Add":
        return isinstance(layer, (StubAdd,))
    elif layer_type == "Pooling":
        return isinstance(layer, StubPooling)
    elif layer_type == "Dropout":
        return isinstance(layer, (StubDropout,))
    elif layer_type == "Softmax":
        return isinstance(layer, (StubSoftmax,))
    elif layer_type == "ReLU":
        return isinstance(layer, (StubReLU,))
    elif layer_type == "Flatten":
        return isinstance(layer, (StubFlatten,))
    elif layer_type == "GlobalAveragePooling":
        return isinstance(layer, StubGlobalPooling)
    return None  # note: this is not written by original author, feel free to modify if you think it's incorrect


def layer_description_extractor(layer, node_to_id):
    '''get layer description.
    '''

    layer_input = layer.input
    layer_output = layer.output
    if layer_input is not None:
        if isinstance(layer_input, Iterable):
            layer_input = list(map(lambda x: node_to_id[x], layer_input))
        else:
            layer_input = node_to_id[layer_input]

    if layer_output is not None:
        layer_output = node_to_id[layer_output]

    if isinstance(layer, StubConv):
        return (
            type(layer).__name__,
            layer_input,
            layer_output,
            layer.input_channel,
            layer.filters,
            layer.kernel_size,
            layer.stride,
            layer.padding,
        )
    elif isinstance(layer, (StubDense,)):
        return [
            type(layer).__name__,
            layer_input,
            layer_output,
            layer.input_units,
            layer.units,
        ]
    elif isinstance(layer, (StubBatchNormalization,)):
        return (type(layer).__name__, layer_input,
                layer_output, layer.num_features)
    elif isinstance(layer, (StubDropout,)):
        return (type(layer).__name__, layer_input, layer_output, layer.rate)
    elif isinstance(layer, StubPooling):
        return (
            type(layer).__name__,
            layer_input,
            layer_output,
            layer.kernel_size,
            layer.stride,
            layer.padding,
        )
    else:
        return (type(layer).__name__, layer_input, layer_output)


def layer_description_builder(layer_information, id_to_node):
    '''build layer from description.
    '''
    layer_type = layer_information[0]

    layer_input_ids = layer_information[1]
    if isinstance(layer_input_ids, Iterable):
        layer_input = list(map(lambda x: id_to_node[x], layer_input_ids))
    else:
        layer_input = id_to_node[layer_input_ids]
    layer_output = id_to_node[layer_information[2]]
    if layer_type.startswith("StubConv"):
        input_channel = layer_information[3]
        filters = layer_information[4]
        kernel_size = layer_information[5]
        stride = layer_information[6]
        return globals()[layer_type](
            input_channel, filters, kernel_size, stride, layer_input, layer_output
        )
    elif layer_type.startswith("StubDense"):
        input_units = layer_information[3]
        units = layer_information[4]
        return globals()[layer_type](input_units, units, layer_input, layer_output)
    elif layer_type.startswith("StubBatchNormalization"):
        num_features = layer_information[3]
        return globals()[layer_type](num_features, layer_input, layer_output)
    elif layer_type.startswith("StubDropout"):
        rate = layer_information[3]
        return globals()[layer_type](rate, layer_input, layer_output)
    elif layer_type.startswith("StubPooling"):
        kernel_size = layer_information[3]
        stride = layer_information[4]
        padding = layer_information[5]
<<<<<<< HEAD
        return eval(layer_type)(kernel_size, stride,
                                padding, layer_input, layer_output)
=======
        return globals()[layer_type](kernel_size, stride, padding, layer_input, layer_output)
>>>>>>> 76086583
    else:
        return globals()[layer_type](layer_input, layer_output)


def layer_width(layer):
    '''get layer width.
    '''

    if is_layer(layer, "Dense"):
        return layer.units
    if is_layer(layer, "Conv"):
        return layer.filters
    raise TypeError("The layer should be either Dense or Conv layer.")


def set_torch_weight_to_stub(torch_layer, stub_layer):
    stub_layer.import_weights(torch_layer)


def set_keras_weight_to_stub(keras_layer, stub_layer):
    stub_layer.import_weights_keras(keras_layer)


def set_stub_weight_to_torch(stub_layer, torch_layer):
    stub_layer.export_weights(torch_layer)


def set_stub_weight_to_keras(stub_layer, keras_layer):
    stub_layer.export_weights_keras(keras_layer)


def get_conv_class(n_dim):
    conv_class_list = [StubConv1d, StubConv2d, StubConv3d]
    return conv_class_list[n_dim - 1]


def get_dropout_class(n_dim):
    dropout_class_list = [StubDropout1d, StubDropout2d, StubDropout3d]
    return dropout_class_list[n_dim - 1]


def get_global_avg_pooling_class(n_dim):
    global_avg_pooling_class_list = [
        StubGlobalPooling1d,
        StubGlobalPooling2d,
        StubGlobalPooling3d,
    ]
    return global_avg_pooling_class_list[n_dim - 1]


def get_pooling_class(n_dim):
    pooling_class_list = [StubPooling1d, StubPooling2d, StubPooling3d]
    return pooling_class_list[n_dim - 1]


def get_batch_norm_class(n_dim):
    batch_norm_class_list = [
        StubBatchNormalization1d,
        StubBatchNormalization2d,
        StubBatchNormalization3d,
    ]
    return batch_norm_class_list[n_dim - 1]


def get_n_dim(layer):
    if isinstance(layer, (
            StubConv1d,
            StubDropout1d,
            StubGlobalPooling1d,
            StubPooling1d,
            StubBatchNormalization1d,
    )):
        return 1
    if isinstance(layer, (
            StubConv2d,
            StubDropout2d,
            StubGlobalPooling2d,
            StubPooling2d,
            StubBatchNormalization2d,
    )):
        return 2
    if isinstance(layer, (
            StubConv3d,
            StubDropout3d,
            StubGlobalPooling3d,
            StubPooling3d,
            StubBatchNormalization3d,
    )):
        return 3
    return -1<|MERGE_RESOLUTION|>--- conflicted
+++ resolved
@@ -731,12 +731,7 @@
         kernel_size = layer_information[3]
         stride = layer_information[4]
         padding = layer_information[5]
-<<<<<<< HEAD
-        return eval(layer_type)(kernel_size, stride,
-                                padding, layer_input, layer_output)
-=======
         return globals()[layer_type](kernel_size, stride, padding, layer_input, layer_output)
->>>>>>> 76086583
     else:
         return globals()[layer_type](layer_input, layer_output)
 

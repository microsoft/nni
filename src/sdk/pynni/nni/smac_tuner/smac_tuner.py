--- conflicted
+++ resolved
@@ -32,19 +32,12 @@
 from smac.scenario.scenario import Scenario
 from smac.utils.io.cmd_reader import CMDReader
 
-<<<<<<< HEAD
-=======
 from ConfigSpaceNNI import Configuration
 
->>>>>>> 0ee69f82
 from nni.tuner import Tuner
 from nni.utils import OptimizeMode, extract_scalar_reward
 
 from .convert_ss_to_scenario import generate_scenario
-<<<<<<< HEAD
-=======
-
->>>>>>> 0ee69f82
 
 class SMACTuner(Tuner):
     """

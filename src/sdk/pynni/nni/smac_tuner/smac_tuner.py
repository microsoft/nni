# Copyright (c) Microsoft Corporation
# All rights reserved.
#
# MIT License
#
# Permission is hereby granted, free of charge,
# to any person obtaining a copy of this software and associated
# documentation files (the "Software"), to deal in the Software without restriction,
# including without limitation the rights to use, copy, modify, merge, publish,
# distribute, sublicense, and/or sell copies of the Software, and
# to permit persons to whom the Software is furnished to do so, subject to the following conditions:
# The above copyright notice and this permission notice shall be included
# in all copies or substantial portions of the Software.
#
# THE SOFTWARE IS PROVIDED *AS IS*, WITHOUT WARRANTY OF ANY KIND, EXPRESS OR IMPLIED, INCLUDING
# BUT NOT LIMITED TO THE WARRANTIES OF MERCHANTABILITY, FITNESS FOR A PARTICULAR PURPOSE AND
# NONINFRINGEMENT. IN NO EVENT SHALL THE AUTHORS OR COPYRIGHT HOLDERS BE LIABLE FOR ANY CLAIM,
# DAMAGES OR OTHER LIABILITY, WHETHER IN AN ACTION OF CONTRACT, TORT OR OTHERWISE, ARISING FROM,
# OUT OF OR IN CONNECTION WITH THE SOFTWARE OR THE USE OR OTHER DEALINGS IN THE SOFTWARE.
"""
smac_tuner.py
"""

import logging
import sys

import numpy as np
from ConfigSpaceNNI import Configuration
from nni.tuner import Tuner
from nni.utils import OptimizeMode, extract_scalar_reward
from smac.facade.epils_facade import EPILS
from smac.facade.roar_facade import ROAR
from smac.facade.smac_facade import SMAC
from smac.scenario.scenario import Scenario
from smac.utils.io.cmd_reader import CMDReader

from .convert_ss_to_scenario import generate_scenario


class SMACTuner(Tuner):
    """
    Parameters
    ----------
    optimize_mode: str
        optimize mode, 'maximize' or 'minimize', by default 'maximize'
    """
    def __init__(self, optimize_mode="maximize"):
        """Constructor"""
        self.logger = logging.getLogger(
            self.__module__ + "." + self.__class__.__name__)
        self.optimize_mode = OptimizeMode(optimize_mode)
        self.total_data = {}
        self.optimizer = None
        self.smbo_solver = None
        self.first_one = True
        self.update_ss_done = False
        self.loguniform_key = set()
        self.categorical_dict = {}
        self.cs = None

    def _main_cli(self):
        """Main function of SMAC for CLI interface
        Returns
        -------
        instance
            optimizer
        """
        self.logger.info("SMAC call: %s", " ".join(sys.argv))

        cmd_reader = CMDReader()
        args, _ = cmd_reader.read_cmd()

        root_logger = logging.getLogger()
        root_logger.setLevel(args.verbose_level)
        logger_handler = logging.StreamHandler(
                stream=sys.stdout)
        if root_logger.level >= logging.INFO:
            formatter = logging.Formatter(
                "%(levelname)s:\t%(message)s")
        else:
            formatter = logging.Formatter(
                "%(asctime)s:%(levelname)s:%(name)s:%(message)s",
                "%Y-%m-%d %H:%M:%S")
        logger_handler.setFormatter(formatter)
        root_logger.addHandler(logger_handler)
        # remove default handler
        root_logger.removeHandler(root_logger.handlers[0])

        # Create defaults
        rh = None
        initial_configs = None
        stats = None
        incumbent = None

        # Create scenario-object
        scen = Scenario(args.scenario_file, [])
        self.cs = scen.cs

        if args.mode == "SMAC":
            optimizer = SMAC(
                scenario=scen,
                rng=np.random.RandomState(args.seed),
                runhistory=rh,
                initial_configurations=initial_configs,
                stats=stats,
                restore_incumbent=incumbent,
                run_id=args.seed)
        elif args.mode == "ROAR":
            optimizer = ROAR(
                scenario=scen,
                rng=np.random.RandomState(args.seed),
                runhistory=rh,
                initial_configurations=initial_configs,
                run_id=args.seed)
        elif args.mode == "EPILS":
            optimizer = EPILS(
                scenario=scen,
                rng=np.random.RandomState(args.seed),
                runhistory=rh,
                initial_configurations=initial_configs,
                run_id=args.seed)
        else:
            optimizer = None

        return optimizer

    def update_search_space(self, search_space):
        """
        NOTE: updating search space is not supported.
        Parameters
        ----------
        search_space: dict
            search space
        """

        # TODO: this is ugly, we put all the initialization work in this method, because initialization relies
        #         on search space, also because update_search_space is called at the beginning.

        if not self.update_ss_done:
            self.categorical_dict = generate_scenario(search_space)
            if self.categorical_dict is None:
                raise RuntimeError('categorical dict is not correctly returned after parsing search space.')
            self.optimizer = self._main_cli()
            self.smbo_solver = self.optimizer.solver
            self.loguniform_key = {key for key in search_space.keys() if search_space[key]['_type'] == 'loguniform'}
            self.update_ss_done = True
        else:
            self.logger.warning('update search space is not supported.')

    def receive_trial_result(self, parameter_id, parameters, value, **kwargs):
        """receive_trial_result
        Parameters
        ----------
        parameter_id: int
            parameter id
        parameters:
            parameters
        value:
            value
        Raises
        ------
        RuntimeError
            Received parameter id not in total_data
        """
        reward = extract_scalar_reward(value)
        if self.optimize_mode is OptimizeMode.Maximize:
            reward = -reward

        if parameter_id not in self.total_data:
            raise RuntimeError('Received parameter_id not in total_data.')
        if self.first_one:
            self.smbo_solver.nni_smac_receive_first_run(self.total_data[parameter_id], reward)
            self.first_one = False
        else:
            self.smbo_solver.nni_smac_receive_runs(self.total_data[parameter_id], reward)

    def param_postprocess(self, challenger_dict):
        """
        Postprocessing for a set of parameter includes:
        1. Convert the values of type `loguniform` back to their initial range.
        2. Convert categorical: categorical values in search space are changed to list of numbers before,
        those original values will be changed back in this function.
<<<<<<< HEAD

=======
>>>>>>> 22316800
        Parameters
        ----------
        challenger_dict: dict
            challenger dict
        Returns
        -------
        dict
            dict which stores copy of challengers
        """
        converted_dict = {}
        for key, value in challenger_dict.items():
            # convert to loguniform
            if key in self.loguniform_key:
                converted_dict[key] = np.exp(challenger_dict[key])
            # convert categorical back to original value
            elif key in self.categorical_dict:
                idx = challenger_dict[key]
                converted_dict[key] = self.categorical_dict[key][idx]
            else:
                converted_dict[key] = value
        return converted_dict

    def generate_parameters(self, parameter_id, **kwargs):
        """generate one instance of hyperparameters
        Parameters
        ----------
        parameter_id: int
            parameter id
        Returns
        -------
        list
            new generated parameters
        """
        if self.first_one:
            init_challenger = self.smbo_solver.nni_smac_start()
            self.total_data[parameter_id] = init_challenger
            return self.param_postprocess(init_challenger.get_dictionary())
        else:
            challengers = self.smbo_solver.nni_smac_request_challengers()
            for challenger in challengers:
                self.total_data[parameter_id] = challenger
                return self.param_postprocess(challenger.get_dictionary())

    def generate_multiple_parameters(self, parameter_id_list, **kwargs):
        """generate mutiple instances of hyperparameters
        Parameters
        ----------
        parameter_id_list: list
            list of parameter id
        Returns
        -------
        list
            list of new generated parameters
        """
        if self.first_one:
            params = []
            for one_id in parameter_id_list:
                init_challenger = self.smbo_solver.nni_smac_start()
                self.total_data[one_id] = init_challenger
                params.append(self.param_postprocess(init_challenger.get_dictionary()))
        else:
            challengers = self.smbo_solver.nni_smac_request_challengers()
            cnt = 0
            params = []
            for challenger in challengers:
                if cnt >= len(parameter_id_list):
                    break
                self.total_data[parameter_id_list[cnt]] = challenger
                params.append(self.param_postprocess(challenger.get_dictionary()))
                cnt += 1
        return params

    def import_data(self, data):
        """
        Import additional data for tuning
<<<<<<< HEAD

=======
>>>>>>> 22316800
        Parameters
        ----------
        data: list of dict
            Each of which has at least two keys, `parameter` and `value`.
        """
        _completed_num = 0
        for trial_info in data:
            self.logger.info("Importing data, current processing progress %s / %s", _completed_num, len(data))
            # simply validate data format
            assert "parameter" in trial_info
            _params = trial_info["parameter"]
            assert "value" in trial_info
            _value = trial_info['value']
            if not _value:
                self.logger.info("Useless trial data, value is %s, skip this trial data.", _value)
                continue
            # convert the keys in loguniform and categorical types
            valid_entry = True
            for key, value in _params.items():
                if key in self.loguniform_key:
                    _params[key] = np.log(value)
                elif key in self.categorical_dict:
                    if value in self.categorical_dict[key]:
                        _params[key] = self.categorical_dict[key].index(value)
                    else:
                        self.logger.info("The value %s of key %s is not in search space.", str(value), key)
                        valid_entry = False
                        break
            if not valid_entry:
                continue
            # start import this data entry
            _completed_num += 1
            config = Configuration(self.cs, values=_params)
            if self.optimize_mode is OptimizeMode.Maximize:
                _value = -_value
            if self.first_one:
                self.smbo_solver.nni_smac_receive_first_run(config, _value)
                self.first_one = False
            else:
                self.smbo_solver.nni_smac_receive_runs(config, _value)
        self.logger.info("Successfully import data to smac tuner, total data: %d, imported data: %d.", len(data), _completed_num)<|MERGE_RESOLUTION|>--- conflicted
+++ resolved
@@ -180,10 +180,6 @@
         1. Convert the values of type `loguniform` back to their initial range.
         2. Convert categorical: categorical values in search space are changed to list of numbers before,
         those original values will be changed back in this function.
-<<<<<<< HEAD
-
-=======
->>>>>>> 22316800
         Parameters
         ----------
         challenger_dict: dict
@@ -259,10 +255,6 @@
     def import_data(self, data):
         """
         Import additional data for tuning
-<<<<<<< HEAD
-
-=======
->>>>>>> 22316800
         Parameters
         ----------
         data: list of dict

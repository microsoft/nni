# Copyright (c) Microsoft Corporation
# All rights reserved.
#
# MIT License
#
# Permission is hereby granted, free of charge,
# to any person obtaining a copy of this software and associated
# documentation files (the "Software"), to deal in the Software without restriction,
# including without limitation the rights to use, copy, modify, merge, publish,
# distribute, sublicense, and/or sell copies of the Software, and
# to permit persons to whom the Software is furnished to do so, subject to the following conditions:
# The above copyright notice and this permission notice shall be included
# in all copies or substantial portions of the Software.
#
# THE SOFTWARE IS PROVIDED *AS IS*, WITHOUT WARRANTY OF ANY KIND, EXPRESS OR IMPLIED, INCLUDING
# BUT NOT LIMITED TO THE WARRANTIES OF MERCHANTABILITY, FITNESS FOR A PARTICULAR PURPOSE AND
# NONINFRINGEMENT. IN NO EVENT SHALL THE AUTHORS OR COPYRIGHT HOLDERS BE LIABLE FOR ANY CLAIM,
# DAMAGES OR OTHER LIABILITY, WHETHER IN AN ACTION OF CONTRACT, TORT OR OTHERWISE, ARISING FROM,
# OUT OF OR IN CONNECTION WITH THE SOFTWARE OR THE USE OR OTHER DEALINGS IN THE SOFTWARE.
"""
smac_tuner.py
"""

from nni.tuner import Tuner
<<<<<<< HEAD
from nni.utils import OptimizeMode
=======
from nni.utils import extract_scalar_reward
>>>>>>> c7cc8db3

import sys
import logging
import numpy as np
import json_tricks
from enum import Enum, unique
from .convert_ss_to_scenario import generate_scenario

from smac.utils.io.cmd_reader import CMDReader
from smac.scenario.scenario import Scenario
from smac.facade.smac_facade import SMAC
from smac.facade.roar_facade import ROAR
from smac.facade.epils_facade import EPILS


class SMACTuner(Tuner):
    """
    Parameters
    ----------
    optimize_mode: str
        optimize mode, 'maximize' or 'minimize'
    """
    def __init__(self, optimize_mode):
        """Constructor"""
        self.logger = logging.getLogger(
            self.__module__ + "." + self.__class__.__name__)
        self.optimize_mode = OptimizeMode(optimize_mode)
        self.total_data = {}
        self.optimizer = None
        self.smbo_solver = None
        self.first_one = True
        self.update_ss_done = False
        self.loguniform_key = set()
        self.categorical_dict = {}

    def _main_cli(self):
        """Main function of SMAC for CLI interface
        
        Returns
        -------
        instance
            optimizer
        """
        self.logger.info("SMAC call: %s" % (" ".join(sys.argv)))

        cmd_reader = CMDReader()
        args, _ = cmd_reader.read_cmd()

        root_logger = logging.getLogger()
        root_logger.setLevel(args.verbose_level)
        logger_handler = logging.StreamHandler(
                stream=sys.stdout)
        if root_logger.level >= logging.INFO:
            formatter = logging.Formatter(
                "%(levelname)s:\t%(message)s")
        else:
            formatter = logging.Formatter(
                "%(asctime)s:%(levelname)s:%(name)s:%(message)s",
                "%Y-%m-%d %H:%M:%S")
        logger_handler.setFormatter(formatter)
        root_logger.addHandler(logger_handler)
        # remove default handler
        root_logger.removeHandler(root_logger.handlers[0])

        # Create defaults
        rh = None
        initial_configs = None
        stats = None
        incumbent = None

        # Create scenario-object
        scen = Scenario(args.scenario_file, [])

        if args.mode == "SMAC":
            optimizer = SMAC(
                scenario=scen,
                rng=np.random.RandomState(args.seed),
                runhistory=rh,
                initial_configurations=initial_configs,
                stats=stats,
                restore_incumbent=incumbent,
                run_id=args.seed)
        elif args.mode == "ROAR":
            optimizer = ROAR(
                scenario=scen,
                rng=np.random.RandomState(args.seed),
                runhistory=rh,
                initial_configurations=initial_configs,
                run_id=args.seed)
        elif args.mode == "EPILS":
            optimizer = EPILS(
                scenario=scen,
                rng=np.random.RandomState(args.seed),
                runhistory=rh,
                initial_configurations=initial_configs,
                run_id=args.seed)
        else:
            optimizer = None

        return optimizer

    def update_search_space(self, search_space):
        """TODO: this is urgly, we put all the initialization work in this method, because initialization relies
        on search space, also because update_search_space is called at the beginning.
        NOTE: updating search space is not supported.

        Parameters
        ----------
        search_space:
            search space
        """
        if not self.update_ss_done:
            self.categorical_dict = generate_scenario(search_space)
            if self.categorical_dict is None:
                raise RuntimeError('categorical dict is not correctly returned after parsing search space.')
            self.optimizer = self._main_cli()
            self.smbo_solver = self.optimizer.solver
            self.loguniform_key = {key for key in search_space.keys() if search_space[key]['_type'] == 'loguniform'}
            self.update_ss_done = True
        else:
            self.logger.warning('update search space is not supported.')

    def receive_trial_result(self, parameter_id, parameters, value):
        """receive_trial_result
       
        Parameters
        ----------
        parameter_id: int
            parameter id
        parameters:
            parameters
        value:
            value
        
        Raises
        ------
        RuntimeError
            Received parameter id not in total_data
        """
        reward = extract_scalar_reward(value)
        if self.optimize_mode is OptimizeMode.Maximize:
            reward = -reward

        if parameter_id not in self.total_data:
            raise RuntimeError('Received parameter_id not in total_data.')
        if self.first_one:
            self.smbo_solver.nni_smac_receive_first_run(self.total_data[parameter_id], reward)
            self.first_one = False
        else:
            self.smbo_solver.nni_smac_receive_runs(self.total_data[parameter_id], reward)

    def convert_loguniform_categorical(self, challenger_dict):
        """Convert the values of type `loguniform` back to their initial range
        Also, we convert categorical:
        categorical values in search space are changed to list of numbers before,
        those original values will be changed back in this function
        
        Parameters
        ----------
        challenger_dict: dict
            challenger dict

        Returns
        -------
        dict
            dict which stores copy of challengers
        """
        converted_dict = {}
        for key, value in challenger_dict.items():
            # convert to loguniform
            if key in self.loguniform_key:
                converted_dict[key] = np.exp(challenger_dict[key])
            # convert categorical back to original value
            elif key in self.categorical_dict:
                idx = challenger_dict[key]
                converted_dict[key] = self.categorical_dict[key][idx]
            else:
                converted_dict[key] = value
        return converted_dict

    def generate_parameters(self, parameter_id):
        """generate one instance of hyperparameters
        
        Parameters
        ----------
        parameter_id: int
            parameter id
        
        Returns
        -------
        list
            new generated parameters
        """
        if self.first_one:
            init_challenger = self.smbo_solver.nni_smac_start()
            self.total_data[parameter_id] = init_challenger
            return self.convert_loguniform_categorical(init_challenger.get_dictionary())
        else:
            challengers = self.smbo_solver.nni_smac_request_challengers()
            for challenger in challengers:
                self.total_data[parameter_id] = challenger
                return self.convert_loguniform_categorical(challenger.get_dictionary())

    def generate_multiple_parameters(self, parameter_id_list):
        """generate mutiple instances of hyperparameters
        
        Parameters
        ----------
        parameter_id_list: list
            list of parameter id
        
        Returns
        -------
        list
            list of new generated parameters
        """
        if self.first_one:
            params = []
            for one_id in parameter_id_list:
                init_challenger = self.smbo_solver.nni_smac_start()
                self.total_data[one_id] = init_challenger
                params.append(self.convert_loguniform_categorical(init_challenger.get_dictionary()))
        else:
            challengers = self.smbo_solver.nni_smac_request_challengers()
            cnt = 0
            params = []
            for challenger in challengers:
                if cnt >= len(parameter_id_list):
                    break
                self.total_data[parameter_id_list[cnt]] = challenger
                params.append(self.convert_loguniform_categorical(challenger.get_dictionary()))
                cnt += 1
        return params

    def import_data(self, data):
        pass<|MERGE_RESOLUTION|>--- conflicted
+++ resolved
@@ -22,11 +22,7 @@
 """
 
 from nni.tuner import Tuner
-<<<<<<< HEAD
-from nni.utils import OptimizeMode
-=======
-from nni.utils import extract_scalar_reward
->>>>>>> c7cc8db3
+from nni.utils import OptimizeMode, extract_scalar_reward
 
 import sys
 import logging

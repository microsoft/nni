# Copyright (c) Microsoft Corporation.
# Licensed under the MIT license.

import logging
import datetime
from schema import Schema, Optional

from nni import ClassArgsValidator
from nni.assessor import Assessor, AssessResult
from nni.utils import extract_scalar_history
from .model_factory import CurveModel

logger = logging.getLogger('curvefitting_Assessor')

<<<<<<< HEAD
class CurvefittingClassArgsValidator(ClassArgsValidator):
    def validate_class_args(self, **kwargs):
        Schema({
            'epoch_num': self.range('epoch_num', int, 0, 9999),
            Optional('optimize_mode'): self.choices('optimize_mode', 'maximize', 'minimize'),
            Optional('start_step'): self.range('start_step', int, 0, 9999),
            Optional('threshold'): self.range('threshold', float, 0, 9999),
            Optional('gap'): self.range('gap', int, 1, 9999),
        }).validate(kwargs)
=======
>>>>>>> 574db2ca

class CurvefittingAssessor(Assessor):
    """CurvefittingAssessor uses learning curve fitting algorithm to predict the learning curve performance in the future.
    It stops a pending trial X at step S if the trial's forecast result at target step is convergence and lower than the
    best performance in the history.

    Parameters
    ----------
    epoch_num : int
        The total number of epoch
    start_step : int
        only after receiving start_step number of reported intermediate results
    threshold : float
        The threshold that we decide to early stop the worse performance curve.
    """

    def __init__(self, epoch_num=20, start_step=6, threshold=0.95, gap=1):
        if start_step <= 0:
            logger.warning('It\'s recommended to set start_step to a positive number')
        # Record the target position we predict
        self.target_pos = epoch_num
        # Start forecasting when historical data reaches start step
        self.start_step = start_step
        # Record the compared threshold
        self.threshold = threshold
        # Record the number of gap
        self.gap = gap
        # Record the number of intermediate result in the lastest judgment
        self.last_judgment_num = dict()
        # Record the best performance
        self.set_best_performance = False
        self.completed_best_performance = None
        self.trial_history = []
        logger.info('Successfully initials the curvefitting assessor')

    def trial_end(self, trial_job_id, success):
        """update the best performance of completed trial job

        Parameters
        ----------
        trial_job_id : int
            trial job id
        success : bool
            True if succssfully finish the experiment, False otherwise
        """
        if success:
            if self.set_best_performance:
                self.completed_best_performance = max(self.completed_best_performance, self.trial_history[-1])
            else:
                self.set_best_performance = True
                self.completed_best_performance = self.trial_history[-1]
            logger.info('Updated complted best performance, trial job id: %s', trial_job_id)
        else:
            logger.info('No need to update, trial job id: %s', trial_job_id)

    def assess_trial(self, trial_job_id, trial_history):
        """assess whether a trial should be early stop by curve fitting algorithm

        Parameters
        ----------
        trial_job_id : int
            trial job id
        trial_history : list
            The history performance matrix of each trial

        Returns
        -------
        bool
            AssessResult.Good or AssessResult.Bad

        Raises
        ------
        Exception
            unrecognize exception in curvefitting_assessor
        """
        scalar_trial_history = extract_scalar_history(trial_history)
        self.trial_history = scalar_trial_history
        if not self.set_best_performance:
            return AssessResult.Good
        curr_step = len(scalar_trial_history)
        if curr_step < self.start_step:
            return AssessResult.Good

        if trial_job_id in self.last_judgment_num.keys() and curr_step - self.last_judgment_num[trial_job_id] < self.gap:
            return AssessResult.Good
        self.last_judgment_num[trial_job_id] = curr_step

        try:
            start_time = datetime.datetime.now()
            # Predict the final result
            curvemodel = CurveModel(self.target_pos)
            predict_y = curvemodel.predict(scalar_trial_history)
            log_message = "Prediction done. Trial job id = {}, Predict value = {}".format(trial_job_id, predict_y)
            if predict_y is None:
                logger.info('%s, wait for more information to predict precisely', log_message)
                return AssessResult.Good
            else:
                logger.info(log_message)
            standard_performance = self.completed_best_performance * self.threshold

            end_time = datetime.datetime.now()
            if (end_time - start_time).seconds > 60:
                logger.warning(
                    'Curve Fitting Assessor Runtime Exceeds 60s, Trial Id = %s Trial History = %s',
                    trial_job_id, self.trial_history
                )

            if predict_y > standard_performance:
                return AssessResult.Good
            return AssessResult.Bad

        except Exception as exception:
            logger.exception('unrecognize exception in curvefitting_assessor %s', exception)<|MERGE_RESOLUTION|>--- conflicted
+++ resolved
@@ -12,18 +12,14 @@
 
 logger = logging.getLogger('curvefitting_Assessor')
 
-<<<<<<< HEAD
 class CurvefittingClassArgsValidator(ClassArgsValidator):
     def validate_class_args(self, **kwargs):
         Schema({
             'epoch_num': self.range('epoch_num', int, 0, 9999),
-            Optional('optimize_mode'): self.choices('optimize_mode', 'maximize', 'minimize'),
             Optional('start_step'): self.range('start_step', int, 0, 9999),
             Optional('threshold'): self.range('threshold', float, 0, 9999),
             Optional('gap'): self.range('gap', int, 1, 9999),
         }).validate(kwargs)
-=======
->>>>>>> 574db2ca
 
 class CurvefittingAssessor(Assessor):
     """CurvefittingAssessor uses learning curve fitting algorithm to predict the learning curve performance in the future.

--- conflicted
+++ resolved
@@ -1,24 +1,17 @@
-<<<<<<< HEAD
-=======
 # Copyright (c) Microsoft Corporation.
 # Licensed under the MIT license.
 
->>>>>>> e9cba778
 import logging
 
 import torch
 import torch.nn as nn
 import torch.nn.functional as F
 
-from nni.nas.pytorch.mutables import InputChoice, LayerChoice
 from nni.nas.pytorch.mutator import Mutator
+from nni.nas.pytorch.mutables import LayerChoice, InputChoice
 
-<<<<<<< HEAD
-logger = logging.getLogger(__name__)
-=======
 _logger = logging.getLogger(__name__)
 
->>>>>>> e9cba778
 
 class DartsMutator(Mutator):
     def __init__(self, model):

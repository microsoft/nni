--- conflicted
+++ resolved
@@ -12,11 +12,7 @@
 
 class PdartsMutator(DartsMutator):
 
-<<<<<<< HEAD
-    def __init__(self, pdarts_epoch_index, pdarts_num_to_drop, switches=None):
-=======
     def __init__(self, model, pdarts_epoch_index, pdarts_num_to_drop, switches={}):
->>>>>>> 6d6f9524
         self.pdarts_epoch_index = pdarts_epoch_index
         self.pdarts_num_to_drop = pdarts_num_to_drop
         if switches is None:
@@ -24,14 +20,8 @@
         else:
             self.switches = switches
 
-        super(PdartsMutator, self).__init__()
+        super(PdartsMutator, self).__init__(model)
 
-<<<<<<< HEAD
-    def before_build(self):
-        self.choices = nn.ParameterDict()
-        if self.switches is None:
-            self.switches = {}
-=======
         for mutable in self.mutables:
             if isinstance(mutable, LayerChoice):
 
@@ -41,7 +31,6 @@
                     if switches[index] == False:
                         del(mutable.choices[index])
                         mutable.length -= 1
->>>>>>> 6d6f9524
 
                 self.switches[mutable.key] = switches
 

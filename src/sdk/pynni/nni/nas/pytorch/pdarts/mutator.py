--- conflicted
+++ resolved
@@ -14,11 +14,7 @@
 
 class PdartsMutator(DartsMutator):
 
-<<<<<<< HEAD
-    def __init__(self, model, pdarts_epoch_index, pdarts_num_to_drop, switches={}):
-=======
-    def __init__(self, pdarts_epoch_index, pdarts_num_to_drop, switches=None):
->>>>>>> 77e91e8b
+    def __init__(self, pdarts_epoch_index, pdarts_num_to_drop, switches={}):
         self.pdarts_epoch_index = pdarts_epoch_index
         self.pdarts_num_to_drop = pdarts_num_to_drop
         if switches is None:
@@ -28,11 +24,7 @@
 
         super(PdartsMutator, self).__init__()
 
-<<<<<<< HEAD
-    def after_parse_search_space(self):
-=======
     def before_build(self):
->>>>>>> 77e91e8b
         self.choices = nn.ParameterDict()
 
         for _, mutable in self.named_mutables():

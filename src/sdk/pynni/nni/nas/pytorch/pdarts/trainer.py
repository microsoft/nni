# Copyright (c) Microsoft Corporation.
# Licensed under the MIT license.
<<<<<<< HEAD

=======
import json
>>>>>>> 6b9ccd33
import logging

from nni.nas.pytorch.callbacks import LRSchedulerCallback
from nni.nas.pytorch.darts import DartsTrainer
from nni.nas.pytorch.trainer import BaseTrainer, TorchTensorEncoder

from .mutator import PdartsMutator

logger = logging.getLogger(__name__)


class PdartsTrainer(BaseTrainer):

    def __init__(self, model_creator, layers, metrics,
                 num_epochs, dataset_train, dataset_valid,
                 pdarts_num_layers=[0, 6, 12], pdarts_num_to_drop=[3, 2, 2],
                 mutator=None, batch_size=64, workers=4, device=None, log_frequency=None, callbacks=None):
        super(PdartsTrainer, self).__init__()
        self.model_creator = model_creator
        self.layers = layers
        self.pdarts_num_layers = pdarts_num_layers
        self.pdarts_num_to_drop = pdarts_num_to_drop
        self.pdarts_epoch = len(pdarts_num_to_drop)
        self.darts_parameters = {
            "metrics": metrics,
            "num_epochs": num_epochs,
            "dataset_train": dataset_train,
            "dataset_valid": dataset_valid,
            "batch_size": batch_size,
            "workers": workers,
            "device": device,
            "log_frequency": log_frequency
        }
        self.callbacks = callbacks if callbacks is not None else []

    def train(self):
        layers = self.layers
        switches = None
        for epoch in range(self.pdarts_epoch):

            layers = self.layers+self.pdarts_num_layers[epoch]
            model, criterion, optim, lr_scheduler = self.model_creator(layers)
            self.mutator = PdartsMutator(model, epoch, self.pdarts_num_to_drop, switches)

            for callback in self.callbacks:
                callback.build(model, self.mutator, self)
                callback.on_epoch_begin(epoch)

            darts_callbacks = []
            if lr_scheduler is not None:
                darts_callbacks.append(LRSchedulerCallback(lr_scheduler))

            self.trainer = DartsTrainer(model, mutator=self.mutator, loss=criterion, optimizer=optim,
                                        callbacks=darts_callbacks, **self.darts_parameters)
            logger.info("start pdarts training epoch %s...", epoch)

            self.trainer.train()

            switches = self.mutator.drop_paths()

            for callback in self.callbacks:
                callback.on_epoch_end(epoch)

    def validate(self):
        self.model.validate()

    def export(self, file):
        mutator_export = self.mutator.export()
        with open(file, "w") as f:
            json.dump(mutator_export, f, indent=2, sort_keys=True, cls=TorchTensorEncoder)

    def checkpoint(self):
        raise NotImplementedError("Not implemented yet")<|MERGE_RESOLUTION|>--- conflicted
+++ resolved
@@ -1,10 +1,7 @@
 # Copyright (c) Microsoft Corporation.
 # Licensed under the MIT license.
-<<<<<<< HEAD
 
-=======
 import json
->>>>>>> 6b9ccd33
 import logging
 
 from nni.nas.pytorch.callbacks import LRSchedulerCallback

# Copyright (c) Microsoft Corporation.
# Licensed under the MIT license.

import json
import logging
import os
import sys

import torch

import nni
from nni.env_vars import trial_env_vars
from nni.nas.pytorch.mutables import LayerChoice, InputChoice
from nni.nas.pytorch.mutator import Mutator

logger = logging.getLogger(__name__)

<<<<<<< HEAD
=======
NNI_GEN_SEARCH_SPACE = "NNI_GEN_SEARCH_SPACE"
LAYER_CHOICE = "layer_choice"
INPUT_CHOICE = "input_choice"

>>>>>>> 7a558113

def get_and_apply_next_architecture(model):
    """
    Wrapper of ClassicMutator to make it more meaningful,
    similar to ```get_next_parameter``` for HPO.
    Parameters
    ----------
    model : pytorch model
        user's model with search space (e.g., LayerChoice, InputChoice) embedded in it
    """
    ClassicMutator(model)


class ClassicMutator(Mutator):
    """
    This mutator is to apply the architecture chosen from tuner.
    It implements the forward function of LayerChoice and InputChoice,
    to only activate the chosen ones
    """

    def __init__(self, model):
        """
        Generate search space based on ```model```.
        If env ```NNI_GEN_SEARCH_SPACE``` exists, this is in dry run mode for
        generating search space for the experiment.
        If not, there are still two mode, one is nni experiment mode where users
        use ```nnictl``` to start an experiment. The other is standalone mode
        where users directly run the trial command, this mode chooses the first
        one(s) for each LayerChoice and InputChoice.
        Parameters
        ----------
        model : PyTorch model
            user's model with search space (e.g., LayerChoice, InputChoice) embedded in it
        """
        super(ClassicMutator, self).__init__(model)
        self._chosen_arch = {}
        self._search_space = self._generate_search_space()
<<<<<<< HEAD
        if "NNI_GEN_SEARCH_SPACE" in os.environ:
            # dry run for only generating search space
            self._dump_search_space(os.environ["NNI_GEN_SEARCH_SPACE"])
=======
        if NNI_GEN_SEARCH_SPACE in os.environ:
            # dry run for only generating search space
            self._dump_search_space(os.environ[NNI_GEN_SEARCH_SPACE])
>>>>>>> 7a558113
            sys.exit(0)

        if trial_env_vars.NNI_PLATFORM is None:
            logger.warning("This is in standalone mode, the chosen are the first one(s).")
            self._chosen_arch = self._standalone_generate_chosen()
        else:
            # get chosen arch from tuner
            self._chosen_arch = nni.get_next_parameter()
<<<<<<< HEAD
        self._cache = self.sample_final()

    def sample_search(self):
        return self.sample_final()

    def sample_final(self):
        assert set(self._chosen_arch.keys()) == set(self._search_space.keys()), \
            "Unmatched keys, expected keys '{}' from search space, found '{}'.".format(self._search_space.keys(),
                                                                                       self._chosen_arch.keys())
        result = dict()
        for mutable in self.mutables:
            assert mutable.key in self._chosen_arch, "Expected '{}' in chosen arch, but not found.".format(mutable.key)
            data = self._chosen_arch[mutable.key]
            assert isinstance(data, dict) and "_value" in data and "_idx" in data, \
                "'{}' is not a valid choice.".format(data)
            value = data["_value"]
            idx = data["_idx"]
            search_space_ref = self._search_space[mutable.key]["_value"]
            if isinstance(mutable, LayerChoice):
                # doesn't support multihot for layer choice yet
                onehot_list = [False] * mutable.length
                assert 0 <= idx < mutable.length and search_space_ref[idx] == value, \
                    "Index '{}' in search space '{}' is not '{}'".format(idx, search_space_ref, value)
                onehot_list[idx] = True
                result[mutable.key] = torch.tensor(onehot_list, dtype=torch.bool)  # pylint: disable=not-callable
            elif isinstance(mutable, InputChoice):
                multihot_list = [False] * mutable.n_candidates
                for i, v in zip(idx, value):
                    assert 0 <= i < mutable.n_candidates and search_space_ref[i] == v, \
                        "Index '{}' in search space '{}' is not '{}'".format(i, search_space_ref, v)
                    assert not multihot_list[i], "'{}' is selected twice in '{}', which is not allowed.".format(i, idx)
                    multihot_list[i] = True
                result[mutable.key] = torch.tensor(multihot_list, dtype=torch.bool)  # pylint: disable=not-callable
            else:
                raise TypeError("Unsupported mutable type: '%s'." % type(mutable))
        return result

    def reset(self):
        pass  # do nothing, only sample once at initialization
=======
        self.reset()
>>>>>>> 7a558113

    def _sample_layer_choice(self, mutable, idx, value, search_space_item):
        """
<<<<<<< HEAD
        Generate the chosen architecture for standalone mode,
        i.e., choose the first one(s) for LayerChoice and InputChoice.

        ::
            { key_name: {"_value": "conv1",
                         "_idx": 0} }

            { key_name: {"_value": ["in1"],
                         "_idx": [0]} }
=======
        Convert layer choice to tensor representation.

        Parameters
        ----------
        mutable : Mutable
        idx : int
            Number `idx` of list will be selected.
        value : str
            The verbose representation of the selected value.
        search_space_item : list
            The list for corresponding search space.
        """
        # doesn't support multihot for layer choice yet
        onehot_list = [False] * mutable.length
        assert 0 <= idx < mutable.length and search_space_item[idx] == value, \
            "Index '{}' in search space '{}' is not '{}'".format(idx, search_space_item, value)
        onehot_list[idx] = True
        return torch.tensor(onehot_list, dtype=torch.bool)  # pylint: disable=not-callable

    def _sample_input_choice(self, mutable, idx, value, search_space_item):
        """
        Convert input choice to tensor representation.

        Parameters
        ----------
        mutable : Mutable
        idx : int
            Number `idx` of list will be selected.
        value : str
            The verbose representation of the selected value.
        search_space_item : list
            The list for corresponding search space.
        """
        multihot_list = [False] * mutable.n_candidates
        for i, v in zip(idx, value):
            assert 0 <= i < mutable.n_candidates and search_space_item[i] == v, \
                "Index '{}' in search space '{}' is not '{}'".format(i, search_space_item, v)
            assert not multihot_list[i], "'{}' is selected twice in '{}', which is not allowed.".format(i, idx)
            multihot_list[i] = True
        return torch.tensor(multihot_list, dtype=torch.bool)  # pylint: disable=not-callable

    def sample_search(self):
        return self.sample_final()

    def sample_final(self):
        assert set(self._chosen_arch.keys()) == set(self._search_space.keys()), \
            "Unmatched keys, expected keys '{}' from search space, found '{}'.".format(self._search_space.keys(),
                                                                                       self._chosen_arch.keys())
        result = dict()
        for mutable in self.mutables:
            assert mutable.key in self._chosen_arch, "Expected '{}' in chosen arch, but not found.".format(mutable.key)
            data = self._chosen_arch[mutable.key]
            assert isinstance(data, dict) and "_value" in data and "_idx" in data, \
                "'{}' is not a valid choice.".format(data)
            value = data["_value"]
            idx = data["_idx"]
            search_space_item = self._search_space[mutable.key]["_value"]
            if isinstance(mutable, LayerChoice):
                result[mutable.key] = self._sample_layer_choice(mutable, idx, value, search_space_item)
            elif isinstance(mutable, InputChoice):
                result[mutable.key] = self._sample_input_choice(mutable, idx, value, search_space_item)
            else:
                raise TypeError("Unsupported mutable type: '%s'." % type(mutable))
        return result
>>>>>>> 7a558113

    def _standalone_generate_chosen(self):
        """
        Generate the chosen architecture for standalone mode,
        i.e., choose the first one(s) for LayerChoice and InputChoice.
        ::
            { key_name: {"_value": "conv1",
                         "_idx": 0} }
            { key_name: {"_value": ["in1"],
                         "_idx": [0]} }
        Returns
        -------
        dict
            the chosen architecture
        """
        chosen_arch = {}
        for key, val in self._search_space.items():
<<<<<<< HEAD
            if val["_type"] == "layer_choice":
                choices = val["_value"]
                chosen_arch[key] = {"_value": choices[0], "_idx": 0}
            elif val["_type"] == "input_choice":
=======
            if val["_type"] == LAYER_CHOICE:
                choices = val["_value"]
                chosen_arch[key] = {"_value": choices[0], "_idx": 0}
            elif val["_type"] == INPUT_CHOICE:
>>>>>>> 7a558113
                choices = val["_value"]["candidates"]
                n_chosen = val["_value"]["n_chosen"]
                chosen_arch[key] = {"_value": choices[:n_chosen], "_idx": list(range(n_chosen))}
            else:
                raise ValueError("Unknown key '%s' and value '%s'." % (key, val))
        return chosen_arch

    def _generate_search_space(self):
        """
        Generate search space from mutables.
        Here is the search space format:
<<<<<<< HEAD

        ::
            { key_name: {"_type": "layer_choice",
                         "_value": ["conv1", "conv2"]} }

            { key_name: {"_type": "input_choice",
                         "_value": {"candidates": ["in1", "in2"],
                                    "n_chosen": 1}} }

=======
        ::
            { key_name: {"_type": "layer_choice",
                         "_value": ["conv1", "conv2"]} }
            { key_name: {"_type": "input_choice",
                         "_value": {"candidates": ["in1", "in2"],
                                    "n_chosen": 1}} }
>>>>>>> 7a558113
        Returns
        -------
        dict
            the generated search space
        """
        search_space = {}
        for mutable in self.mutables:
            # for now we only generate flattened search space
            if isinstance(mutable, LayerChoice):
                key = mutable.key
                val = [repr(choice) for choice in mutable.choices]
                search_space[key] = {"_type": LAYER_CHOICE, "_value": val}
            elif isinstance(mutable, InputChoice):
                key = mutable.key
                search_space[key] = {"_type": INPUT_CHOICE,
                                     "_value": {"candidates": mutable.choose_from,
                                                "n_chosen": mutable.n_chosen}}
            else:
                raise TypeError("Unsupported mutable type: '%s'." % type(mutable))
        return search_space

    def _dump_search_space(self, file_path):
        with open(file_path, "w") as ss_file:
            json.dump(self._search_space, ss_file, sort_keys=True, indent=2)<|MERGE_RESOLUTION|>--- conflicted
+++ resolved
@@ -15,13 +15,10 @@
 
 logger = logging.getLogger(__name__)
 
-<<<<<<< HEAD
-=======
 NNI_GEN_SEARCH_SPACE = "NNI_GEN_SEARCH_SPACE"
 LAYER_CHOICE = "layer_choice"
 INPUT_CHOICE = "input_choice"
 
->>>>>>> 7a558113
 
 def get_and_apply_next_architecture(model):
     """
@@ -59,15 +56,9 @@
         super(ClassicMutator, self).__init__(model)
         self._chosen_arch = {}
         self._search_space = self._generate_search_space()
-<<<<<<< HEAD
-        if "NNI_GEN_SEARCH_SPACE" in os.environ:
-            # dry run for only generating search space
-            self._dump_search_space(os.environ["NNI_GEN_SEARCH_SPACE"])
-=======
         if NNI_GEN_SEARCH_SPACE in os.environ:
             # dry run for only generating search space
             self._dump_search_space(os.environ[NNI_GEN_SEARCH_SPACE])
->>>>>>> 7a558113
             sys.exit(0)
 
         if trial_env_vars.NNI_PLATFORM is None:
@@ -76,63 +67,10 @@
         else:
             # get chosen arch from tuner
             self._chosen_arch = nni.get_next_parameter()
-<<<<<<< HEAD
-        self._cache = self.sample_final()
-
-    def sample_search(self):
-        return self.sample_final()
-
-    def sample_final(self):
-        assert set(self._chosen_arch.keys()) == set(self._search_space.keys()), \
-            "Unmatched keys, expected keys '{}' from search space, found '{}'.".format(self._search_space.keys(),
-                                                                                       self._chosen_arch.keys())
-        result = dict()
-        for mutable in self.mutables:
-            assert mutable.key in self._chosen_arch, "Expected '{}' in chosen arch, but not found.".format(mutable.key)
-            data = self._chosen_arch[mutable.key]
-            assert isinstance(data, dict) and "_value" in data and "_idx" in data, \
-                "'{}' is not a valid choice.".format(data)
-            value = data["_value"]
-            idx = data["_idx"]
-            search_space_ref = self._search_space[mutable.key]["_value"]
-            if isinstance(mutable, LayerChoice):
-                # doesn't support multihot for layer choice yet
-                onehot_list = [False] * mutable.length
-                assert 0 <= idx < mutable.length and search_space_ref[idx] == value, \
-                    "Index '{}' in search space '{}' is not '{}'".format(idx, search_space_ref, value)
-                onehot_list[idx] = True
-                result[mutable.key] = torch.tensor(onehot_list, dtype=torch.bool)  # pylint: disable=not-callable
-            elif isinstance(mutable, InputChoice):
-                multihot_list = [False] * mutable.n_candidates
-                for i, v in zip(idx, value):
-                    assert 0 <= i < mutable.n_candidates and search_space_ref[i] == v, \
-                        "Index '{}' in search space '{}' is not '{}'".format(i, search_space_ref, v)
-                    assert not multihot_list[i], "'{}' is selected twice in '{}', which is not allowed.".format(i, idx)
-                    multihot_list[i] = True
-                result[mutable.key] = torch.tensor(multihot_list, dtype=torch.bool)  # pylint: disable=not-callable
-            else:
-                raise TypeError("Unsupported mutable type: '%s'." % type(mutable))
-        return result
-
-    def reset(self):
-        pass  # do nothing, only sample once at initialization
-=======
         self.reset()
->>>>>>> 7a558113
 
     def _sample_layer_choice(self, mutable, idx, value, search_space_item):
         """
-<<<<<<< HEAD
-        Generate the chosen architecture for standalone mode,
-        i.e., choose the first one(s) for LayerChoice and InputChoice.
-
-        ::
-            { key_name: {"_value": "conv1",
-                         "_idx": 0} }
-
-            { key_name: {"_value": ["in1"],
-                         "_idx": [0]} }
-=======
         Convert layer choice to tensor representation.
 
         Parameters
@@ -197,7 +135,6 @@
             else:
                 raise TypeError("Unsupported mutable type: '%s'." % type(mutable))
         return result
->>>>>>> 7a558113
 
     def _standalone_generate_chosen(self):
         """
@@ -215,17 +152,10 @@
         """
         chosen_arch = {}
         for key, val in self._search_space.items():
-<<<<<<< HEAD
-            if val["_type"] == "layer_choice":
-                choices = val["_value"]
-                chosen_arch[key] = {"_value": choices[0], "_idx": 0}
-            elif val["_type"] == "input_choice":
-=======
             if val["_type"] == LAYER_CHOICE:
                 choices = val["_value"]
                 chosen_arch[key] = {"_value": choices[0], "_idx": 0}
             elif val["_type"] == INPUT_CHOICE:
->>>>>>> 7a558113
                 choices = val["_value"]["candidates"]
                 n_chosen = val["_value"]["n_chosen"]
                 chosen_arch[key] = {"_value": choices[:n_chosen], "_idx": list(range(n_chosen))}
@@ -237,24 +167,12 @@
         """
         Generate search space from mutables.
         Here is the search space format:
-<<<<<<< HEAD
-
-        ::
-            { key_name: {"_type": "layer_choice",
-                         "_value": ["conv1", "conv2"]} }
-
-            { key_name: {"_type": "input_choice",
-                         "_value": {"candidates": ["in1", "in2"],
-                                    "n_chosen": 1}} }
-
-=======
         ::
             { key_name: {"_type": "layer_choice",
                          "_value": ["conv1", "conv2"]} }
             { key_name: {"_type": "input_choice",
                          "_value": {"candidates": ["in1", "in2"],
                                     "n_chosen": 1}} }
->>>>>>> 7a558113
         Returns
         -------
         dict

--- conflicted
+++ resolved
@@ -114,14 +114,8 @@
                     self.mutator_optim.zero_grad()
 
                 if self.log_frequency is not None and step % self.log_frequency == 0:
-<<<<<<< HEAD
-                    print("RL Epoch [{}/{}] Step [{}/{}]  {}".format(epoch, self.num_epochs,
-                                                                     mutator_step // self.mutator_steps_aggregate,
-                                                                     self.mutator_steps, meters))
-=======
                     logger.info("RL Epoch [%s/%s] Step [%s/%s]  %s", epoch, self.num_epochs,
                                 mutator_step // self.mutator_steps_aggregate, self.mutator_steps, meters)
->>>>>>> 6d6f9524
                 mutator_step += 1
                 if mutator_step >= total_mutator_steps:
                     break

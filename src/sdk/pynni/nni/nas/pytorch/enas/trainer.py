--- conflicted
+++ resolved
@@ -19,13 +19,9 @@
     def __init__(self, model, loss, metrics, reward_function,
                  optimizer, num_epochs, dataset_train, dataset_valid,
                  mutator=None, batch_size=64, workers=4, device=None, log_frequency=None, callbacks=None,
-<<<<<<< HEAD
                  entropy_weight=0.0001, skip_weight=0.8, baseline_decay=0.999, child_steps=500,
                  mutator_lr=0.00035, mutator_steps_aggregate=20, mutator_steps=50, aux_weight=0.4,
                  test_arc_per_epoch=1):
-=======
-                 entropy_weight=0.0001, skip_weight=0.8, baseline_decay=0.999,
-                 mutator_lr=0.00035, mutator_steps_aggregate=20, mutator_steps=50, aux_weight=0.4):
         """
         Initialize an EnasTrainer.
 
@@ -74,7 +70,6 @@
         aux_weight : float
             Weight of auxiliary head loss. ``aux_weight * aux_loss`` will be added to total loss.
         """
->>>>>>> eb39749f
         super().__init__(model, mutator if mutator is not None else EnasMutator(model),
                          loss, metrics, optimizer, num_epochs, dataset_train, dataset_valid,
                          batch_size, workers, device, log_frequency, callbacks)

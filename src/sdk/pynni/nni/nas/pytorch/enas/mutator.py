--- conflicted
+++ resolved
@@ -30,10 +30,7 @@
 class EnasMutator(Mutator):
 
     def __init__(self, model, lstm_size=64, lstm_num_layers=1, tanh_constant=1.5, cell_exit_extra_step=False,
-<<<<<<< HEAD
                  skip_target=0.4, temperature=None, branch_bias=0.25, entropy_reduction="sum"):
-=======
-                 skip_target=0.4, branch_bias=0.25):
         """
         Initialize a EnasMutator.
 
@@ -59,7 +56,6 @@
             that contains `conv` in their typename will receive a bias of ``+self.branch_bias`` initially; while others
             receive a bias of ``-self.branch_bias``.
         """
->>>>>>> eb39749f
         super().__init__(model)
         self.lstm_size = lstm_size
         self.lstm_num_layers = lstm_num_layers

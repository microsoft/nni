--- conflicted
+++ resolved
@@ -170,11 +170,7 @@
         mask = self._get_decision(mutable)
         assert len(mask) == len(mutable), \
             "Invalid mask, expected {} to be of length {}.".format(mask, len(mutable))
-<<<<<<< HEAD
         out, mask = self._select_with_mask(_map_fn, [(choice, args, kwargs) for choice in mutable], mask)
-=======
-        out = self._select_with_mask(_map_fn, [(choice, args, kwargs) for choice in mutable], mask)
->>>>>>> f5dbcd81
         return self._tensor_reduction(mutable.reduction, out), mask
 
     def on_forward_input_choice(self, mutable, tensor_list):

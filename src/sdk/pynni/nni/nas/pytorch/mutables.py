--- conflicted
+++ resolved
@@ -43,13 +43,10 @@
     def forward(self, *inputs):
         raise NotImplementedError("Mutable forward must be implemented.")
 
-<<<<<<< HEAD
-=======
     @property
     def key(self):
         return self._key
 
->>>>>>> 70f1ec37
     def similar(self, other):
         return self == other
 

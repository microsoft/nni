--- conflicted
+++ resolved
@@ -3,7 +3,7 @@
 from nni.nas.utils import global_mutable_counting
 
 
-class Mutable(nn.Module):
+class PyTorchMutable(nn.Module):
     """
     Mutable is designed to function as a normal layer, with all necessary operators' weights.
     States and weights of architectures should be included in mutator, instead of the layer itself.
@@ -15,16 +15,8 @@
     Currently the default scope for keys is global.
     """
 
-    def __init__(self, **kwargs):
+    def __init__(self, key=None):
         super().__init__()
-<<<<<<< HEAD
-        for item_key, item_value in kwargs.items():
-            if item_key == "key":
-                self.key = kwargs.get(item_key, self.__class__.__name__ + str(global_mutable_counting()))
-            else:
-                self.__setattr__(item_key, item_value)
-
-=======
         if key is not None:
             if not isinstance(key, str):
                 key = str(key)
@@ -32,7 +24,6 @@
             self._key = key
         else:
             self._key = self.__class__.__name__ + str(global_mutable_counting())
->>>>>>> bb797e10
         self.name = self.key
 
     def __deepcopy__(self, memodict=None):
@@ -52,13 +43,10 @@
     def forward(self, *inputs):
         raise NotImplementedError("Mutable forward must be implemented.")
 
-<<<<<<< HEAD
-=======
     @property
     def key(self):
         return self._key
 
->>>>>>> bb797e10
     def similar(self, other):
         return self == other
 
@@ -89,13 +77,6 @@
         self.mutator.exit_mutable_scope(self)
 
 
-<<<<<<< HEAD
-class LayerChoice(Mutable):
-    def __init__(self, ops, **kwargs):
-        super().__init__(**kwargs)
-        self.length = len(ops)
-        self.choices = nn.ModuleList(ops)
-=======
 class LayerChoice(PyTorchMutable):
     def __init__(self, op_candidates, reduction="mean", return_mask=False, key=None):
         super().__init__(key=key)
@@ -103,7 +84,6 @@
         self.choices = nn.ModuleList(op_candidates)
         self.reduction = reduction
         self.return_mask = return_mask
->>>>>>> bb797e10
 
     def forward(self, *inputs):
         out, mask = self.mutator.on_forward(self, *inputs)
@@ -115,20 +95,6 @@
         return type(self) == type(other) and self.length == other.length
 
 
-<<<<<<< HEAD
-class InputChoice(Mutable):
-    def __init__(self, n_candidates, n_selected=None, reduction="mean", return_index=False, **kwargs):
-        super().__init__(**kwargs)
-        self.n_candidates = n_candidates
-        self.n_selected = n_selected
-        self.reduction = reduction
-        self.return_index = return_index
-
-    def forward(self, *inputs):
-        assert len(
-            inputs) == self.n_candidates, "Length of the input list must be equal to number of candidates."
-        return self.mutator.on_forward(self, *inputs)
-=======
 class InputChoice(PyTorchMutable):
     def __init__(self, n_candidates, n_selected=None, reduction="mean", return_mask=False, key=None):
         super().__init__(key=key)
@@ -147,8 +113,7 @@
         if self.return_mask:
             return out, mask
         return out
->>>>>>> bb797e10
 
     def similar(self, other):
         return type(self) == type(other) and \
-            self.n_candidates == other.n_candidates and self.n_selected and other.n_selected+               self.n_candidates == other.n_candidates and self.n_selected and other.n_selected
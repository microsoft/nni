--- conflicted
+++ resolved
@@ -348,19 +348,7 @@
         """get one trial job, i.e., one hyperparameter configuration."""
         if not self.generated_hyper_configs:
             if self.curr_s < 0:
-<<<<<<< HEAD
-                # have tried all configurations
-                ret = {
-                    'parameter_id': '-1_0_0',
-                    'parameter_source': 'algorithm',
-                    'parameters': ''
-                }
-                send(CommandType.NoMoreTrialJobs, json_tricks.dumps(ret))
-                self.credit += 1
-                return
-=======
                 self.curr_s = self.s_max
->>>>>>> 9bf5c7a7
             _logger.debug('create a new bracket, self.curr_s=%d', self.curr_s)
             self.brackets[self.curr_s] = Bracket(self.curr_s, self.s_max, self.eta, self.R, self.optimize_mode)
             next_n, next_r = self.brackets[self.curr_s].get_n_r()

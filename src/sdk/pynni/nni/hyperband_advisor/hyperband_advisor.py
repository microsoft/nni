# Copyright (c) Microsoft Corporation
# All rights reserved.
#
# MIT License
#
# Permission is hereby granted, free of charge,
# to any person obtaining a copy of this software and associated
# documentation files (the "Software"), to deal in the Software without restriction,
# including without limitation the rights to use, copy, modify, merge, publish,
# distribute, sublicense, and/or sell copies of the Software, and
# to permit persons to whom the Software is furnished to do so, subject to the following conditions:
# The above copyright notice and this permission notice shall be included
# in all copies or substantial portions of the Software.
#
# THE SOFTWARE IS PROVIDED *AS IS*, WITHOUT WARRANTY OF ANY KIND, EXPRESS OR IMPLIED, INCLUDING
# BUT NOT LIMITED TO THE WARRANTIES OF MERCHANTABILITY, FITNESS FOR A PARTICULAR PURPOSE AND
# NONINFRINGEMENT. IN NO EVENT SHALL THE AUTHORS OR COPYRIGHT HOLDERS BE LIABLE FOR ANY CLAIM,
# DAMAGES OR OTHER LIABILITY, WHETHER IN AN ACTION OF CONTRACT, TORT OR OTHERWISE, ARISING FROM,
# OUT OF OR IN CONNECTION WITH THE SOFTWARE OR THE USE OR OTHER DEALINGS IN THE SOFTWARE.
"""
hyperband_advisor.py
"""

from enum import Enum, unique
import sys
import math
import copy
import logging
import numpy as np
import json_tricks

from nni.protocol import CommandType, send
from nni.msg_dispatcher_base import MsgDispatcherBase
from nni.common import init_logger
from .. import parameter_expressions

_logger = logging.getLogger(__name__)

_next_parameter_id = 0
_KEY = 'TRIAL_BUDGET'
_epsilon = 1e-6

@unique
class OptimizeMode(Enum):
    """Oprimize Mode class"""
    Minimize = 'minimize'
    Maximize = 'maximize'

def create_parameter_id():
    """Create an id
    
    Returns
    -------
    int
        parameter id
    """
    global _next_parameter_id  # pylint: disable=global-statement
    _next_parameter_id += 1
    return _next_parameter_id - 1

def create_bracket_parameter_id(brackets_id, brackets_curr_decay, increased_id=-1):
    """Create a full id for a specific bracket's hyperparameter configuration
    
    Parameters
    ----------
    brackets_id: int
        brackets id
    brackets_curr_decay:
        brackets curr decay
    increased_id: int
        increased id

    Returns
    -------
    int
        params id
    """
    if increased_id == -1:
        increased_id = str(create_parameter_id())
    params_id = '_'.join([str(brackets_id),
                          str(brackets_curr_decay),
                          increased_id])
    return params_id

def json2paramater(ss_spec, random_state):
    """Randomly generate values for hyperparameters from hyperparameter space i.e., x.
    
    Parameters
    ----------
    ss_spec:
        hyperparameter space
    random_state:
        random operator to generate random values

    Returns
    -------
    Parameter:
        Parameters in this experiment
    """
    if isinstance(ss_spec, dict):
        if '_type' in ss_spec.keys():
            _type = ss_spec['_type']
            _value = ss_spec['_value']
            if _type == 'choice':
                _index = random_state.randint(len(_value))
                chosen_params = json2paramater(ss_spec['_value'][_index], random_state)
            else:
                chosen_params = eval('parameter_expressions.' + # pylint: disable=eval-used
                                     _type)(*(_value + [random_state]))
        else:
            chosen_params = dict()
            for key in ss_spec.keys():
                chosen_params[key] = json2paramater(ss_spec[key], random_state)
    elif isinstance(ss_spec, list):
        chosen_params = list()
        for _, subspec in enumerate(ss_spec):
            chosen_params.append(json2paramater(subspec, random_state))
    else:
        chosen_params = copy.deepcopy(ss_spec)
    return chosen_params

class Bracket():
    """A bracket in Hyperband, all the information of a bracket is managed by an instance of this class
    
    Parameters
    ----------
    s: int
        The current SH iteration index.
    s_max: int
        total number of SH iterations
    eta: float
        In each iteration, a complete run of sequential halving is executed. In it,
		after evaluating each configuration on the same subset size, only a fraction of
		1/eta of them 'advances' to the next round.
    R:
        the budget associated with each stage
    optimize_mode: str
        optimize mode, 'maximize' or 'minimize'
    """
    
    def __init__(self, s, s_max, eta, R, optimize_mode):
        self.bracket_id = s
        self.s_max = s_max
        self.eta = eta
        self.n = math.ceil((s_max + 1) * (eta**s) / (s + 1) - _epsilon) # pylint: disable=invalid-name
<<<<<<< HEAD
        self.r = R / eta**s                       # pylint: disable=invalid-name
=======
        self.r = R / eta**s                     # pylint: disable=invalid-name
>>>>>>> 37a984a9
        self.i = 0
        self.hyper_configs = []         # [ {id: params}, {}, ... ]
        self.configs_perf = []          # [ {id: [seq, acc]}, {}, ... ]
        self.num_configs_to_run = []    # [ n, n, n, ... ]
        self.num_finished_configs = []  # [ n, n, n, ... ]
        self.optimize_mode = optimize_mode
        self.no_more_trial = False

    def is_completed(self):
        """check whether this bracket has sent out all the hyperparameter configurations"""
        return self.no_more_trial

    def get_n_r(self):
        """return the values of n and r for the next round"""
        return math.floor(self.n / self.eta**self.i + _epsilon), math.floor(self.r * self.eta**self.i + _epsilon)

    def increase_i(self):
        """i means the ith round. Increase i by 1"""
        self.i += 1
        if self.i > self.bracket_id:
            self.no_more_trial = True

    def set_config_perf(self, i, parameter_id, seq, value):
        """update trial's latest result with its sequence number, e.g., epoch number or batch number
        
        Parameters
        ----------
        i: int
            the ith round
        parameter_id: int
            the id of the trial/parameter
        seq: int
            sequence number, e.g., epoch number or batch number
        value: int
            latest result with sequence number seq

        Returns
        -------
        None
        """
        if parameter_id in self.configs_perf[i]:
            if self.configs_perf[i][parameter_id][0] < seq:
                self.configs_perf[i][parameter_id] = [seq, value]
        else:
            self.configs_perf[i][parameter_id] = [seq, value]
            

    def inform_trial_end(self, i):
        """If the trial is finished and the corresponding round (i.e., i) has all its trials finished,
        it will choose the top k trials for the next round (i.e., i+1)

        Parameters
        ----------
        i: int
            the ith round
        """
        global _KEY # pylint: disable=global-statement
        self.num_finished_configs[i] += 1
        _logger.debug('bracket id: %d, round: %d %d, finished: %d, all: %d', self.bracket_id, self.i, i, self.num_finished_configs[i], self.num_configs_to_run[i])
        if self.num_finished_configs[i] >= self.num_configs_to_run[i] \
            and self.no_more_trial is False:
            # choose candidate configs from finished configs to run in the next round
            assert self.i == i + 1
            this_round_perf = self.configs_perf[i]
            if self.optimize_mode is OptimizeMode.Maximize:
                sorted_perf = sorted(this_round_perf.items(), key=lambda kv: kv[1][1], reverse=True) # reverse
            else:
                sorted_perf = sorted(this_round_perf.items(), key=lambda kv: kv[1][1])
            _logger.debug('bracket %s next round %s, sorted hyper configs: %s', self.bracket_id, self.i, sorted_perf)
            next_n, next_r = self.get_n_r()
            _logger.debug('bracket %s next round %s, next_n=%d, next_r=%d', self.bracket_id, self.i, next_n, next_r)
            hyper_configs = dict()
            for k in range(next_n):
                params_id = sorted_perf[k][0]
                params = self.hyper_configs[i][params_id]
                params[_KEY] = next_r # modify r
                # generate new id
                increased_id = params_id.split('_')[-1]
                new_id = create_bracket_parameter_id(self.bracket_id, self.i, increased_id)
                hyper_configs[new_id] = params
            self._record_hyper_configs(hyper_configs)
            return [[key, value] for key, value in hyper_configs.items()]
        return None

    def get_hyperparameter_configurations(self, num, r, searchspace_json, random_state): # pylint: disable=invalid-name
        """Randomly generate num hyperparameter configurations from search space

        Parameters
        ----------
        num: int
            the number of hyperparameter configurations
        
        Returns
        -------
        list
            a list of hyperparameter configurations. Format: [[key1, value1], [key2, value2], ...]
        """
        global _KEY # pylint: disable=global-statement
        assert self.i == 0
        hyperparameter_configs = dict()
        for _ in range(num):
            params_id = create_bracket_parameter_id(self.bracket_id, self.i)
            params = json2paramater(searchspace_json, random_state)
            params[_KEY] = r
            hyperparameter_configs[params_id] = params
        self._record_hyper_configs(hyperparameter_configs)
        return [[key, value] for key, value in hyperparameter_configs.items()]

    def _record_hyper_configs(self, hyper_configs):
        """after generating one round of hyperconfigs, this function records the generated hyperconfigs,
        creates a dict to record the performance when those hyperconifgs are running, set the number of finished configs
        in this round to be 0, and increase the round number.

        Parameters
        ----------
        hyper_configs: list
            the generated hyperconfigs
        """
        self.hyper_configs.append(hyper_configs)
        self.configs_perf.append(dict())
        self.num_finished_configs.append(0)
        self.num_configs_to_run.append(len(hyper_configs))
        self.increase_i()

def extract_scalar_reward(value, scalar_key='default'):
    """
    Raises
    ------
    RuntimeError
        Incorrect final result: the final result should be float/int,
        or a dict which has a key named "default" whose value is float/int.
    """
    if isinstance(value, float) or isinstance(value, int):
        reward = value
    elif isinstance(value, dict) and scalar_key in value and isinstance(value[scalar_key], (float, int)):
        reward = value[scalar_key]
    else:
        raise RuntimeError('Incorrect final result: the final result for %s should be float/int, or a dict which has a key named "default" whose value is float/int.' % str(self.__class__)) 
    return reward

class Hyperband(MsgDispatcherBase):
    """Hyperband inherit from MsgDispatcherBase rather than Tuner, because it integrates both tuner's functions and assessor's functions.
    This is an implementation that could fully leverage available resources, i.e., high parallelism.
    A single execution of Hyperband takes a finite budget of (s_max + 1)B.

    Parameters
    ----------
    R: int
        the maximum amount of resource that can be allocated to a single configuration
    eta: int
        the variable that controls the proportion of configurations discarded in each round of SuccessiveHalving
    optimize_mode: str
        optimize mode, 'maximize' or 'minimize'
    """
    def __init__(self, R, eta=3, optimize_mode='maximize'):
        """B = (s_max + 1)R"""
        super(Hyperband, self).__init__()
        self.R = R                        # pylint: disable=invalid-name
        self.eta = eta
        self.brackets = dict()            # dict of Bracket
        self.generated_hyper_configs = [] # all the configs waiting for run
        self.completed_hyper_configs = [] # all the completed configs
        self.s_max = math.floor(math.log(self.R, self.eta) + _epsilon)
        self.curr_s = self.s_max

        self.searchspace_json = None
        self.random_state = None
        self.optimize_mode = OptimizeMode(optimize_mode)

        # This is for the case that nnimanager requests trial config, but tuner cannot provide immediately.
        # In this case, tuner increases self.credit to issue a trial config sometime later.
        self.credit = 0

    def load_checkpoint(self):
        pass

    def save_checkpoint(self):
        pass

    def handle_initialize(self, data):
        """data is search space

        Parameters
        ----------
        data: int
            number of trial jobs
        """
        self.handle_update_search_space(data)
        send(CommandType.Initialized, '')
        return True

    def handle_request_trial_jobs(self, data):
        """
        Parameters
        ----------
        data: int
            number of trial jobs
        """
        for _ in range(data):
            self._request_one_trial_job()

        return True

    def _request_one_trial_job(self):
        """get one trial job, i.e., one hyperparameter configuration."""
        if not self.generated_hyper_configs:
            if self.curr_s < 0:
                self.curr_s = self.s_max
            _logger.debug('create a new bracket, self.curr_s=%d', self.curr_s)
            self.brackets[self.curr_s] = Bracket(self.curr_s, self.s_max, self.eta, self.R, self.optimize_mode)
            next_n, next_r = self.brackets[self.curr_s].get_n_r()
            _logger.debug('new bracket, next_n=%d, next_r=%d', next_n, next_r)
            assert self.searchspace_json is not None and self.random_state is not None
            generated_hyper_configs = self.brackets[self.curr_s].get_hyperparameter_configurations(next_n, next_r,
                                                                                                   self.searchspace_json,
                                                                                                   self.random_state)
            self.generated_hyper_configs = generated_hyper_configs.copy()
            self.curr_s -= 1

        assert self.generated_hyper_configs
        params = self.generated_hyper_configs.pop()
        ret = {
            'parameter_id': params[0],
            'parameter_source': 'algorithm',
            'parameters': params[1]
        }
        send(CommandType.NewTrialJob, json_tricks.dumps(ret))

        return True

    def handle_update_search_space(self, data):
        """data: JSON object, which is search space
        
        Parameters
        ----------
        data: int
            number of trial jobs
        """
        self.searchspace_json = data
        self.random_state = np.random.RandomState()

        return True

    def handle_trial_end(self, data):
        """
        Parameters
        ----------
        data: dict()
            it has three keys: trial_job_id, event, hyper_params
            trial_job_id: the id generated by training service
            event: the job's state
            hyper_params: the hyperparameters (a string) generated and returned by tuner
        """
        hyper_params = json_tricks.loads(data['hyper_params'])
        bracket_id, i, _ = hyper_params['parameter_id'].split('_')
        hyper_configs = self.brackets[int(bracket_id)].inform_trial_end(int(i))
        if hyper_configs is not None:
            _logger.debug('bracket %s next round %s, hyper_configs: %s', bracket_id, i, hyper_configs)
            self.generated_hyper_configs = self.generated_hyper_configs + hyper_configs
            for _ in range(self.credit):
                if not self.generated_hyper_configs:
                    break
                params = self.generated_hyper_configs.pop()
                ret = {
                    'parameter_id': params[0],
                    'parameter_source': 'algorithm',
                    'parameters': params[1]
                }
                send(CommandType.NewTrialJob, json_tricks.dumps(ret))
                self.credit -= 1

        return True

    def handle_report_metric_data(self, data):
        """
        Parameters
        ----------
        data: 
            it is an object which has keys 'parameter_id', 'value', 'trial_job_id', 'type', 'sequence'.
        
        Raises
        ------
        ValueError
            Data type not supported
        """
        value = extract_scalar_reward(data['value'])
        bracket_id, i, _ = data['parameter_id'].split('_')
        bracket_id = int(bracket_id)
        if data['type'] == 'FINAL':
            # sys.maxsize indicates this value is from FINAL metric data, because data['sequence'] from FINAL metric
            # and PERIODICAL metric are independent, thus, not comparable.
            self.brackets[bracket_id].set_config_perf(int(i), data['parameter_id'], sys.maxsize, value)
            self.completed_hyper_configs.append(data)
        elif data['type'] == 'PERIODICAL':
            self.brackets[bracket_id].set_config_perf(int(i), data['parameter_id'], data['sequence'], value)
        else:
            raise ValueError('Data type not supported: {}'.format(data['type']))

        return True

    def handle_add_customized_trial(self, data):
        pass<|MERGE_RESOLUTION|>--- conflicted
+++ resolved
@@ -143,11 +143,7 @@
         self.s_max = s_max
         self.eta = eta
         self.n = math.ceil((s_max + 1) * (eta**s) / (s + 1) - _epsilon) # pylint: disable=invalid-name
-<<<<<<< HEAD
-        self.r = R / eta**s                       # pylint: disable=invalid-name
-=======
         self.r = R / eta**s                     # pylint: disable=invalid-name
->>>>>>> 37a984a9
         self.i = 0
         self.hyper_configs = []         # [ {id: params}, {}, ... ]
         self.configs_perf = []          # [ {id: [seq, acc]}, {}, ... ]

# Copyright (c) Microsoft Corporation.
# Licensed under the MIT license.

import os
import copy
import functools
from enum import Enum, unique
import json_tricks
from schema import And

from . import parameter_expressions
from .common import init_logger
from .env_vars import dispatcher_env_vars


to_json = functools.partial(json_tricks.dumps, allow_nan=True)

@unique
class OptimizeMode(Enum):
    """Optimize Mode class

    if OptimizeMode is 'minimize', it means the tuner need to minimize the reward
    that received from Trial.

    if OptimizeMode is 'maximize', it means the tuner need to maximize the reward
    that received from Trial.
    """
    Minimize = 'minimize'
    Maximize = 'maximize'


class NodeType:
    """Node Type class
    """
    ROOT = 'root'
    TYPE = '_type'
    VALUE = '_value'
    INDEX = '_index'
    NAME = '_name'


class MetricType:
    """The types of metric data
    """
    FINAL = 'FINAL'
    PERIODICAL = 'PERIODICAL'
    REQUEST_PARAMETER = 'REQUEST_PARAMETER'


def split_index(params):
    """
    Delete index infromation from params
    """
    if isinstance(params, dict):
        if NodeType.INDEX in params.keys():
            return split_index(params[NodeType.VALUE])
        result = {}
        for key in params:
            result[key] = split_index(params[key])
        return result
    else:
        return params


def extract_scalar_reward(value, scalar_key='default'):
    """
    Extract scalar reward from trial result.

    Parameters
    ----------
    value : int, float, dict
        the reported final metric data
    scalar_key : str
        the key name that indicates the numeric number

    Raises
    ------
    RuntimeError
        Incorrect final result: the final result should be float/int,
        or a dict which has a key named "default" whose value is float/int.
    """
    if isinstance(value, (float, int)):
        reward = value
    elif isinstance(value, dict) and scalar_key in value and isinstance(value[scalar_key], (float, int)):
        reward = value[scalar_key]
    else:
        raise RuntimeError('Incorrect final result: the final result should be float/int, ' \
            'or a dict which has a key named "default" whose value is float/int.')
    return reward


def extract_scalar_history(trial_history, scalar_key='default'):
    """
    Extract scalar value from a list of intermediate results.

    Parameters
    ----------
    trial_history : list
        accumulated intermediate results of a trial
    scalar_key : str
        the key name that indicates the numeric number

    Raises
    ------
    RuntimeError
        Incorrect final result: the final result should be float/int,
        or a dict which has a key named "default" whose value is float/int.
    """
    return [extract_scalar_reward(ele, scalar_key) for ele in trial_history]


def convert_dict2tuple(value):
    """
    convert dict type to tuple to solve unhashable problem.
    """
    if isinstance(value, dict):
        for _keys in value:
            value[_keys] = convert_dict2tuple(value[_keys])
        return tuple(sorted(value.items()))
    return value


def init_dispatcher_logger():
    """
    Initialize dispatcher logging configuration
    """
    logger_file_path = 'dispatcher.log'
    if dispatcher_env_vars.NNI_LOG_DIRECTORY is not None:
        logger_file_path = os.path.join(dispatcher_env_vars.NNI_LOG_DIRECTORY, logger_file_path)
    init_logger(logger_file_path, dispatcher_env_vars.NNI_LOG_LEVEL)


def json2space(x, oldy=None, name=NodeType.ROOT):
    """
    Change search space from json format to hyperopt format

    """
    y = list()
    if isinstance(x, dict):
        if NodeType.TYPE in x.keys():
            _type = x[NodeType.TYPE]
            name = name + '-' + _type
            if _type == 'choice':
                if oldy is not None:
                    _index = oldy[NodeType.INDEX]
                    y += json2space(x[NodeType.VALUE][_index],
                                    oldy[NodeType.VALUE], name=name+'[%d]' % _index)
                else:
                    y += json2space(x[NodeType.VALUE], None, name=name)
            y.append(name)
        else:
            for key in x.keys():
                y += json2space(x[key], oldy[key] if oldy else None, name+"[%s]" % str(key))
    elif isinstance(x, list):
        for i, x_i in enumerate(x):
            if isinstance(x_i, dict):
                if NodeType.NAME not in x_i.keys():
                    raise RuntimeError('\'_name\' key is not found in this nested search space.')
            y += json2space(x_i, oldy[i] if oldy else None, name + "[%d]" % i)
    return y


def json2parameter(x, is_rand, random_state, oldy=None, Rand=False, name=NodeType.ROOT):
    """
    Json to pramaters.

    """
    if isinstance(x, dict):
        if NodeType.TYPE in x.keys():
            _type = x[NodeType.TYPE]
            _value = x[NodeType.VALUE]
            name = name + '-' + _type
            Rand |= is_rand[name]
            if Rand is True:
                if _type == 'choice':
                    _index = random_state.randint(len(_value))
                    y = {
                        NodeType.INDEX: _index,
                        NodeType.VALUE: json2parameter(
                            x[NodeType.VALUE][_index],
                            is_rand,
                            random_state,
                            None,
                            Rand,
                            name=name+"[%d]" % _index
                        )
                    }
                else:
                    y = getattr(parameter_expressions, _type)(*(_value + [random_state]))
            else:
                y = copy.deepcopy(oldy)
        else:
            y = dict()
            for key in x.keys():
                y[key] = json2parameter(
                    x[key],
                    is_rand,
                    random_state,
                    oldy[key] if oldy else None,
                    Rand,
                    name + "[%s]" % str(key)
                )
    elif isinstance(x, list):
        y = list()
        for i, x_i in enumerate(x):
            if isinstance(x_i, dict):
                if NodeType.NAME not in x_i.keys():
                    raise RuntimeError('\'_name\' key is not found in this nested search space.')
            y.append(json2parameter(
                x_i,
                is_rand,
                random_state,
                oldy[i] if oldy else None,
                Rand,
                name + "[%d]" % i
            ))
    else:
        y = copy.deepcopy(x)
    return y

<<<<<<< HEAD
class ClassArgsValidator(object):
    """
    NNI tuners/assessors/adivisors accept a `classArgs` parameter in experiment configuration file.
    This ClassArgsValidator interface is used to validate the classArgs section in exeperiment
    configuration file.
    """
    def validate_class_args(self, **kwargs):
        """
        Validate the classArgs configuration in experiment configuration file.

        Parameters
        ----------
        kwargs: dict
            kwargs passed to tuner/assessor/advisor constructor

        Raises:
            Raise an execption if the kwargs is invalid.
        """
        pass

    def choices(self, key, *args):
        """
        Utility method to create a scheme to check whether the `key` is one of the `args`.

        Parameters:
        ----------
        key: str
            key name of the data to be validated
        args: list of str
            list of the choices

        Returns: Schema
        --------
            A scheme to check whether the `key` is one of the `args`.
        """
        return And(lambda n: n in args, error='%s should be in [%s]!' % (key, str(args)))

    def range(self, key, keyType, start, end):
        """
        Utility method to create a schema to check whether the `key` is in the range of [start, end].

        Parameters:
        ----------
        key: str
            key name of the data to be validated
        keyType: type
            python data type, such as int, float
        start: type is specified by keyType
            start of the range
        end: type is specified by keyType
            end of the range

        Returns: Schema
        --------
            A scheme to check whether the `key` is in the range of [start, end].
        """
        return And(
            And(keyType, error='%s should be %s type!' % (key, keyType.__name__)),
            And(lambda n: start <= n <= end, error='%s should be in range of (%s, %s)!' % (key, start, end))
        )
=======

def merge_parameter(base_params, override_params):
    """
    Update the parameters in ``base_params`` with ``override_params``.
    Can be useful to override parsed command line arguments.

    Parameters
    ----------
    base_params : namespace or dict
        Base parameters. A key-value mapping.
    override_params : dict or None
        Parameters to override. Usually the parameters got from ``get_next_parameters()``.
        When it is none, nothing will happen.

    Returns
    -------
    namespace or dict
        The updated ``base_params``. Note that ``base_params`` will be updated inplace. The return value is
        only for convenience.
    """
    if override_params is None:
        return base_params
    is_dict = isinstance(base_params, dict)
    for k, v in override_params.items():
        if is_dict:
            if k not in base_params:
                raise ValueError('Key \'%s\' not found in base parameters.' % k)
            if type(base_params[k]) != type(v) and base_params[k] is not None:
                raise TypeError('Expected \'%s\' in override parameters to have type \'%s\', but found \'%s\'.' %
                                (k, type(base_params[k]), type(v)))
            base_params[k] = v
        else:
            if not hasattr(base_params, k):
                raise ValueError('Key \'%s\' not found in base parameters.' % k)
            if type(getattr(base_params, k)) != type(v) and getattr(base_params, k) is not None:
                raise TypeError('Expected \'%s\' in override parameters to have type \'%s\', but found \'%s\'.' %
                                (k, type(getattr(base_params, k)), type(v)))
            setattr(base_params, k, v)
    return base_params
>>>>>>> 32bedcc7
<|MERGE_RESOLUTION|>--- conflicted
+++ resolved
@@ -218,69 +218,6 @@
         y = copy.deepcopy(x)
     return y
 
-<<<<<<< HEAD
-class ClassArgsValidator(object):
-    """
-    NNI tuners/assessors/adivisors accept a `classArgs` parameter in experiment configuration file.
-    This ClassArgsValidator interface is used to validate the classArgs section in exeperiment
-    configuration file.
-    """
-    def validate_class_args(self, **kwargs):
-        """
-        Validate the classArgs configuration in experiment configuration file.
-
-        Parameters
-        ----------
-        kwargs: dict
-            kwargs passed to tuner/assessor/advisor constructor
-
-        Raises:
-            Raise an execption if the kwargs is invalid.
-        """
-        pass
-
-    def choices(self, key, *args):
-        """
-        Utility method to create a scheme to check whether the `key` is one of the `args`.
-
-        Parameters:
-        ----------
-        key: str
-            key name of the data to be validated
-        args: list of str
-            list of the choices
-
-        Returns: Schema
-        --------
-            A scheme to check whether the `key` is one of the `args`.
-        """
-        return And(lambda n: n in args, error='%s should be in [%s]!' % (key, str(args)))
-
-    def range(self, key, keyType, start, end):
-        """
-        Utility method to create a schema to check whether the `key` is in the range of [start, end].
-
-        Parameters:
-        ----------
-        key: str
-            key name of the data to be validated
-        keyType: type
-            python data type, such as int, float
-        start: type is specified by keyType
-            start of the range
-        end: type is specified by keyType
-            end of the range
-
-        Returns: Schema
-        --------
-            A scheme to check whether the `key` is in the range of [start, end].
-        """
-        return And(
-            And(keyType, error='%s should be %s type!' % (key, keyType.__name__)),
-            And(lambda n: start <= n <= end, error='%s should be in range of (%s, %s)!' % (key, start, end))
-        )
-=======
-
 def merge_parameter(base_params, override_params):
     """
     Update the parameters in ``base_params`` with ``override_params``.
@@ -319,4 +256,64 @@
                                 (k, type(getattr(base_params, k)), type(v)))
             setattr(base_params, k, v)
     return base_params
->>>>>>> 32bedcc7
+
+class ClassArgsValidator(object):
+    """
+    NNI tuners/assessors/adivisors accept a `classArgs` parameter in experiment configuration file.
+    This ClassArgsValidator interface is used to validate the classArgs section in exeperiment
+    configuration file.
+    """
+    def validate_class_args(self, **kwargs):
+        """
+        Validate the classArgs configuration in experiment configuration file.
+
+        Parameters
+        ----------
+        kwargs: dict
+            kwargs passed to tuner/assessor/advisor constructor
+
+        Raises:
+            Raise an execption if the kwargs is invalid.
+        """
+        pass
+
+    def choices(self, key, *args):
+        """
+        Utility method to create a scheme to check whether the `key` is one of the `args`.
+
+        Parameters:
+        ----------
+        key: str
+            key name of the data to be validated
+        args: list of str
+            list of the choices
+
+        Returns: Schema
+        --------
+            A scheme to check whether the `key` is one of the `args`.
+        """
+        return And(lambda n: n in args, error='%s should be in [%s]!' % (key, str(args)))
+
+    def range(self, key, keyType, start, end):
+        """
+        Utility method to create a schema to check whether the `key` is in the range of [start, end].
+
+        Parameters:
+        ----------
+        key: str
+            key name of the data to be validated
+        keyType: type
+            python data type, such as int, float
+        start: type is specified by keyType
+            start of the range
+        end: type is specified by keyType
+            end of the range
+
+        Returns: Schema
+        --------
+            A scheme to check whether the `key` is in the range of [start, end].
+        """
+        return And(
+            And(keyType, error='%s should be %s type!' % (key, keyType.__name__)),
+            And(lambda n: start <= n <= end, error='%s should be in range of (%s, %s)!' % (key, start, end))
+        )
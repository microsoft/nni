# Copyright (c) Microsoft Corporation.
# Licensed under the MIT license.

import copy
import logging
import os
import random
import numpy as np

import nni
import nni.parameter_expressions
from nni.tuner import Tuner
from nni.utils import OptimizeMode, extract_scalar_reward, split_index, json2parameter, json2space


logger = logging.getLogger('pbt_tuner_AutoML')


def perturbation(hyperparameter_type, value, resample_probablity, uv, ub, lv, lb, random_state):
    """
    Perturbation for hyperparameters

    Parameters
    ----------
    hyperparameter_type : str
        type of hyperparameter
    value : list
        parameters for sampling hyperparameter
    resample_probability : float
        probability for resampling
    uv : float/int
        upper value after perturbation
    ub : float/int
        upper bound
    lv : float/int
        lower value after perturbation
    lb : float/int
        lower bound
    random_state : RandomState
        random state
    """
    if random.random() < resample_probablity:
        if hyperparameter_type == "choice":
            return value.index(nni.parameter_expressions.choice(value, random_state))
        else:
            return getattr(nni.parameter_expressions, hyperparameter_type)(*(value + [random_state]))
    else:
        if random.random() > 0.5:
            return min(uv, ub)
        else:
            return max(lv, lb)


def exploit_and_explore(bot_trial_info, top_trial_info, factor, resample_probability, epoch, search_space):
    """
    Replace checkpoint of bot_trial with top, and perturb hyperparameters

    Parameters
    ----------
    bot_trial_info : TrialInfo
        bottom model whose parameters should be replaced
    top_trial_info : TrialInfo
        better model
    factor : float
        factor for perturbation
    resample_probability : float
        probability for resampling
    epoch : int
        step of PBTTuner
    search_space : dict
        search_space to keep perturbed hyperparameters in range
    """
    bot_checkpoint_dir = bot_trial_info.checkpoint_dir
    top_hyper_parameters = top_trial_info.hyper_parameters
    hyper_parameters = copy.deepcopy(top_hyper_parameters)
    random_state = np.random.RandomState()
<<<<<<< HEAD
    for key in hyper_parameters.keys():
        hyper_parameter = hyper_parameters[key]
        if key == 'load_checkpoint_dir':
            hyper_parameters[key] = hyper_parameters['save_checkpoint_dir']
            continue
        elif key == 'save_checkpoint_dir':
            hyper_parameters[key] = os.path.join(bot_checkpoint_dir, str(epoch))
            continue
        elif search_space[key]["_type"] == "choice":
            choices = search_space[key]["_value"]
            ub, uv = len(choices) - 1, choices.index(hyper_parameter["_value"]) + 1
            lb, lv = 0, choices.index(hyper_parameter["_value"]) - 1
        elif search_space[key]["_type"] == "randint":
            lb, ub = search_space[key]["_value"][:2]
            ub -= 1
            uv = hyper_parameter + 1
            lv = hyper_parameter - 1
        elif search_space[key]["_type"] == "uniform":
            lb, ub = search_space[key]["_value"][:2]
=======
    hyper_parameters['load_checkpoint_dir'] = hyper_parameters['save_checkpoint_dir']
    hyper_parameters['save_checkpoint_dir'] = os.path.join(bot_checkpoint_dir, str(epoch))
    for key in hyper_parameters.keys():
        hyper_parameter = hyper_parameters[key]
        if key == 'load_checkpoint_dir' or key == 'save_checkpoint_dir':
            continue
        elif search_space[key]["_type"] == "choice":
            choices = search_space[key]["_value"]
            ub, uv = len(choices) - 1, choices.index(hyper_parameter) + 1
            lb, lv = 0, choices.index(hyper_parameter) - 1
        elif search_space[key]["_type"] == "randint":
            lb, ub = search_space[key]["_value"][:2]
            ub -= 1
            uv = hyper_parameter + 1
            lv = hyper_parameter - 1
        elif search_space[key]["_type"] == "uniform":
            lb, ub = search_space[key]["_value"][:2]
>>>>>>> e83a6ea7
            perturb = (ub - lb) * factor
            uv = hyper_parameter + perturb
            lv = hyper_parameter - perturb
        elif search_space[key]["_type"] == "quniform":
            lb, ub, q = search_space[key]["_value"][:3]
            multi = round(hyper_parameter / q)
            uv = (multi + 1) * q
            lv = (multi - 1) * q
        elif search_space[key]["_type"] == "loguniform":
            lb, ub = search_space[key]["_value"][:2]
            perturb = (np.log(ub) - np.log(lb)) * factor
            uv = np.exp(min(np.log(hyper_parameter) + perturb, np.log(ub)))
            lv = np.exp(max(np.log(hyper_parameter) - perturb, np.log(lb)))
        elif search_space[key]["_type"] == "qloguniform":
            lb, ub, q = search_space[key]["_value"][:3]
            multi = round(hyper_parameter / q)
            uv = (multi + 1) * q
            lv = (multi - 1) * q
        elif search_space[key]["_type"] == "normal":
            sigma = search_space[key]["_value"][1]
            perturb = sigma * factor
            uv = ub = hyper_parameter + perturb
            lv = lb = hyper_parameter - perturb
        elif search_space[key]["_type"] == "qnormal":
            q = search_space[key]["_value"][2]
            uv = ub = hyper_parameter + q
            lv = lb = hyper_parameter - q
        elif search_space[key]["_type"] == "lognormal":
            sigma = search_space[key]["_value"][1]
            perturb = sigma * factor
            uv = ub = np.exp(np.log(hyper_parameter) + perturb)
            lv = lb = np.exp(np.log(hyper_parameter) - perturb)
        elif search_space[key]["_type"] == "qlognormal":
            q = search_space[key]["_value"][2]
            uv = ub = hyper_parameter + q
            lv, lb = hyper_parameter - q, 1E-10
        else:
            logger.warning("Illegal type to perturb: %s", search_space[key]["_type"])
            continue
<<<<<<< HEAD
        if search_space[key]["_type"] == "choice":
            idx = perturbation(search_space[key]["_type"], search_space[key]["_value"],
                               resample_probability, uv, ub, lv, lb, random_state)
            hyper_parameters[key] = {'_index': idx, '_value': choices[idx]}
=======

        if search_space[key]["_type"] == "choice":
            idx = perturbation(search_space[key]["_type"], search_space[key]["_value"],
                               resample_probability, uv, ub, lv, lb, random_state)
            hyper_parameters[key] = choices[idx]
>>>>>>> e83a6ea7
        else:
            hyper_parameters[key] = perturbation(search_space[key]["_type"], search_space[key]["_value"],
                                                 resample_probability, uv, ub, lv, lb, random_state)
    bot_trial_info.hyper_parameters = hyper_parameters
    bot_trial_info.clean_id()


class TrialInfo:
    """
    Information of each trial, refresh for each epoch

    """

    def __init__(self, checkpoint_dir=None, hyper_parameters=None, parameter_id=None, score=None):
        self.checkpoint_dir = checkpoint_dir
        self.hyper_parameters = hyper_parameters
        self.parameter_id = parameter_id
        self.score = score

    def clean_id(self):
        self.parameter_id = None


class PBTTuner(Tuner):
    def __init__(self, optimize_mode="maximize", all_checkpoint_dir=None, population_size=10, factor=0.2,
                 resample_probability=0.25, fraction=0.2):
        """
        Initialization

        Parameters
        ----------
        optimize_mode : str
            maximize or minimize
        all_checkpoint_dir : str
            directory to store training model checkpoint
        population_size : int
            number of trials for each epoch
        factor : float
            factor for perturbation
        resample_probability : float
            probability for resampling
        fraction : float
            fraction for selecting bottom and top trials
        """
        self.optimize_mode = OptimizeMode(optimize_mode)
        if all_checkpoint_dir is None:
            all_checkpoint_dir = os.getenv('NNI_CHECKPOINT_DIRECTORY')
            logger.info("Checkpoint dir is set to %s by default.", all_checkpoint_dir)
        self.all_checkpoint_dir = all_checkpoint_dir
        self.population_size = population_size
        self.factor = factor
        self.resample_probability = resample_probability
        self.fraction = fraction
        # defined in trial code
        #self.perturbation_interval = perturbation_interval

        self.population = None
        self.pos = -1
        self.param_ids = []
        self.running = {}
        self.finished = []
        self.credit = 0
        self.finished_trials = 0
        self.epoch = 0

        self.searchspace_json = None
        self.space = None

        self.send_trial_callback = None

        logger.info('PBT tuner initialization')

    def update_search_space(self, search_space):
        """
        Get search space

        Parameters
        ----------
        search_space : dict
            Search space
        """
        logger.info('Update search space %s', search_space)
        self.searchspace_json = search_space
        self.space = json2space(self.searchspace_json)

        self.random_state = np.random.RandomState()
        self.population = []
        is_rand = dict()

        for item in self.space:
            is_rand[item] = True

        for i in range(self.population_size):
            hyper_parameters = json2parameter(
                self.searchspace_json, is_rand, self.random_state)
            hyper_parameters = split_index(hyper_parameters)
            checkpoint_dir = os.path.join(self.all_checkpoint_dir, str(i))
            hyper_parameters['load_checkpoint_dir'] = os.path.join(checkpoint_dir, str(self.epoch))
            hyper_parameters['save_checkpoint_dir'] = os.path.join(checkpoint_dir, str(self.epoch))
            self.population.append(TrialInfo(checkpoint_dir=checkpoint_dir, hyper_parameters=hyper_parameters))

    def generate_multiple_parameters(self, parameter_id_list, **kwargs):
        """
        Returns multiple sets of trial (hyper-)parameters, as iterable of serializable objects.

        Parameters
        ----------
        parameter_id_list : list of int
            Unique identifiers for each set of requested hyper-parameters.
            These will later be used in :meth:`receive_trial_result`.
        **kwargs
            Used for send_trial_callback.

        Returns
        -------
        list
            A list of newly generated configurations
        """
        result = []
        self.send_trial_callback = kwargs['st_callback']
        for parameter_id in parameter_id_list:
            had_exception = False
            try:
                logger.debug("generating param for %s", parameter_id)
                res = self.generate_parameters(parameter_id, **kwargs)
            except nni.NoMoreTrialError:
                had_exception = True
            if not had_exception:
                result.append(res)
        return result

    def generate_parameters(self, parameter_id, **kwargs):
        """
        Generate parameters, if no trial configration for now, self.credit plus 1 to send the config later

        Parameters
        ----------
        parameter_id : int
            Unique identifier for requested hyper-parameters.
            This will later be used in :meth:`receive_trial_result`.
        **kwargs
            Not used

        Returns
        -------
        dict
            One newly generated configuration

        """
        if self.pos == self.population_size - 1:
            logger.debug('Credit added by one in parameters request')
            self.credit += 1
            self.param_ids.append(parameter_id)
            raise nni.NoMoreTrialError('No more parameters now.')
        self.pos += 1
        trial_info = self.population[self.pos]
        trial_info.parameter_id = parameter_id
        self.running[parameter_id] = trial_info
        logger.info('Generate parameter : %s', trial_info.hyper_parameters)
        return trial_info.hyper_parameters

    def _proceed_next_epoch(self):
        """
        """
        logger.info('Proceeding to next epoch')
        self.epoch += 1
        self.population = []
        self.pos = -1
        self.running = {}
        #exploit and explore
        reverse = True if self.optimize_mode == OptimizeMode.Maximize else False
        self.finished = sorted(self.finished, key=lambda x: x.score, reverse=reverse)
        cutoff = int(np.ceil(self.fraction * len(self.finished)))
        tops = self.finished[:cutoff]
        bottoms = self.finished[self.finished_trials - cutoff:]
        for bottom in bottoms:
            top = np.random.choice(tops)
            exploit_and_explore(bottom, top, self.factor, self.resample_probability, self.epoch, self.searchspace_json)
        for trial in self.finished:
            if trial not in bottoms:
                trial.clean_id()
                trial.hyper_parameters['load_checkpoint_dir'] = trial.hyper_parameters['save_checkpoint_dir']
                trial.hyper_parameters['save_checkpoint_dir'] = os.path.join(trial.checkpoint_dir, str(self.epoch))
        self.finished_trials = 0
        for _ in range(self.population_size):
            trial_info = self.finished.pop()
            self.population.append(trial_info)
        while self.credit > 0 and self.pos + 1 < len(self.population):
            self.credit -= 1
            self.pos += 1
            parameter_id = self.param_ids.pop()
            trial_info = self.population[self.pos]
            trial_info.parameter_id = parameter_id
            self.running[parameter_id] = trial_info
            self.send_trial_callback(parameter_id, trial_info.hyper_parameters)

    def receive_trial_result(self, parameter_id, parameters, value, **kwargs):
        """
        Receive trial's result. if the number of finished trials equals ``self.population_size``, start the next epoch to
        train the model.

        Parameters
        ----------
        parameter_id : int
            Unique identifier of used hyper-parameters, same with :meth:`generate_parameters`.
        parameters : dict
            Hyper-parameters generated by :meth:`generate_parameters`.
        value : dict
            Result from trial (the return value of :func:`nni.report_final_result`).
        """
        logger.info('Get one trial result, id = %d, value = %s', parameter_id, value)
        value = extract_scalar_reward(value)
        trial_info = self.running.pop(parameter_id, None)
        trial_info.score = value
        self.finished.append(trial_info)
        self.finished_trials += 1
        if self.finished_trials == self.population_size:
            self._proceed_next_epoch()

    def trial_end(self, parameter_id, success, **kwargs):
        """
        Deal with trial failure

        Parameters
        ----------
        parameter_id : int
            Unique identifier for hyper-parameters used by this trial.
        success : bool
            True if the trial successfully completed; False if failed or terminated.
        **kwargs
            Unstable parameters which should be ignored by normal users.
        """
        if success:
            return
        if self.optimize_mode == OptimizeMode.Minimize:
            value = float('inf')
        else:
            value = float('-inf')
        trial_info = self.running.pop(parameter_id, None)
        trial_info.score = value
        self.finished.append(trial_info)
        self.finished_trials += 1
        if self.finished_trials == self.population_size:
<<<<<<< HEAD
            logger.info('Proceeding to next epoch')
            self.epoch += 1
            self.population = []
            self.pos = -1
            self.running = {}
            #exploit and explore
            self.finished = sorted(self.finished, key=lambda x: x.score, reverse=True)
            cutoff = int(np.ceil(self.fraction * len(self.finished)))
            tops = self.finished[:cutoff]
            bottoms = self.finished[self.finished_trials - cutoff:]
            for bottom in bottoms:
                top = np.random.choice(tops)
                exploit_and_explore(bottom, top, self.factor, self.resample_probability, self.epoch, self.searchspace_json)
            for trial in self.finished:
                if trial not in bottoms:
                    trial.clean_id()
                    trial.hyper_parameters['load_checkpoint_dir'] = trial.hyper_parameters['save_checkpoint_dir']
                    trial.hyper_parameters['save_checkpoint_dir'] = os.path.join(trial.checkpoint_dir, str(self.epoch))
            self.finished_trials = 0
            for _ in range(self.population_size):
                trial_info = self.finished.pop()
                self.population.append(trial_info)
            while self.credit > 0 and self.pos + 1 < len(self.population):
                self.credit -= 1
                self.pos += 1
                parameter_id = self.param_ids.pop()
                trial_info = self.population[self.pos]
                trial_info.parameter_id = parameter_id
                self.running[parameter_id] = trial_info
                self.send_trial_callback(parameter_id, split_index(trial_info.hyper_parameters))
=======
            self._proceed_next_epoch()
>>>>>>> e83a6ea7

    def import_data(self, data):
        """
        Parameters
        ----------
        data : json obj
            imported data records

        Returns
        -------
        int
            the start epoch number after data imported, only used for unittest
        """
        if self.running:
            logger.warning("Do not support importing data in the middle of experiment")
            return
        # the following is for experiment resume
        _completed_num = 0
        epoch_data_dict = {}
        for trial_info in data:
            logger.info("Process data record %s / %s", _completed_num, len(data))
            _completed_num += 1
            # simply validate data format
            _params = trial_info["parameter"]
            _value = trial_info['value']
            # assign fake value for failed trials
            if not _value:
                logger.info("Useless trial data, value is %s, skip this trial data.", _value)
                _value = float('inf') if self.optimize_mode == OptimizeMode.Minimize else float('-inf')
            _value = extract_scalar_reward(_value)
            if 'save_checkpoint_dir' not in _params:
                logger.warning("Invalid data record: save_checkpoint_dir is missing, abandon data import.")
                return
            epoch_num = int(os.path.basename(_params['save_checkpoint_dir']))
            if epoch_num not in epoch_data_dict:
                epoch_data_dict[epoch_num] = []
            epoch_data_dict[epoch_num].append((_params, _value))
        if not epoch_data_dict:
            logger.warning("No valid epochs, abandon data import.")
            return
        # figure out start epoch for resume
        max_epoch_num = max(epoch_data_dict, key=int)
        if len(epoch_data_dict[max_epoch_num]) < self.population_size:
            max_epoch_num -= 1
        # If there is no a single complete round, no data to import, start from scratch
        if max_epoch_num < 0:
            logger.warning("No completed epoch, abandon data import.")
            return
        assert len(epoch_data_dict[max_epoch_num]) == self.population_size
        # check existence of trial save checkpoint dir
        for params, _ in epoch_data_dict[max_epoch_num]:
            if not os.path.isdir(params['save_checkpoint_dir']):
                logger.warning("save_checkpoint_dir %s does not exist, data will not be resumed", params['save_checkpoint_dir'])
                return
        # resume data
        self.epoch = max_epoch_num
        self.finished_trials = self.population_size
        for params, value in epoch_data_dict[max_epoch_num]:
            checkpoint_dir = os.path.dirname(params['save_checkpoint_dir'])
            self.finished.append(TrialInfo(checkpoint_dir=checkpoint_dir, hyper_parameters=params, score=value))
        self._proceed_next_epoch()
        logger.info("Successfully import data to PBT tuner, total data: %d, imported data: %d.", len(data), self.population_size)
        logger.info("Start from epoch %d ...", self.epoch)
        return self.epoch # return for test<|MERGE_RESOLUTION|>--- conflicted
+++ resolved
@@ -74,27 +74,6 @@
     top_hyper_parameters = top_trial_info.hyper_parameters
     hyper_parameters = copy.deepcopy(top_hyper_parameters)
     random_state = np.random.RandomState()
-<<<<<<< HEAD
-    for key in hyper_parameters.keys():
-        hyper_parameter = hyper_parameters[key]
-        if key == 'load_checkpoint_dir':
-            hyper_parameters[key] = hyper_parameters['save_checkpoint_dir']
-            continue
-        elif key == 'save_checkpoint_dir':
-            hyper_parameters[key] = os.path.join(bot_checkpoint_dir, str(epoch))
-            continue
-        elif search_space[key]["_type"] == "choice":
-            choices = search_space[key]["_value"]
-            ub, uv = len(choices) - 1, choices.index(hyper_parameter["_value"]) + 1
-            lb, lv = 0, choices.index(hyper_parameter["_value"]) - 1
-        elif search_space[key]["_type"] == "randint":
-            lb, ub = search_space[key]["_value"][:2]
-            ub -= 1
-            uv = hyper_parameter + 1
-            lv = hyper_parameter - 1
-        elif search_space[key]["_type"] == "uniform":
-            lb, ub = search_space[key]["_value"][:2]
-=======
     hyper_parameters['load_checkpoint_dir'] = hyper_parameters['save_checkpoint_dir']
     hyper_parameters['save_checkpoint_dir'] = os.path.join(bot_checkpoint_dir, str(epoch))
     for key in hyper_parameters.keys():
@@ -112,7 +91,6 @@
             lv = hyper_parameter - 1
         elif search_space[key]["_type"] == "uniform":
             lb, ub = search_space[key]["_value"][:2]
->>>>>>> e83a6ea7
             perturb = (ub - lb) * factor
             uv = hyper_parameter + perturb
             lv = hyper_parameter - perturb
@@ -152,18 +130,11 @@
         else:
             logger.warning("Illegal type to perturb: %s", search_space[key]["_type"])
             continue
-<<<<<<< HEAD
-        if search_space[key]["_type"] == "choice":
-            idx = perturbation(search_space[key]["_type"], search_space[key]["_value"],
-                               resample_probability, uv, ub, lv, lb, random_state)
-            hyper_parameters[key] = {'_index': idx, '_value': choices[idx]}
-=======
 
         if search_space[key]["_type"] == "choice":
             idx = perturbation(search_space[key]["_type"], search_space[key]["_value"],
                                resample_probability, uv, ub, lv, lb, random_state)
             hyper_parameters[key] = choices[idx]
->>>>>>> e83a6ea7
         else:
             hyper_parameters[key] = perturbation(search_space[key]["_type"], search_space[key]["_value"],
                                                  resample_probability, uv, ub, lv, lb, random_state)
@@ -407,40 +378,7 @@
         self.finished.append(trial_info)
         self.finished_trials += 1
         if self.finished_trials == self.population_size:
-<<<<<<< HEAD
-            logger.info('Proceeding to next epoch')
-            self.epoch += 1
-            self.population = []
-            self.pos = -1
-            self.running = {}
-            #exploit and explore
-            self.finished = sorted(self.finished, key=lambda x: x.score, reverse=True)
-            cutoff = int(np.ceil(self.fraction * len(self.finished)))
-            tops = self.finished[:cutoff]
-            bottoms = self.finished[self.finished_trials - cutoff:]
-            for bottom in bottoms:
-                top = np.random.choice(tops)
-                exploit_and_explore(bottom, top, self.factor, self.resample_probability, self.epoch, self.searchspace_json)
-            for trial in self.finished:
-                if trial not in bottoms:
-                    trial.clean_id()
-                    trial.hyper_parameters['load_checkpoint_dir'] = trial.hyper_parameters['save_checkpoint_dir']
-                    trial.hyper_parameters['save_checkpoint_dir'] = os.path.join(trial.checkpoint_dir, str(self.epoch))
-            self.finished_trials = 0
-            for _ in range(self.population_size):
-                trial_info = self.finished.pop()
-                self.population.append(trial_info)
-            while self.credit > 0 and self.pos + 1 < len(self.population):
-                self.credit -= 1
-                self.pos += 1
-                parameter_id = self.param_ids.pop()
-                trial_info = self.population[self.pos]
-                trial_info.parameter_id = parameter_id
-                self.running[parameter_id] = trial_info
-                self.send_trial_callback(parameter_id, split_index(trial_info.hyper_parameters))
-=======
             self._proceed_next_epoch()
->>>>>>> e83a6ea7
 
     def import_data(self, data):
         """

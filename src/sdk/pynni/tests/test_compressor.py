--- conflicted
+++ resolved
@@ -235,28 +235,36 @@
         Importance Estimation for Neural Network Pruning,
         http://jankautz.com/publications/Importance4NNPruning_CVPR19.pdf
 
-        So if sparsity of conv1 is 0.2, the expected masks should mask out filter 0, this can be verified through:
+        So if sparsity is 0.2, each step prune 2 filters, the expected masks should mask out filter 0 of conv1 and filter 9 of conv2 at the first step, this can be verified through:
+        optimizer.step()
         `all(torch.sum(mask1['weight_mask'], (1, 2, 3)).numpy() == np.array([0., 25., 25., 25., 25.]))`
-
-        If sparsity of conv2 is 0.6, the expected masks should mask out filter 4,5,6,7,8,9 this can be verified through:
-        `all(torch.sum(mask2['weight_mask'], (1, 2, 3)).numpy() == np.array([125., 125., 125., 125., 0., 0., 0., 0., 0., 0., ]))`
+        `all(torch.sum(mask2['weight_mask'], (1, 2, 3)).numpy() == np.array([125., 125., 125., 125., 125., 125., 125., 125., 125., 0.]))
+        
+        the expected masks should mask out filter 0,1,2 of conv1 and filter 9 of conv2 at the second step, this can be verified through:
+        optimizer.step()
+        `all(torch.sum(mask1['weight_mask'], (1, 2, 3)).numpy() == np.array([0., 0., 0., 25., 25.]))`
+        `all(torch.sum(mask2['weight_mask'], (1, 2, 3)).numpy() == np.array([125., 125., 125., 125., 125., 125., 125., 125., 125., 0.]))
+
+        If sparsity is 0.6, each step prune 5 filters, the expected masks should mask out filter 0 of conv1 and filter 9 of conv2 at the first step, this can be verified through:
+        optimizer.step()
+        `all(torch.sum(mask1['weight_mask'], (1, 2, 3)).numpy() == np.array([0., 0., 0., 25., 25.]))`
+        `all(torch.sum(mask2['weight_mask'], (1, 2, 3)).numpy() == np.array([125., 125., 125., 125., 125., 125., 125., 125., 0., 0.]))
         """
 
         w1 = np.array([np.zeros((1, 5, 5)), np.ones((1, 5, 5)), np.ones((1, 5, 5)) * 2,
                       np.ones((1, 5, 5)) * 3, np.ones((1, 5, 5)) * 4])
-        w2 = np.array([[[[i + 1] * 5] * 5] * 5 for i in range(10)[::-1]])
+        w2 = np.array([[[[i] * 5] * 5] * 5 for i in range(10)[::-1]])
 
         grad1 = np.array([np.ones((1, 5, 5)) * -1, np.ones((1, 5, 5)) * 1, np.ones((1, 5, 5)) * -1,
                       np.ones((1, 5, 5)) * 1, np.ones((1, 5, 5)) * -1])
 
         grad2 = np.array([[[[(-1)**i] * 5] * 5] * 5 for i in range(10)])
 
-        config_list = [{'sparsity': 0.2, 'op_types': ['Conv2d'], 'op_names': ['conv1']},
-                       {'sparsity': 0.6, 'op_types': ['Conv2d'], 'op_names': ['conv2']}]
+        config_list = [{'sparsity': 0.2, 'op_types': ['Conv2d'], 'prune_frequency': 1, 'prune_filters_each_step': 2}]
 
         model = TorchModel()
         optimizer = torch.optim.SGD(model.parameters(), lr=0.01, momentum=0.5)
-        pruner = torch_compressor.TaylorFOWeightFilterPruner(model, config_list, optimizer, statistics_batch_num=1)
+        pruner = torch_compressor.TaylorFOWeightFilterPruner(model, config_list, optimizer)
         
         x = torch.rand((1, 1, 28, 28), requires_grad=True)
         model.conv1.module.weight.data = torch.tensor(w1).float()
@@ -267,42 +275,25 @@
 
         model.conv1.module.weight.grad.data = torch.tensor(grad1).float()
         model.conv2.module.weight.grad.data = torch.tensor(grad2).float()
-        optimizer.step()
+        optimizer.step() # first step
 
         mask1 = pruner.calc_mask(model.conv1)
         mask2 = pruner.calc_mask(model.conv2)
+
         assert all(torch.sum(mask1['weight_mask'], (1, 2, 3)).numpy() == np.array([0., 25., 25., 25., 25.]))
-        assert all(torch.sum(mask2['weight_mask'], (1, 2, 3)).numpy() == np.array([125., 125., 125., 125., 0., 0., 0., 0., 0., 0., ]))
-
-<<<<<<< HEAD
-    def test_torch_taylorFOweightglobal_pruner(self):
-        """
-        Filters with the minimum importance approxiamtion based on the first order 
-        taylor expansion on the weights (w*grad)**2 are pruned in this paper:
-        Importance Estimation for Neural Network Pruning,
-        http://jankautz.com/publications/Importance4NNPruning_CVPR19.pdf
-
-        So if sparsity of conv1 is 0.2, the expected masks should mask out filter 0, this can be verified through:
-        `all(torch.sum(mask1['weight_mask'], (1, 2, 3)).numpy() == np.array([0., 25., 25., 25., 25.]))`
-
-        If sparsity of conv2 is 0.6, the expected masks should mask out filter 4,5,6,7,8,9 this can be verified through:
-        `all(torch.sum(mask2['weight_mask'], (1, 2, 3)).numpy() == np.array([125., 125., 125., 125., 0., 0., 0., 0., 0., 0., ]))`
-        """
-
-        w1 = np.array([np.zeros((1, 5, 5)), np.ones((1, 5, 5)), np.ones((1, 5, 5)) * 2,
-                      np.ones((1, 5, 5)) * 3, np.ones((1, 5, 5)) * 4])
-        w2 = np.array([[[[i + 1] * 5] * 5] * 5 for i in range(10)[::-1]])
-
-        grad1 = np.array([np.ones((1, 5, 5)) * -1, np.ones((1, 5, 5)) * 1, np.ones((1, 5, 5)) * -1,
-                      np.ones((1, 5, 5)) * 1, np.ones((1, 5, 5)) * -1])
-
-        grad2 = np.array([[[[(-1)**i] * 5] * 5] * 5 for i in range(10)])
-
-        config_list = [{'sparsity': 0.2, 'op_types': ['Conv2d'], 'prune_frequency': 1, 'prune_filters_each_step': 2}]
-
+        assert all(torch.sum(mask2['weight_mask'], (1, 2, 3)).numpy() == np.array([125., 125., 125., 125., 125., 125., 125., 125., 125., 0.]))
+
+        optimizer.step() # second step
+        mask1 = pruner.calc_mask(model.conv1)
+        mask2 = pruner.calc_mask(model.conv2)
+
+        assert all(torch.sum(mask1['weight_mask'], (1, 2, 3)).numpy() == np.array([0., 0., 0., 25., 25.]))
+        assert all(torch.sum(mask2['weight_mask'], (1, 2, 3)).numpy() == np.array([125., 125., 125., 125., 125., 125., 125., 125., 125., 0.]))
+
+        config_list = [{'sparsity': 0.6, 'op_types': ['Conv2d'], 'prune_frequency': 1, 'prune_filters_each_step': 5}]
         model = TorchModel()
         optimizer = torch.optim.SGD(model.parameters(), lr=0.01, momentum=0.5)
-        pruner = torch_compressor.TaylorFOWeightFilterGlobalPruner(model, config_list, optimizer, statistics_batch_num=1)
+        pruner = torch_compressor.TaylorFOWeightFilterPruner(model, config_list, optimizer)
         
         x = torch.rand((1, 1, 28, 28), requires_grad=True)
         model.conv1.module.weight.data = torch.tensor(w1).float()
@@ -313,15 +304,14 @@
 
         model.conv1.module.weight.grad.data = torch.tensor(grad1).float()
         model.conv2.module.weight.grad.data = torch.tensor(grad2).float()
-        optimizer.step()
+        optimizer.step() # first step
 
         mask1 = pruner.calc_mask(model.conv1)
         mask2 = pruner.calc_mask(model.conv2)
-        assert all(torch.sum(mask1['weight_mask'], (1, 2, 3)).numpy() == np.array([0., 25., 25., 25., 25.]))
-        assert all(torch.sum(mask2['weight_mask'], (1, 2, 3)).numpy() == np.array([125., 125., 125., 125., 0., 0., 0., 0., 0., 0., ]))
-
-=======
->>>>>>> b8d19e45
+
+        assert all(torch.sum(mask1['weight_mask'], (1, 2, 3)).numpy() == np.array([0., 0., 0., 25., 25.]))
+        assert all(torch.sum(mask2['weight_mask'], (1, 2, 3)).numpy() == np.array([125., 125., 125., 125., 125., 125., 125., 125., 0., 0.]))
+
     def test_torch_QAT_quantizer(self):
         model = TorchModel()
         config_list = [{

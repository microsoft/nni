from unittest import TestCase, main
import tensorflow as tf
import torch
import torch.nn.functional as F
import nni.compression.tensorflow as tf_compressor
import nni.compression.torch as torch_compressor


def weight_variable(shape):
    return tf.Variable(tf.truncated_normal(shape, stddev=0.1))


def bias_variable(shape):
    return tf.Variable(tf.constant(0.1, shape=shape))


def conv2d(x_input, w_matrix):
    return tf.nn.conv2d(x_input, w_matrix, strides=[1, 1, 1, 1], padding='SAME')


def max_pool(x_input, pool_size):
    size = [1, pool_size, pool_size, 1]
    return tf.nn.max_pool(x_input, ksize=size, strides=size, padding='SAME')


class TfMnist:
    def __init__(self):
        images = tf.placeholder(tf.float32, [None, 784], name='input_x')
        labels = tf.placeholder(tf.float32, [None, 10], name='input_y')
        keep_prob = tf.placeholder(tf.float32, name='keep_prob')

        self.images = images
        self.labels = labels
        self.keep_prob = keep_prob

        self.train_step = None
        self.accuracy = None

        self.w1 = None
        self.b1 = None
        self.fcw1 = None
        self.cross = None
        with tf.name_scope('reshape'):
            x_image = tf.reshape(images, [-1, 28, 28, 1])
        with tf.name_scope('conv1'):
            w_conv1 = weight_variable([5, 5, 1, 32])
            self.w1 = w_conv1
            b_conv1 = bias_variable([32])
            self.b1 = b_conv1
            h_conv1 = tf.nn.relu(conv2d(x_image, w_conv1) + b_conv1)
        with tf.name_scope('pool1'):
            h_pool1 = max_pool(h_conv1, 2)
        with tf.name_scope('conv2'):
            w_conv2 = weight_variable([5, 5, 32, 64])
            b_conv2 = bias_variable([64])
            h_conv2 = tf.nn.relu(conv2d(h_pool1, w_conv2) + b_conv2)
        with tf.name_scope('pool2'):
            h_pool2 = max_pool(h_conv2, 2)
        with tf.name_scope('fc1'):
            w_fc1 = weight_variable([7 * 7 * 64, 1024])
            self.fcw1 = w_fc1
            b_fc1 = bias_variable([1024])
        h_pool2_flat = tf.reshape(h_pool2, [-1, 7 * 7 * 64])
        h_fc1 = tf.nn.relu(tf.matmul(h_pool2_flat, w_fc1) + b_fc1)
        with tf.name_scope('dropout'):
            h_fc1_drop = tf.nn.dropout(h_fc1, 0.5)
        with tf.name_scope('fc2'):
            w_fc2 = weight_variable([1024, 10])
            b_fc2 = bias_variable([10])
            y_conv = tf.matmul(h_fc1_drop, w_fc2) + b_fc2
        with tf.name_scope('loss'):
            cross_entropy = tf.reduce_mean(tf.nn.softmax_cross_entropy_with_logits(labels=labels, logits=y_conv))
            self.cross = cross_entropy
        with tf.name_scope('adam_optimizer'):
            self.train_step = tf.train.AdamOptimizer(0.0001).minimize(cross_entropy)
        with tf.name_scope('accuracy'):
            correct_prediction = tf.equal(tf.argmax(y_conv, 1), tf.argmax(labels, 1))
            self.accuracy = tf.reduce_mean(tf.cast(correct_prediction, tf.float32))


class TorchMnist(torch.nn.Module):
    def __init__(self):
        super().__init__()
        self.conv1 = torch.nn.Conv2d(1, 20, 5, 1)
        self.conv2 = torch.nn.Conv2d(20, 50, 5, 1)
        self.fc1 = torch.nn.Linear(4 * 4 * 50, 500)
        self.fc2 = torch.nn.Linear(500, 10)

    def forward(self, x):
        x = F.relu(self.conv1(x))
        x = F.max_pool2d(x, 2, 2)
        x = F.relu(self.conv2(x))
        x = F.max_pool2d(x, 2, 2)
        x = x.view(-1, 4 * 4 * 50)
        x = F.relu(self.fc1(x))
        x = self.fc2(x)
        return F.log_softmax(x, dim=1)


class CompressorTestCase(TestCase):
    def test_tf_pruner(self):
        model = TfMnist()
<<<<<<< HEAD
        configure_list = [{'sparsity': 0.8, 'op_type': 'default'}]
=======
        configure_list = [{'sparsity': 0.8, 'op_types': ['default']}]
>>>>>>> b29cb0bf
        tf_compressor.LevelPruner(configure_list).compress_default_graph()

    def test_tf_quantizer(self):
        model = TfMnist()
<<<<<<< HEAD
        tf_compressor.NaiveQuantizer([{'op_type': 'default'}]).compress_default_graph()

    def test_torch_pruner(self):
        model = TorchMnist()
        configure_list = [{'sparsity': 0.8, 'op_type': 'default'}]
=======
        tf_compressor.NaiveQuantizer([{'op_types': ['default']}]).compress_default_graph()

    def test_torch_pruner(self):
        model = TorchMnist()
        configure_list = [{'sparsity': 0.8, 'op_types': ['default']}]
>>>>>>> b29cb0bf
        torch_compressor.LevelPruner(configure_list).compress(model)

    def test_torch_fpgm_pruner(self):
        model = TorchMnist()
        configure_list = [{'pruning_rate': 0.5, 'op_type': 'Conv2d'}]
        torch_compressor.FPGMPruner(configure_list).compress(model)

    def test_tf_fpgm_pruner(self):
        model = TfMnist()
        configure_list = [{'pruning_rate': 0.5, 'op_type': 'Conv2D'}]
        tf_compressor.FPGMPruner(configure_list).compress_default_graph()

    def test_torch_quantizer(self):
        model = TorchMnist()
<<<<<<< HEAD
        torch_compressor.NaiveQuantizer([{'op_type': 'default'}]).compress(model)
=======
        torch_compressor.NaiveQuantizer([{'op_types': ['default']}]).compress(model)
>>>>>>> b29cb0bf


if __name__ == '__main__':
    main()<|MERGE_RESOLUTION|>--- conflicted
+++ resolved
@@ -100,47 +100,31 @@
 class CompressorTestCase(TestCase):
     def test_tf_pruner(self):
         model = TfMnist()
-<<<<<<< HEAD
-        configure_list = [{'sparsity': 0.8, 'op_type': 'default'}]
-=======
         configure_list = [{'sparsity': 0.8, 'op_types': ['default']}]
->>>>>>> b29cb0bf
         tf_compressor.LevelPruner(configure_list).compress_default_graph()
 
     def test_tf_quantizer(self):
         model = TfMnist()
-<<<<<<< HEAD
-        tf_compressor.NaiveQuantizer([{'op_type': 'default'}]).compress_default_graph()
-
-    def test_torch_pruner(self):
-        model = TorchMnist()
-        configure_list = [{'sparsity': 0.8, 'op_type': 'default'}]
-=======
         tf_compressor.NaiveQuantizer([{'op_types': ['default']}]).compress_default_graph()
 
     def test_torch_pruner(self):
         model = TorchMnist()
         configure_list = [{'sparsity': 0.8, 'op_types': ['default']}]
->>>>>>> b29cb0bf
         torch_compressor.LevelPruner(configure_list).compress(model)
 
     def test_torch_fpgm_pruner(self):
         model = TorchMnist()
-        configure_list = [{'pruning_rate': 0.5, 'op_type': 'Conv2d'}]
+        configure_list = [{'pruning_rate': 0.5, 'op_types': ['Conv2d']}]
         torch_compressor.FPGMPruner(configure_list).compress(model)
 
     def test_tf_fpgm_pruner(self):
         model = TfMnist()
-        configure_list = [{'pruning_rate': 0.5, 'op_type': 'Conv2D'}]
+        configure_list = [{'pruning_rate': 0.5, 'op_types': ['Conv2D']}]
         tf_compressor.FPGMPruner(configure_list).compress_default_graph()
 
     def test_torch_quantizer(self):
         model = TorchMnist()
-<<<<<<< HEAD
-        torch_compressor.NaiveQuantizer([{'op_type': 'default'}]).compress(model)
-=======
         torch_compressor.NaiveQuantizer([{'op_types': ['default']}]).compress(model)
->>>>>>> b29cb0bf
 
 
 if __name__ == '__main__':

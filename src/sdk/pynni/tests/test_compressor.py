from unittest import TestCase, main
import numpy as np
import tensorflow as tf
import torch
import torch.nn.functional as F
import nni.compression.torch as torch_compressor

if tf.__version__ >= '2.0':
    import nni.compression.tensorflow as tf_compressor


def get_tf_model():
    model = tf.keras.models.Sequential([
        tf.keras.layers.Conv2D(filters=5, kernel_size=7, input_shape=[28, 28, 1], activation='relu', padding="SAME"),
        tf.keras.layers.MaxPooling2D(pool_size=2),
        tf.keras.layers.Conv2D(filters=10, kernel_size=3, activation='relu', padding="SAME"),
        tf.keras.layers.MaxPooling2D(pool_size=2),
        tf.keras.layers.Flatten(),
        tf.keras.layers.Dense(units=128, activation='relu'),
        tf.keras.layers.Dropout(0.5),
        tf.keras.layers.Dense(units=10, activation='softmax'),
    ])
    model.compile(loss="sparse_categorical_crossentropy",
                  optimizer=tf.keras.optimizers.SGD(lr=1e-3),
                  metrics=["accuracy"])
    return model


class TorchModel(torch.nn.Module):
    def __init__(self):
        super().__init__()
        self.conv1 = torch.nn.Conv2d(1, 5, 5, 1)
        self.bn1 = torch.nn.BatchNorm2d(5)
        self.conv2 = torch.nn.Conv2d(5, 10, 5, 1)
        self.bn2 = torch.nn.BatchNorm2d(10)
        self.fc1 = torch.nn.Linear(4 * 4 * 10, 100)
        self.fc2 = torch.nn.Linear(100, 10)

    def forward(self, x):
        x = F.relu(self.bn1(self.conv1(x)))
        x = F.max_pool2d(x, 2, 2)
        x = F.relu(self.bn2(self.conv2(x)))
        x = F.max_pool2d(x, 2, 2)
        x = x.view(-1, 4 * 4 * 10)
        x = F.relu(self.fc1(x))
        x = self.fc2(x)
        return F.log_softmax(x, dim=1)


def tf2(func):
    def test_tf2_func(*args):
        if tf.__version__ >= '2.0':
            func(*args)

    return test_tf2_func

<<<<<<< HEAD
=======

k1 = [[1] * 3] * 3
k2 = [[2] * 3] * 3
k3 = [[3] * 3] * 3
k4 = [[4] * 3] * 3
k5 = [[5] * 3] * 3
>>>>>>> 682be016

# for fpgm filter pruner test
w = np.array([[[[i+1]*3]*3]*5 for i in range(10)])


class CompressorTestCase(TestCase):
    def test_torch_level_pruner(self):
        model = TorchModel()
        configure_list = [{'sparsity': 0.8, 'op_types': ['default']}]
        torch_compressor.LevelPruner(model, configure_list).compress()

    @tf2
    def test_tf_level_pruner(self):
        configure_list = [{'sparsity': 0.8, 'op_types': ['default']}]
        tf_compressor.LevelPruner(get_tf_model(), configure_list).compress()

    def test_torch_naive_quantizer(self):
        model = TorchModel()
        configure_list = [{
            'quant_types': ['weight'],
            'quant_bits': {
                'weight': 8,
            },
            'op_types': ['Conv2d', 'Linear']
        }]
        torch_compressor.NaiveQuantizer(model, configure_list).compress()

    @tf2
    def test_tf_naive_quantizer(self):
        tf_compressor.NaiveQuantizer(get_tf_model(), [{'op_types': ['default']}]).compress()

    def test_torch_fpgm_pruner(self):
        """
        With filters(kernels) weights defined as above (w), it is obvious that w[4] and w[5] is the Geometric Median
        which minimize the total geometric distance by defination of Geometric Median in this paper:
        Filter Pruning via Geometric Median for Deep Convolutional Neural Networks Acceleration,
        https://arxiv.org/pdf/1811.00250.pdf

        So if sparsity is 0.2, the expected masks should mask out w[4] and w[5], this can be verified through:
        `all(torch.sum(masks, (1, 2, 3)).numpy() == np.array([45., 45., 45., 45., 0., 0., 45., 45., 45., 45.]))`

        If sparsity is 0.6, the expected masks should mask out w[2] - w[7], this can be verified through:
        `all(torch.sum(masks, (1, 2, 3)).numpy() == np.array([45., 45., 0., 0., 0., 0., 0., 0., 45., 45.]))`
        """

        model = TorchModel()
        config_list = [{'sparsity': 0.2, 'op_types': ['Conv2d']}, {'sparsity': 0.6, 'op_types': ['Conv2d']}]
        pruner = torch_compressor.FPGMPruner(model, config_list)

        model.conv2.weight.data = torch.tensor(w).float()
        layer = torch_compressor.compressor.LayerInfo('conv2', model.conv2)
        masks = pruner.calc_mask(layer, config_list[0])
        assert all(torch.sum(masks, (1, 2, 3)).numpy() == np.array([45., 45., 45., 45., 0., 0., 45., 45., 45., 45.]))

        pruner.update_epoch(1)
        model.conv2.weight.data = torch.tensor(w).float()
        masks = pruner.calc_mask(layer, config_list[1])
        assert all(torch.sum(masks, (1, 2, 3)).numpy() == np.array([45., 45., 0., 0., 0., 0., 0., 0., 45., 45.]))

    @tf2
    def test_tf_fpgm_pruner(self):
        model = get_tf_model()
        config_list = [{'sparsity': 0.2, 'op_types': ['Conv2D']}, {'sparsity': 0.6, 'op_types': ['Conv2D']}]

        pruner = tf_compressor.FPGMPruner(model, config_list)
        weights = model.layers[2].weights
        weights[0] = np.array(w).astype(np.float32).transpose([2, 3, 0, 1]).transpose([0, 1, 3, 2])
        model.layers[2].set_weights([weights[0], weights[1].numpy()])

        layer = tf_compressor.compressor.LayerInfo(model.layers[2])
        masks = pruner.calc_mask(layer, config_list[0]).numpy()
        masks = masks.reshape((-1, masks.shape[-1])).transpose([1, 0])

        assert all(masks.sum((1)) == np.array([45., 45., 45., 45., 0., 0., 45., 45., 45., 45.]))

        pruner.update_epoch(1)
        model.layers[2].set_weights([weights[0], weights[1].numpy()])
        masks = pruner.calc_mask(layer, config_list[1]).numpy()
<<<<<<< HEAD
        masks = masks.reshape((-1, masks.shape[-1])).transpose([1, 0])
        assert all(masks.sum((1)) == np.array([45., 45., 0., 0., 0., 0., 0., 0., 45., 45.]))
=======
        masks = masks.transpose([2, 3, 0, 1]).transpose([1, 0, 2, 3])

        assert all(masks.sum((0, 2, 3)) == np.array([90., 0., 0., 0., 90.]))

    def test_torch_l1filter_pruner(self):
        """
        Filters with the minimum sum of the weights' L1 norm are pruned in this paper:
        PRUNING FILTERS FOR EFFICIENT CONVNETS,
        https://arxiv.org/abs/1608.08710

        So if sparsity is 0.2, the expected masks should mask out filter 0, this can be verified through:
        `all(torch.sum(mask1, (1, 2, 3)).numpy() == np.array([0., 27., 27., 27., 27.]))`

        If sparsity is 0.6, the expected masks should mask out filter 0,1,2, this can be verified through:
        `all(torch.sum(mask2, (1, 2, 3)).numpy() == np.array([0., 0., 0., 27., 27.]))`
        """
        w = np.array([np.zeros((3, 3, 3)), np.ones((3, 3, 3)), np.ones((3, 3, 3)) * 2,
                      np.ones((3, 3, 3)) * 3, np.ones((3, 3, 3)) * 4])
        model = TorchModel()
        config_list = [{'sparsity': 0.2, 'op_names': ['conv1']}, {'sparsity': 0.6, 'op_names': ['conv2']}]
        pruner = torch_compressor.L1FilterPruner(model, config_list)

        model.conv1.weight.data = torch.tensor(w).float()
        model.conv2.weight.data = torch.tensor(w).float()
        layer1 = torch_compressor.compressor.LayerInfo('conv1', model.conv1)
        mask1 = pruner.calc_mask(layer1, config_list[0])
        layer2 = torch_compressor.compressor.LayerInfo('conv2', model.conv2)
        mask2 = pruner.calc_mask(layer2, config_list[1])
        assert all(torch.sum(mask1, (1, 2, 3)).numpy() == np.array([0., 27., 27., 27., 27.]))
        assert all(torch.sum(mask2, (1, 2, 3)).numpy() == np.array([0., 0., 0., 27., 27.]))

    def test_torch_slim_pruner(self):
        """
        Scale factors with minimum l1 norm in the BN layers are pruned in this paper:
        Learning Efficient Convolutional Networks through Network Slimming,
        https://arxiv.org/pdf/1708.06519.pdf

        So if sparsity is 0.2, the expected masks should mask out channel 0, this can be verified through:
        `all(mask1.numpy() == np.array([0., 1., 1., 1., 1.]))`
        `all(mask2.numpy() == np.array([0., 1., 1., 1., 1.]))`

        If sparsity is 0.6, the expected masks should mask out channel 0,1,2, this can be verified through:
        `all(mask1.numpy() == np.array([0., 0., 0., 1., 1.]))`
        `all(mask2.numpy() == np.array([0., 0., 0., 1., 1.]))`
        """
        w = np.array([0, 1, 2, 3, 4])
        model = TorchModel()
        config_list = [{'sparsity': 0.2, 'op_types': ['BatchNorm2d']}]
        model.bn1.weight.data = torch.tensor(w).float()
        model.bn2.weight.data = torch.tensor(-w).float()
        pruner = torch_compressor.SlimPruner(model, config_list)

        layer1 = torch_compressor.compressor.LayerInfo('bn1', model.bn1)
        mask1 = pruner.calc_mask(layer1, config_list[0])
        layer2 = torch_compressor.compressor.LayerInfo('bn2', model.bn2)
        mask2 = pruner.calc_mask(layer2, config_list[0])
        assert all(mask1.numpy() == np.array([0., 1., 1., 1., 1.]))
        assert all(mask2.numpy() == np.array([0., 1., 1., 1., 1.]))

        config_list = [{'sparsity': 0.6, 'op_types': ['BatchNorm2d']}]
        model.bn1.weight.data = torch.tensor(w).float()
        model.bn2.weight.data = torch.tensor(w).float()
        pruner = torch_compressor.SlimPruner(model, config_list)

        layer1 = torch_compressor.compressor.LayerInfo('bn1', model.bn1)
        mask1 = pruner.calc_mask(layer1, config_list[0])
        layer2 = torch_compressor.compressor.LayerInfo('bn2', model.bn2)
        mask2 = pruner.calc_mask(layer2, config_list[0])
        assert all(mask1.numpy() == np.array([0., 0., 0., 1., 1.]))
        assert all(mask2.numpy() == np.array([0., 0., 0., 1., 1.]))

>>>>>>> 682be016

if __name__ == '__main__':
    main()<|MERGE_RESOLUTION|>--- conflicted
+++ resolved
@@ -54,16 +54,6 @@
 
     return test_tf2_func
 
-<<<<<<< HEAD
-=======
-
-k1 = [[1] * 3] * 3
-k2 = [[2] * 3] * 3
-k3 = [[3] * 3] * 3
-k4 = [[4] * 3] * 3
-k5 = [[5] * 3] * 3
->>>>>>> 682be016
-
 # for fpgm filter pruner test
 w = np.array([[[[i+1]*3]*3]*5 for i in range(10)])
 
@@ -141,13 +131,8 @@
         pruner.update_epoch(1)
         model.layers[2].set_weights([weights[0], weights[1].numpy()])
         masks = pruner.calc_mask(layer, config_list[1]).numpy()
-<<<<<<< HEAD
         masks = masks.reshape((-1, masks.shape[-1])).transpose([1, 0])
         assert all(masks.sum((1)) == np.array([45., 45., 0., 0., 0., 0., 0., 0., 45., 45.]))
-=======
-        masks = masks.transpose([2, 3, 0, 1]).transpose([1, 0, 2, 3])
-
-        assert all(masks.sum((0, 2, 3)) == np.array([90., 0., 0., 0., 90.]))
 
     def test_torch_l1filter_pruner(self):
         """
@@ -216,7 +201,5 @@
         assert all(mask1.numpy() == np.array([0., 0., 0., 1., 1.]))
         assert all(mask2.numpy() == np.array([0., 0., 0., 1., 1.]))
 
->>>>>>> 682be016
-
 if __name__ == '__main__':
     main()
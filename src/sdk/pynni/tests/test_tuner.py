--- conflicted
+++ resolved
@@ -23,10 +23,7 @@
 import logging
 import os
 import shutil
-<<<<<<< HEAD
-=======
 import sys
->>>>>>> 2c5c93f6
 from unittest import TestCase, main
 
 from nni.batch_tuner import BatchTuner

# Copyright (c) Microsoft Corporation.
# Licensed under the MIT license.

import os
import torch
import torch.nn as nn
import torch.nn.functional as F
import torch.utils.data
import math
from unittest import TestCase, main
from nni.compression.torch import LevelPruner, SlimPruner, FPGMPruner, L1FilterPruner, \
<<<<<<< HEAD
    L2FilterPruner, AGP_Pruner, ActivationMeanRankFilterPruner, ActivationAPoZRankFilterPruner, \
    TaylorFOWeightFilterPruner, NetAdaptPruner, SimulatedAnnealingPruner, ADMMPruner, AutoCompressPruner, \
    Constrained_L1FilterPruner, Constrained_L2FilterPruner, ConstrainedActivationMeanRankFilterPruner

=======
    L2FilterPruner, AGPPruner, ActivationMeanRankFilterPruner, ActivationAPoZRankFilterPruner, \
    TaylorFOWeightFilterPruner, NetAdaptPruner, SimulatedAnnealingPruner, ADMMPruner, \
    AutoCompressPruner, AMCPruner
from models.pytorch_models.mobilenet import MobileNet
>>>>>>> a8e77fe2

def validate_sparsity(wrapper, sparsity, bias=False):
    masks = [wrapper.weight_mask]
    if bias and wrapper.bias_mask is not None:
        masks.append(wrapper.bias_mask)
    for m in masks:
        actual_sparsity = (m == 0).sum().item() / m.numel()
        msg = 'actual sparsity: {:.2f}, target sparsity: {:.2f}'.format(
            actual_sparsity, sparsity)
        assert math.isclose(actual_sparsity, sparsity, abs_tol=0.1), msg


prune_config = {
    'level': {
        'pruner_class': LevelPruner,
        'config_list': [{
            'sparsity': 0.5,
            'op_types': ['default'],
        }],
        'validators': [
            lambda model: validate_sparsity(model.conv1, 0.5, False),
            lambda model: validate_sparsity(model.fc, 0.5, False)
        ]
    },
    'agp': {
        'pruner_class': AGPPruner,
        'config_list': [{
            'initial_sparsity': 0.,
            'final_sparsity': 0.8,
            'start_epoch': 0,
            'end_epoch': 10,
            'frequency': 1,
            'op_types': ['Conv2d']
        }],
        'validators': []
    },
    'slim': {
        'pruner_class': SlimPruner,
        'config_list': [{
            'sparsity': 0.7,
            'op_types': ['BatchNorm2d']
        }],
        'validators': [
            lambda model: validate_sparsity(model.bn1, 0.7, model.bias)
        ]
    },
    'fpgm': {
        'pruner_class': FPGMPruner,
        'config_list': [{
            'sparsity': 0.5,
            'op_types': ['Conv2d']
        }],
        'validators': [
            lambda model: validate_sparsity(model.conv1, 0.5, model.bias)
        ]
    },
    'l1': {
        'pruner_class': L1FilterPruner,
        'config_list': [{
            'sparsity': 0.5,
            'op_types': ['Conv2d'],
        }],
        'validators': [
            lambda model: validate_sparsity(model.conv1, 0.5, model.bias)
        ]
    },
    'l2': {
        'pruner_class': L2FilterPruner,
        'config_list': [{
            'sparsity': 0.5,
            'op_types': ['Conv2d'],
        }],
        'validators': [
            lambda model: validate_sparsity(model.conv1, 0.5, model.bias)
        ]
    },
    'taylorfo': {
        'pruner_class': TaylorFOWeightFilterPruner,
        'config_list': [{
            'sparsity': 0.5,
            'op_types': ['Conv2d'],
        }],
        'validators': [
            lambda model: validate_sparsity(model.conv1, 0.5, model.bias)
        ]
    },
    'mean_activation': {
        'pruner_class': ActivationMeanRankFilterPruner,
        'config_list': [{
            'sparsity': 0.5,
            'op_types': ['Conv2d'],
        }],
        'validators': [
            lambda model: validate_sparsity(model.conv1, 0.5, model.bias)
        ]
    },
    'apoz': {
        'pruner_class': ActivationAPoZRankFilterPruner,
        'config_list': [{
            'sparsity': 0.5,
            'op_types': ['Conv2d'],
        }],
        'validators': [
            lambda model: validate_sparsity(model.conv1, 0.5, model.bias)
        ]
    },
    'netadapt': {
        'pruner_class': NetAdaptPruner,
        'config_list': [{
            'sparsity': 0.5,
            'op_types': ['Conv2d']
        }],
        'short_term_fine_tuner': lambda model: model,
        'evaluator': lambda model: 0.9,
        'validators': []
    },
    'simulatedannealing': {
        'pruner_class': SimulatedAnnealingPruner,
        'config_list': [{
            'sparsity': 0.5,
            'op_types': ['Conv2d']
        }],
        'evaluator': lambda model: 0.9,
        'validators': []
    },
    'admm': {
        'pruner_class': ADMMPruner,
        'config_list': [{
            'sparsity': 0.5,
            'op_types': ['Conv2d'],
        }],
        'trainer': lambda model, optimizer, criterion, epoch, callback: model,
        'validators': [
            lambda model: validate_sparsity(model.conv1, 0.5, model.bias)
        ]
    },
    'autocompress': {
        'pruner_class': AutoCompressPruner,
        'config_list': [{
            'sparsity': 0.5,
            'op_types': ['Conv2d'],
        }],
        'trainer': lambda model, optimizer, criterion, epoch, callback: model,
        'evaluator': lambda model: 0.9,
        'dummy_input': torch.randn([64, 1, 28, 28]),
        'validators': []
    },
<<<<<<< HEAD
    'l1_constrained': {
        'pruner_class': Constrained_L1FilterPruner,
        'config_list': [{
            'sparsity': 0.5,
            'op_types': ['Conv2d'],
        }],
        'dummy_input': torch.randn([64, 1, 28, 28]),
        'validators': [
            lambda model: validate_sparsity(model.conv1, 0.5, model.bias)
        ]
    },
    'l2_constrained': {
        'pruner_class': Constrained_L2FilterPruner,
        'config_list': [{
            'sparsity': 0.5,
            'op_types': ['Conv2d'],
        }],
        'dummy_input': torch.randn([64, 1, 28, 28]),
        'validators': [
            lambda model: validate_sparsity(model.conv1, 0.5, model.bias)
        ]
    },
    'mean_activation_constrained': {
        'pruner_class': ConstrainedActivationMeanRankFilterPruner,
        'config_list': [{
            'sparsity': 0.5,
            'op_types': ['Conv2d'],
        }],
        'dummy_input': torch.randn([64, 1, 28, 28]),
        'validators': [
            lambda model: validate_sparsity(model.conv1, 0.5, model.bias)
        ]
    },
=======
    'amc': {
        'pruner_class': AMCPruner,
        'config_list':[{
            'op_types': ['Conv2d', 'Linear']
        }]
    }
>>>>>>> a8e77fe2
}


class Model(nn.Module):
    def __init__(self, bias=True):
        super(Model, self).__init__()
        self.conv1 = nn.Conv2d(1, 8, kernel_size=3, padding=1, bias=bias)
        self.bn1 = nn.BatchNorm2d(8)
        self.pool = nn.AdaptiveAvgPool2d(1)
        self.fc = nn.Linear(8, 2, bias=bias)
        self.bias = bias

    def forward(self, x):
        return self.fc(self.pool(self.bn1(self.conv1(x))).view(x.size(0), -1))


def pruners_test(pruner_names=['level', 'agp', 'slim', 'fpgm', 'l1',
                               'l2', 'taylorfo', 'mean_activation', 'apoz', 'netadapt',
                               'simulatedannealing', 'admm', 'autocompress', 'l1_constrained',
                               'l2_constrained', 'mean_activation_constrained'], bias=True):
    for pruner_name in pruner_names:
        print('testing {}...'.format(pruner_name))
        device = torch.device("cuda" if torch.cuda.is_available() else "cpu")
        model = Model(bias=bias).to(device)
        optimizer = torch.optim.SGD(model.parameters(), lr=0.01)
        config_list = prune_config[pruner_name]['config_list']

        x = torch.randn(2, 1, 28, 28).to(device)
        y = torch.tensor([0, 1]).long().to(device)
        out = model(x)
        loss = F.cross_entropy(out, y)
        optimizer.zero_grad()
        loss.backward()
        optimizer.step()

        if pruner_name == 'netadapt':
            pruner = prune_config[pruner_name]['pruner_class'](
                model, config_list, short_term_fine_tuner=prune_config[pruner_name]['short_term_fine_tuner'], evaluator=prune_config[pruner_name]['evaluator'])
        elif pruner_name == 'simulatedannealing':
            pruner = prune_config[pruner_name]['pruner_class'](
                model, config_list, evaluator=prune_config[pruner_name]['evaluator'])
        elif pruner_name == 'admm':
            pruner = prune_config[pruner_name]['pruner_class'](
                model, config_list, trainer=prune_config[pruner_name]['trainer'])
        elif pruner_name == 'autocompress':
            pruner = prune_config[pruner_name]['pruner_class'](
                model, config_list, trainer=prune_config[pruner_name]['trainer'], evaluator=prune_config[pruner_name]['evaluator'], dummy_input=x)

        elif pruner_name in ['l1_constrained', 'l2_constrained', 'mean_activation_constrained']:
            pruner = prune_config[pruner_name]['pruner_class'](
                model, config_list, prune_config[pruner_name]['dummy_input'].to(device), optimizer
            )
        else:
            pruner = prune_config[pruner_name]['pruner_class'](
                model, config_list, optimizer)
        pruner.compress()

        x = torch.randn(2, 1, 28, 28).to(device)
        y = torch.tensor([0, 1]).long().to(device)
        out = model(x)
        loss = F.cross_entropy(out, y)
        optimizer.zero_grad()
        loss.backward()
        optimizer.step()

        if pruner_name == 'taylorfo':
            # taylorfo algorithm calculate contributions at first iteration(step), and do pruning
            # when iteration >= statistics_batch_num (default 1)
            optimizer.step()

        pruner.export_model('./model_tmp.pth', './mask_tmp.pth',
                            './onnx_tmp.pth', input_shape=(2, 1, 28, 28), device=device)

        for v in prune_config[pruner_name]['validators']:
            v(model)

    filePaths = ['./model_tmp.pth', './mask_tmp.pth',
                 './onnx_tmp.pth', './search_history.csv', './search_result.json']
    for f in filePaths:
        if os.path.exists(f):
            os.remove(f)


def test_agp(pruning_algorithm):
    model = Model()
    optimizer = torch.optim.SGD(model.parameters(), lr=0.01)
    config_list = prune_config['agp']['config_list']

<<<<<<< HEAD
    pruner = AGP_Pruner(model, config_list, optimizer,
                        pruning_algorithm=pruning_algorithm)
    pruner.compress()
=======
        pruner = AGPPruner(model, config_list, optimizer, pruning_algorithm=pruning_algorithm)
        pruner.compress()
>>>>>>> a8e77fe2

    x = torch.randn(2, 1, 28, 28)
    y = torch.tensor([0, 1]).long()

    for epoch in range(config_list[0]['start_epoch'], config_list[0]['end_epoch']+1):
        pruner.update_epoch(epoch)
        out = model(x)
        loss = F.cross_entropy(out, y)
        optimizer.zero_grad()
        loss.backward()
        optimizer.step()

        target_sparsity = pruner.compute_target_sparsity(config_list[0])
        actual_sparsity = (model.conv1.weight_mask == 0).sum(
        ).item() / model.conv1.weight_mask.numel()
        # set abs_tol = 0.2, considering the sparsity error for channel pruning when number of channels is small.
        assert math.isclose(actual_sparsity, target_sparsity, abs_tol=0.2)


class SimpleDataset:
    def __getitem__(self, index):
        return torch.randn(3, 32, 32), 1.

    def __len__(self):
        return 1000

class PrunerTestCase(TestCase):
    def test_pruners(self):
        pruners_test(bias=True)

    def test_pruners_no_bias(self):
        pruners_test(bias=False)

    def test_agp_pruner(self):
        for pruning_algorithm in ['l1', 'l2', 'taylorfo', 'apoz']:
            test_agp(pruning_algorithm)

        for pruning_algorithm in ['level']:
            prune_config['agp']['config_list'][0]['op_types'] = ['default']
            test_agp(pruning_algorithm)

<<<<<<< HEAD
=======
    def testAMC(self):
        model = MobileNet(n_class=10)

        def validate(val_loader, model):
            return 80.
        val_loader = torch.utils.data.DataLoader(SimpleDataset(), batch_size=16, shuffle=False, drop_last=True)
        config_list = prune_config['amc']['config_list']
        pruner = AMCPruner(model, config_list, validate, val_loader, train_episode=1)
        pruner.compress()
>>>>>>> a8e77fe2

if __name__ == '__main__':
    main()<|MERGE_RESOLUTION|>--- conflicted
+++ resolved
@@ -9,17 +9,11 @@
 import math
 from unittest import TestCase, main
 from nni.compression.torch import LevelPruner, SlimPruner, FPGMPruner, L1FilterPruner, \
-<<<<<<< HEAD
-    L2FilterPruner, AGP_Pruner, ActivationMeanRankFilterPruner, ActivationAPoZRankFilterPruner, \
-    TaylorFOWeightFilterPruner, NetAdaptPruner, SimulatedAnnealingPruner, ADMMPruner, AutoCompressPruner, \
-    Constrained_L1FilterPruner, Constrained_L2FilterPruner, ConstrainedActivationMeanRankFilterPruner
-
-=======
     L2FilterPruner, AGPPruner, ActivationMeanRankFilterPruner, ActivationAPoZRankFilterPruner, \
     TaylorFOWeightFilterPruner, NetAdaptPruner, SimulatedAnnealingPruner, ADMMPruner, \
-    AutoCompressPruner, AMCPruner
+    AutoCompressPruner, AMCPruner, Constrained_L1FilterPruner, Constrained_L2FilterPruner, \
+    ConstrainedActivationMeanRankFilterPruner
 from models.pytorch_models.mobilenet import MobileNet
->>>>>>> a8e77fe2
 
 def validate_sparsity(wrapper, sparsity, bias=False):
     masks = [wrapper.weight_mask]
@@ -167,7 +161,6 @@
         'dummy_input': torch.randn([64, 1, 28, 28]),
         'validators': []
     },
-<<<<<<< HEAD
     'l1_constrained': {
         'pruner_class': Constrained_L1FilterPruner,
         'config_list': [{
@@ -201,14 +194,12 @@
             lambda model: validate_sparsity(model.conv1, 0.5, model.bias)
         ]
     },
-=======
     'amc': {
         'pruner_class': AMCPruner,
         'config_list':[{
             'op_types': ['Conv2d', 'Linear']
         }]
     }
->>>>>>> a8e77fe2
 }
 
 
@@ -297,14 +288,9 @@
     optimizer = torch.optim.SGD(model.parameters(), lr=0.01)
     config_list = prune_config['agp']['config_list']
 
-<<<<<<< HEAD
     pruner = AGP_Pruner(model, config_list, optimizer,
                         pruning_algorithm=pruning_algorithm)
     pruner.compress()
-=======
-        pruner = AGPPruner(model, config_list, optimizer, pruning_algorithm=pruning_algorithm)
-        pruner.compress()
->>>>>>> a8e77fe2
 
     x = torch.randn(2, 1, 28, 28)
     y = torch.tensor([0, 1]).long()
@@ -346,8 +332,6 @@
             prune_config['agp']['config_list'][0]['op_types'] = ['default']
             test_agp(pruning_algorithm)
 
-<<<<<<< HEAD
-=======
     def testAMC(self):
         model = MobileNet(n_class=10)
 
@@ -357,7 +341,6 @@
         config_list = prune_config['amc']['config_list']
         pruner = AMCPruner(model, config_list, validate, val_loader, train_episode=1)
         pruner.compress()
->>>>>>> a8e77fe2
 
 if __name__ == '__main__':
     main()
{
    "env": {
        "browser": true,
        "es6": true
    },
    "parser": "@typescript-eslint/parser",
    "parserOptions": {
        "ecmaVersion": 2018,
        "sourceType": "module"
    },
    "plugins": [
        "@typescript-eslint",
        "eslint-plugin-prettier"
    ],
    "extends": [
        "eslint:recommended",
        "plugin:react/recommended",
        "plugin:@typescript-eslint/eslint-recommended",
        "plugin:@typescript-eslint/recommended",
        "prettier/react",
        "prettier"
    ],
    "rules": {
        "prettier/prettier": 2,
        "@typescript-eslint/no-explicit-any": 0,
        "@typescript-eslint/no-namespace": 0,
        "@typescript-eslint/consistent-type-assertions": 0,
        "@typescript-eslint/no-inferrable-types": 0,
<<<<<<< HEAD
=======
        "@typescript-eslint/no-use-before-define": [2, "nofunc"],
        "no-inner-declarations": 0,
>>>>>>> e5034036
        "@typescript-eslint/no-var-requires": 0,
        "arrow-parens": [2, "as-needed"],
        "no-inner-declarations": 0,
        "no-empty": 2,
        "no-multiple-empty-lines": [2, { "max": 1 }],
        "react/display-name": 0
    },
    "settings": {
        "react": {
            "version": "detect"
        },
        "ignorePatterns": [
            "node_modules/",
            "build/",
            "**/*.js"
        ]
    }
}<|MERGE_RESOLUTION|>--- conflicted
+++ resolved
@@ -26,11 +26,7 @@
         "@typescript-eslint/no-namespace": 0,
         "@typescript-eslint/consistent-type-assertions": 0,
         "@typescript-eslint/no-inferrable-types": 0,
-<<<<<<< HEAD
-=======
         "@typescript-eslint/no-use-before-define": [2, "nofunc"],
-        "no-inner-declarations": 0,
->>>>>>> e5034036
         "@typescript-eslint/no-var-requires": 0,
         "arrow-parens": [2, "as-needed"],
         "no-inner-declarations": 0,

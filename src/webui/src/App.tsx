--- conflicted
+++ resolved
@@ -22,10 +22,7 @@
     private timerId!: number | undefined;
     private dataFormatimer!: number;
     private firstLoad: boolean = false; // when click refresh selector options
-<<<<<<< HEAD
-
-=======
->>>>>>> e5034036
+    
     constructor(props: {}) {
         super(props);
         this.state = {
@@ -43,19 +40,12 @@
 
     async componentDidMount(): Promise<void> {
         await Promise.all([EXPERIMENT.init(), TRIALS.init()]);
-<<<<<<< HEAD
-        this.setState(state => ({ experimentUpdateBroadcast: state.experimentUpdateBroadcast + 1 }));
-        this.setState(state => ({ trialsUpdateBroadcast: state.trialsUpdateBroadcast + 1 }));
-        this.timerId = window.setTimeout(this.refresh, this.state.interval * 1000);
-        this.setState({ metricGraphMode: EXPERIMENT.optimizeMode === 'minimize' ? 'min' : 'max' });
-=======
         this.setState(state => ({ 
             experimentUpdateBroadcast: state.experimentUpdateBroadcast + 1, 
             trialsUpdateBroadcast: state.trialsUpdateBroadcast + 1,
             metricGraphMode: (EXPERIMENT.optimizeMode === 'minimize' ? 'min' : 'max')
         }));
         this.timerId = window.setTimeout(this.refresh, this.state.interval * 100);
->>>>>>> e5034036
         // final result is legal
         // get a succeed trial，see final result data's format
         // eslint-disable-next-line @typescript-eslint/no-non-null-assertion
@@ -135,10 +125,6 @@
         if (experimentUpdateBroadcast === 0 || trialsUpdateBroadcast === 0) {
             return null; // TODO: render a loading page
         }
-<<<<<<< HEAD
-
-=======
->>>>>>> e5034036
         const errorList = [
             { errorWhere: TRIALS.jobListError(), errorMessage: TRIALS.getJobErrorMessage() },
             { errorWhere: EXPERIMENT.experimentError(), errorMessage: EXPERIMENT.getExperimentMessage() },

--- conflicted
+++ resolved
@@ -21,11 +21,7 @@
     private timerId!: number | undefined;
     private dataFormatimer!: number;
     private firstLoad: boolean = false; // when click refresh selector options
-<<<<<<< HEAD
-
-=======
     
->>>>>>> e83a6ea7
     constructor(props: {}) {
         super(props);
         this.state = {
@@ -75,16 +71,6 @@
     }
 
     changeInterval = (interval: number): void => {
-<<<<<<< HEAD
-        
-        window.clearTimeout(this.timerId);
-        if (interval === 0) {
-            return;   
-        }
-        // setState will trigger page refresh at once.
-        // setState is asyc, interval not update to (this.state.interval) at once.
-        this.setState({interval}, () => {
-=======
 
         window.clearTimeout(this.timerId);
         if (interval === 0) {
@@ -93,7 +79,6 @@
         // setState will trigger page refresh at once.
         // setState is asyc, interval not update to (this.state.interval) at once.
         this.setState({ interval }, () => {
->>>>>>> e83a6ea7
             this.firstLoad = true;
             this.refresh();
         });
@@ -173,31 +158,6 @@
     }
 
     private refresh = async (): Promise<void> => {
-<<<<<<< HEAD
-
-        // resolve this question: 10s -> 20s, page refresh twice.
-        // only refresh this page after clicking the refresh options
-        if (this.firstLoad !== true) {
-            const [experimentUpdated, trialsUpdated] = await Promise.all([EXPERIMENT.update(), TRIALS.update()]);
-            if (experimentUpdated) {
-                this.setState(state => ({ experimentUpdateBroadcast: state.experimentUpdateBroadcast + 1 }));
-            }
-            if (trialsUpdated) {
-                this.setState(state => ({ trialsUpdateBroadcast: state.trialsUpdateBroadcast + 1 }));
-            }
-        } else {
-            this.firstLoad = false;
-        }
-
-        if (['DONE', 'ERROR', 'STOPPED'].includes(EXPERIMENT.status)) {
-            // experiment finished, refresh once more to ensure consistency
-            this.setState({ interval: 0 });
-            this.lastRefresh();
-            return;
-        }
-
-        this.timerId =  window.setTimeout(this.refresh, this.state.interval * 1000);
-=======
 
         // resolve this question: 10s -> 20s, page refresh twice.
         // only refresh this page after clicking the refresh options
@@ -223,7 +183,6 @@
         }
 
         this.timerId = window.setTimeout(this.refresh, this.state.interval * 1000);
->>>>>>> e83a6ea7
 
     }
 

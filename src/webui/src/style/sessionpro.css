--- conflicted
+++ resolved
@@ -182,11 +182,8 @@
 }
 .experStatus{
     line-height: 12px;
-<<<<<<< HEAD
-=======
 }
 .downExp{
     width: 154px;
     margin: 0 auto;
->>>>>>> 14fac162
 }
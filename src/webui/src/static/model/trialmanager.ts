import { MANAGER_IP, METRIC_GROUP_UPDATE_THRESHOLD, METRIC_GROUP_UPDATE_SIZE } from '../const';
import { MetricDataRecord, TableRecord, TrialJobInfo, MultipleAxes } from '../interface';
import { Trial } from './trial';
import { SearchSpace, MetricSpace } from './searchspace';
import { requestAxios } from '../function';

function groupMetricsByTrial(metrics: MetricDataRecord[]): Map<string, MetricDataRecord[]> {
    const ret = new Map<string, MetricDataRecord[]>();
    for (const metric of metrics) {
        if (ret.has(metric.trialJobId)) {
            // eslint-disable-next-line @typescript-eslint/no-non-null-assertion
            ret.get(metric.trialJobId)!.push(metric);
        } else {
            ret.set(metric.trialJobId, [ metric ]);
        }
    }
    return ret;
}

class TrialManager {
    private trials: Map<string, Trial> = new Map<string, Trial>();
    private infoInitialized: boolean = false;
    private metricInitialized: boolean = false;
    private maxSequenceId: number = 0;
    private doingBatchUpdate: boolean = false;
    private batchUpdatedAfterReading: boolean = false;
    private isJobListError: boolean = false; // trial-jobs api error filed
    private jobErrorMessage: string = ''; // trial-jobs error message
    private isMetricdataError: boolean = false; // metric-data api error filed
    private MetricdataErrorMessage: string = ''; // metric-data error message
    private isLatestMetricdataError: boolean = false; // metric-data-latest api error filed
    private latestMetricdataErrorMessage: string = ''; // metric-data-latest error message
    private isMetricdataRangeError: boolean = false; // metric-data-range api error filed
    private metricdataRangeErrorMessage: string = ''; // metric-data-latest error message
    private metricsList: Array<MetricDataRecord> = [];
    private trialJobList: Array<TrialJobInfo> = [];

    public getMetricsList(): Array<MetricDataRecord> {
        return this.metricsList;
    }

    public getTrialJobList(): Array<TrialJobInfo> {
        return this.trialJobList;
    }

    public async init(): Promise<void> {
        while (!this.infoInitialized || !this.metricInitialized) {
            if (this.isMetricdataError) {
                return;
            }
            await this.update();
        }
    }

    public async update(lastTime?: boolean): Promise<boolean> {
        const [infoUpdated, metricUpdated] = await Promise.all([this.updateInfo(), this.updateMetrics(lastTime)]);
        return infoUpdated || metricUpdated;
    }

    public getTrial(trialId: string): Trial {
        // eslint-disable-next-line @typescript-eslint/no-non-null-assertion
        return this.trials.get(trialId)!;
    }

    public getTrials(trialIds: string[]): Trial[] {
        // eslint-disable-next-line @typescript-eslint/no-non-null-assertion
        return trialIds.map(trialId => this.trials.get(trialId)!);
    }

    public table(trialIds: string[]): TableRecord[] {
        // eslint-disable-next-line @typescript-eslint/no-non-null-assertion
        return trialIds.map(trialId => this.trials.get(trialId)!.tableRecord);
    }

    public toArray(): Trial[] {
        const trials = Array.from(this.trials.values()).filter(trial => trial.initialized());
        return trials.sort((trial1, trial2) => trial1.sequenceId - trial2.sequenceId);
    }

    public filter(callback: (trial: Trial) => boolean): Trial[] {
        const trials = Array.from(this.trials.values()).filter(trial => trial.initialized() && callback(trial));
        return trials.sort((trial1, trial2) => trial1.sequenceId - trial2.sequenceId);
    }

    public succeededTrials(): Trial[] {
        return this.filter(trial => trial.status === 'SUCCEEDED');
    }

    public finalKeys(): string[] {
        const succeedTrialsList = this.filter(trial => trial.status === 'SUCCEEDED');
        if (succeedTrialsList !== undefined && succeedTrialsList[0] !== undefined) {
            return succeedTrialsList[0].finalKeys();
        } else {
            return ["default"];
        }
    }

    public sort(): Trial[] {
        // eslint-disable-next-line @typescript-eslint/no-non-null-assertion
        return this.filter(trial => trial.sortable).sort((trial1, trial2) => trial1.compareAccuracy(trial2)!);
    }

    public countStatus(): Map<string, number> {
        const cnt = new Map<string, number>([
            ['UNKNOWN', 0],
            ['WAITING', 0],
            ['RUNNING', 0],
            ['SUCCEEDED', 0],
            ['FAILED', 0],
            ['USER_CANCELED', 0],
            ['SYS_CANCELED', 0],
            ['EARLY_STOPPED', 0],
        ]);
        for (const trial of this.trials.values()) {
            if (trial.initialized()) {
                // eslint-disable-next-line @typescript-eslint/no-non-null-assertion
                cnt.set(trial.info.status, cnt.get(trial.info.status)! + 1);
            }
        }
        return cnt;
    }

    public inferredSearchSpace(expSearchSpace: SearchSpace): MultipleAxes {
        // The search space inferred from trial parameters
        return SearchSpace.inferFromTrials(expSearchSpace, [...this.trials.values()]);
    }

    public inferredMetricSpace(): MultipleAxes {
        return new MetricSpace([...this.trials.values()]);
    }

<<<<<<< HEAD
    public static expandJobsToTrials(jobs: TrialJobInfo[]): TrialJobInfo[] {
        const trials: TrialJobInfo[] = [];

        for (const jobInfo of jobs as TrialJobInfo[]) {
            if (jobInfo.hyperParameters) {
                let trial: TrialJobInfo | undefined;
                let lastTrial: TrialJobInfo | undefined;
                for (let i = 0; i < jobInfo.hyperParameters.length; i++) {
                    const hyperParameters = jobInfo.hyperParameters[i]
                    const hpObject = JSON.parse(hyperParameters);
                    const parameterId = hpObject["parameter_id"];
                    trial = {
                        id: jobInfo.id,
                        jobId: jobInfo.id,
                        parameterId: parameterId,
                        sequenceId: jobInfo.sequenceId,
                        status: "SUCCEEDED",
                        startTime: jobInfo.startTime,
                        endTime: jobInfo.startTime,
                        hyperParameters: [hyperParameters],
                        logPath: jobInfo.logPath,
                        stderrPath: jobInfo.stderrPath,
                    };
                    if (jobInfo.finalMetricData) {
                        for (const metricData of jobInfo.finalMetricData) {
                            if (metricData.parameterId == parameterId) {
                                trial.finalMetricData = [metricData];
                                trial.endTime = metricData.timestamp;
                                break;
                            }
                        }
                    }
                    if (lastTrial) {
                        trial.startTime = lastTrial.endTime;
                    } else {
                        trial.startTime = jobInfo.startTime;
                    }
                    lastTrial = trial;
                    trials.push(trial);
                }
                if (lastTrial !== undefined) {
                    lastTrial.status = jobInfo.status;
                    lastTrial.endTime = jobInfo.endTime;
                }
            } else {
                trials.push(jobInfo);
            }
        }
        return trials;
    }

=======
>>>>>>> 654e8242
    // if this.jobListError = true, show trial error message [/trial-jobs]
    public jobListError(): boolean {
        return this.isJobListError;
    }

    // trial error message's content [/trial-jobs]
    public getJobErrorMessage(): string {
        return this.jobErrorMessage;
    }

    // [/metric-data]
    public MetricDataError(): boolean {
        return this.isMetricdataError;
    }

    // [/metric-data]
    public getMetricDataErrorMessage(): string {
        return this.MetricdataErrorMessage;
    }

    // [/metric-data-latest]
    public latestMetricDataError(): boolean {
        return this.isLatestMetricdataError;
    }

    // [/metric-data-latest]
    public getLatestMetricDataErrorMessage(): string {
        return this.latestMetricdataErrorMessage;
    }

    public metricDataRangeError(): boolean {
        return this.isMetricdataRangeError;
    }

    public metricDataRangeErrorMessage(): string {
        return this.metricdataRangeErrorMessage;
    }

    private async updateInfo(): Promise<boolean> {

        let updated = false;
        requestAxios(`${MANAGER_IP}/trial-jobs`)
            .then(data => {
                for (const trialInfo of data as TrialJobInfo[]) {
                    if (this.trials.has(trialInfo.id)) {
                        // eslint-disable-next-line @typescript-eslint/no-non-null-assertion
                        updated = this.trials.get(trialInfo.id)!.updateTrialJobInfo(trialInfo) || updated;
                    } else {
                        this.trials.set(trialInfo.id, new Trial(trialInfo, undefined));
                        updated = true;
                    }
                    this.maxSequenceId = Math.max(this.maxSequenceId, trialInfo.sequenceId);
                }
                this.infoInitialized = true;
            })
            .catch(error => {
                this.isJobListError = true;
                this.jobErrorMessage = error.message;
                this.infoInitialized = true;
                updated = true;
            });

        return updated;
    }

    private async updateMetrics(lastTime?: boolean): Promise<boolean> {
        if (this.trials.size < METRIC_GROUP_UPDATE_THRESHOLD || lastTime) {
            return await this.updateAllMetrics();
        } else {
            this.updateManyMetrics();
            const ret = (await this.updateLatestMetrics()) || this.batchUpdatedAfterReading;
            this.batchUpdatedAfterReading = false;
            return ret;
        }
    }

    private async updateAllMetrics(): Promise<boolean> {
        return requestAxios(`${MANAGER_IP}/metric-data`)
            .then(data => {
                this.metricsList = data;
                return this.doUpdateMetrics(data as any, false);
            })
            .catch(error => {
                this.isMetricdataError = true;
                this.MetricdataErrorMessage = `${error.message}`;
                this.doUpdateMetrics([], false);
                return true;
            });
    }

    private async updateLatestMetrics(): Promise<boolean> {
        return requestAxios(`${MANAGER_IP}/metric-data-latest`)
            .then(data => this.doUpdateMetrics(data as any, true))
            .catch(error => {
                this.isLatestMetricdataError = true;
                this.latestMetricdataErrorMessage = `${error.message}`;
                this.doUpdateMetrics([], true);
                return true;
            });
    }

    private async updateManyMetrics(): Promise<void> {
        if (this.doingBatchUpdate) {
            return;
        }
        this.doingBatchUpdate = true;
        for (let i = 0; i < this.maxSequenceId && this.isMetricdataRangeError === false; i += METRIC_GROUP_UPDATE_SIZE) {
            requestAxios(`${MANAGER_IP}/metric-data-range/${i}/${i + METRIC_GROUP_UPDATE_SIZE}`)
                .then(data => {
                    const updated = this.doUpdateMetrics(data as any, false);
                    this.batchUpdatedAfterReading = this.batchUpdatedAfterReading || updated;
                })
                .catch(error => {
                    this.isMetricdataRangeError = true;
                    this.metricdataRangeErrorMessage = `${error.message}`;
                });
        }
        this.doingBatchUpdate = false;
    }

    private doUpdateMetrics(allMetrics: MetricDataRecord[], latestOnly: boolean): boolean {
        let updated = false;
        for (const [trialId, metrics] of groupMetricsByTrial(allMetrics).entries()) {
            const trial = this.trials.get(trialId);
            if (trial !== undefined) {
                updated = (latestOnly ? trial.updateLatestMetrics(metrics) : trial.updateMetrics(metrics)) || updated;
            } else {
                this.trials.set(trialId, new Trial(undefined, metrics));
                updated = true;
            }
        }
        this.metricInitialized = true;
        return updated;
    }
}

export { TrialManager };<|MERGE_RESOLUTION|>--- conflicted
+++ resolved
@@ -129,60 +129,6 @@
         return new MetricSpace([...this.trials.values()]);
     }
 
-<<<<<<< HEAD
-    public static expandJobsToTrials(jobs: TrialJobInfo[]): TrialJobInfo[] {
-        const trials: TrialJobInfo[] = [];
-
-        for (const jobInfo of jobs as TrialJobInfo[]) {
-            if (jobInfo.hyperParameters) {
-                let trial: TrialJobInfo | undefined;
-                let lastTrial: TrialJobInfo | undefined;
-                for (let i = 0; i < jobInfo.hyperParameters.length; i++) {
-                    const hyperParameters = jobInfo.hyperParameters[i]
-                    const hpObject = JSON.parse(hyperParameters);
-                    const parameterId = hpObject["parameter_id"];
-                    trial = {
-                        id: jobInfo.id,
-                        jobId: jobInfo.id,
-                        parameterId: parameterId,
-                        sequenceId: jobInfo.sequenceId,
-                        status: "SUCCEEDED",
-                        startTime: jobInfo.startTime,
-                        endTime: jobInfo.startTime,
-                        hyperParameters: [hyperParameters],
-                        logPath: jobInfo.logPath,
-                        stderrPath: jobInfo.stderrPath,
-                    };
-                    if (jobInfo.finalMetricData) {
-                        for (const metricData of jobInfo.finalMetricData) {
-                            if (metricData.parameterId == parameterId) {
-                                trial.finalMetricData = [metricData];
-                                trial.endTime = metricData.timestamp;
-                                break;
-                            }
-                        }
-                    }
-                    if (lastTrial) {
-                        trial.startTime = lastTrial.endTime;
-                    } else {
-                        trial.startTime = jobInfo.startTime;
-                    }
-                    lastTrial = trial;
-                    trials.push(trial);
-                }
-                if (lastTrial !== undefined) {
-                    lastTrial.status = jobInfo.status;
-                    lastTrial.endTime = jobInfo.endTime;
-                }
-            } else {
-                trials.push(jobInfo);
-            }
-        }
-        return trials;
-    }
-
-=======
->>>>>>> 654e8242
     // if this.jobListError = true, show trial error message [/trial-jobs]
     public jobListError(): boolean {
         return this.isJobListError;

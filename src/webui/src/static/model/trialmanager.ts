--- conflicted
+++ resolved
@@ -11,26 +11,9 @@
             // eslint-disable-next-line @typescript-eslint/no-non-null-assertion
             ret.get(metric.trialJobId)!.push(metric);
         } else {
-            ret.set(metric.trialJobId, [ metric ]);
-        }
-    }
-<<<<<<< HEAD
-    // to compatiable with multi-trial in same job, fix offset of sequence
-    ret.forEach(trialMetrics => {
-        let minSequenceNumber = Number.POSITIVE_INFINITY;
-        trialMetrics.map(item => {
-            if (item.sequence < minSequenceNumber && item.type !== 'FINAL') {
-                minSequenceNumber = item.sequence;
-            }
-        });
-        trialMetrics.map(item => {
-            if (item.type !== 'FINAL') {
-                item.sequence -= minSequenceNumber;
-            }
-        });
-    });
-=======
->>>>>>> 214a8e18
+            ret.set(metric.trialJobId, [metric]);
+        }
+    }
     return ret;
 }
 
@@ -146,60 +129,6 @@
         return new MetricSpace([...this.trials.values()]);
     }
 
-<<<<<<< HEAD
-    public static expandJobsToTrials(jobs: TrialJobInfo[]): TrialJobInfo[] {
-        const trials: TrialJobInfo[] = [];
-
-        for (const jobInfo of jobs as TrialJobInfo[]) {
-            if (jobInfo.hyperParameters) {
-                let trial: TrialJobInfo | undefined;
-                let lastTrial: TrialJobInfo | undefined;
-                for (let i = 0; i < jobInfo.hyperParameters.length; i++) {
-                    const hyperParameters = jobInfo.hyperParameters[i];
-                    const hpObject = JSON.parse(hyperParameters);
-                    const parameterId = hpObject['parameter_id'];
-                    trial = {
-                        id: `${jobInfo.id}-${parameterId}`,
-                        jobId: jobInfo.id,
-                        parameterId: parameterId,
-                        sequenceId: parameterId,
-                        status: 'SUCCEEDED',
-                        startTime: jobInfo.startTime,
-                        endTime: jobInfo.startTime,
-                        hyperParameters: [hyperParameters],
-                        logPath: jobInfo.logPath,
-                        stderrPath: jobInfo.stderrPath
-                    };
-                    if (jobInfo.finalMetricData) {
-                        for (const metricData of jobInfo.finalMetricData) {
-                            if (metricData.parameterId == parameterId) {
-                                trial.finalMetricData = [metricData];
-                                trial.endTime = metricData.timestamp;
-                                break;
-                            }
-                        }
-                    }
-                    if (lastTrial) {
-                        trial.startTime = lastTrial.endTime;
-                    } else {
-                        trial.startTime = jobInfo.startTime;
-                    }
-                    lastTrial = trial;
-                    trials.push(trial);
-                }
-                if (lastTrial !== undefined) {
-                    lastTrial.status = jobInfo.status;
-                    lastTrial.endTime = jobInfo.endTime;
-                }
-            } else {
-                trials.push(jobInfo);
-            }
-        }
-        return trials;
-    }
-
-=======
->>>>>>> 214a8e18
     // if this.jobListError = true, show trial error message [/trial-jobs]
     public jobListError(): boolean {
         return this.isJobListError;

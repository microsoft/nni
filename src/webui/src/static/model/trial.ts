import * as JSON5 from 'json5';
import { MetricDataRecord, TrialJobInfo, TableObj, TableRecord, Parameters, FinalType, MultipleAxes, SingleAxis } from '../interface';
import { getFinal, formatAccuracy, metricAccuracy, parseMetrics, isArrayType, isNaNorInfinity, formatComplexTypeValue } from '../function';

/**
 * Get a structured representation of parameters
 * @param paramObj Parameters object
 * @param space All axes from search space (or sub search space)
 * @param prefix Current namespace (to make full name for unexpected entries)
 * @returns Parsed structured parameters and unexpected entries
 */
function inferTrialParameters(paramObj: object, space: MultipleAxes, prefix: string = ''): [Map<SingleAxis, any>, Map<string, any>] {
    const parameters = new Map<SingleAxis, any>();
    const unexpectedEntries = new Map<string, any>();
    for (const [k, v] of Object.entries(paramObj)) {
        // prefix can be a good fallback when corresponding item is not found in namespace
        const axisKey = space.axes.get(k);
        if (prefix && k === '_name')
            continue;
        if (axisKey !== undefined) {
            if (typeof v === 'object' && v._name !== undefined && axisKey.nested) {
                // nested entry
                parameters.set(axisKey, v._name);
                const subSpace = axisKey.domain.get(v._name);
                if (subSpace !== undefined) {
                    const [subParams, subUnexpected] = inferTrialParameters(v, subSpace, prefix + k + '/');
                    subParams.forEach((v, k) => parameters.set(k, v));
                    subUnexpected.forEach((v, k) => unexpectedEntries.set(k, v));
                }
            } else {
                parameters.set(axisKey, formatComplexTypeValue(v));
            }
        } else {
            unexpectedEntries.set(prefix + k, formatComplexTypeValue(v));
        }
    }
    return [parameters, unexpectedEntries];
}

class Trial implements TableObj {
    private metricsInitialized: boolean = false;
    private infoField: TrialJobInfo | undefined;
    private intermediates: (MetricDataRecord | undefined)[] = [];
    public final: MetricDataRecord | undefined;
    private finalAcc: number | undefined;

    constructor(info?: TrialJobInfo, metrics?: MetricDataRecord[]) {
        this.infoField = info;
        if (metrics) {
            this.updateMetrics(metrics);
        }
    }

    public compareAccuracy(otherTrial: Trial): number | undefined {
        if (!this.sortable || !otherTrial.sortable) {
            return undefined;
        }
        // eslint-disable-next-line @typescript-eslint/no-non-null-assertion
        return this.finalAcc! - otherTrial.finalAcc!;
    }

    get info(): TrialJobInfo {
        // eslint-disable-next-line @typescript-eslint/no-non-null-assertion
        return this.infoField!;
    }

    get intermediateMetrics(): MetricDataRecord[] {
        const ret: MetricDataRecord[] = [];
        for (let i = 0; i < this.intermediates.length; i++) {
            if (this.intermediates[i]) {
                // eslint-disable-next-line @typescript-eslint/no-non-null-assertion
                ret.push(this.intermediates[i]!);
            } else {
                break;
            }
        }
        return ret;
    }

    get accuracy(): number | undefined {
        return this.finalAcc;
    }

    get sortable(): boolean {
        return this.metricsInitialized && this.finalAcc !== undefined && !isNaN(this.finalAcc);
    }

    get latestAccuracy(): number | undefined {
        if (this.accuracy !== undefined) {
            return this.accuracy;
        } else if (this.intermediates.length > 0) {
            const temp = this.intermediates[this.intermediates.length - 1];
            if (temp !== undefined) {
                if (isArrayType(parseMetrics(temp.data))) {
                    return undefined;
                } else if (typeof parseMetrics(temp.data) === 'object' && parseMetrics(temp.data).hasOwnProperty('default')) {
                    return parseMetrics(temp.data).default;
                } else if (typeof parseMetrics(temp.data) === 'number') {
                    return parseMetrics(temp.data);
                }
            } else {
                return undefined;
            }
        } else {
            return undefined;
        }
    }
    /* table obj start */

    get tableRecord(): TableRecord {
        const endTime = this.info.endTime || new Date().getTime();
        // eslint-disable-next-line @typescript-eslint/no-non-null-assertion
        const duration = (endTime - this.info.startTime!) / 1000;
        let accuracy;
<<<<<<< HEAD
        if(this.acc !== undefined && this.acc.default !== undefined){
            if(typeof this.acc.default === 'number'){
                accuracy = JSON5.parse(this.acc.default);
            }else {
                accuracy = this.acc.default;
            }
        }
        
=======
        if (this.acc !== undefined && this.acc.default !== undefined) {
            if (typeof this.acc.default === 'number') {
                accuracy = JSON5.parse(this.acc.default);
            } else {
                accuracy = this.acc.default;
            }
        }

>>>>>>> 3ca752f0
        return {
            key: this.info.id,
            sequenceId: this.info.sequenceId,
            id: this.info.id,
            // eslint-disable-next-line @typescript-eslint/no-non-null-assertion
            startTime: this.info.startTime!,
            endTime: this.info.endTime,
            duration,
            status: this.info.status,
            intermediateCount: this.intermediates.length,
            accuracy: accuracy,
            latestAccuracy: this.latestAccuracy,
            formattedLatestAccuracy: this.formatLatestAccuracy(),
            accDictionary: this.acc
        };
    }

    get key(): number {
        return this.info.sequenceId;
    }

    get sequenceId(): number {
        return this.info.sequenceId;
    }

    get id(): string {
        return this.info.id;
    }

    get duration(): number {
        const endTime = this.info.endTime || new Date().getTime();
        // eslint-disable-next-line @typescript-eslint/no-non-null-assertion
        return (endTime - this.info.startTime!) / 1000;
    }

    get status(): string {
        return this.info.status;
    }

    get acc(): FinalType | undefined {
        if (this.info === undefined) {
            return undefined;
        }
        return getFinal(this.info.finalMetricData);
    }

    get description(): Parameters {
        const ret: Parameters = {
            parameters: {},
            intermediate: [],
            multiProgress: 1
        };
        const tempHyper = this.info.hyperParameters;
        if (tempHyper !== undefined) {
            const getPara = JSON.parse(tempHyper[tempHyper.length - 1]).parameters;
            ret.multiProgress = tempHyper.length;
            if (typeof getPara === 'string') {
                ret.parameters = JSON.parse(getPara);
            } else {
                ret.parameters = getPara;
            }
        } else {
            ret.parameters = { error: 'This trial\'s parameters are not available.' };
        }
        if (this.info.logPath !== undefined) {
            ret.logPath = this.info.logPath;
        }

        const mediate: number[] = [];
        for (const items of this.intermediateMetrics) {
            if (typeof parseMetrics(items.data) === 'object') {
                mediate.push(parseMetrics(items.data).default);
            } else {
                mediate.push(parseMetrics(items.data));
            }
        }
        ret.intermediate = mediate;
        return ret;
    }

    public parameters(axes: MultipleAxes): Map<SingleAxis, any> {
        if (this.info === undefined || this.info.hyperParameters === undefined) {
            throw new Map();
        } else {
            const tempHyper = this.info.hyperParameters;
            let params = JSON.parse(tempHyper[tempHyper.length - 1]).parameters;
            if (typeof params === 'string') {
                params = JSON.parse(params);
            }
            const [result, unexpectedEntries] = inferTrialParameters(params, axes);
            if (unexpectedEntries.size) {
                throw unexpectedEntries;
            }
            return result;
        }
    }

    public metrics(space: MultipleAxes): Map<SingleAxis, any> {
        const ret = new Map<SingleAxis, any>();
        const unexpectedEntries = new Map<string, any>();
        if (this.acc === undefined) {
            return ret;
        }
        const acc = typeof this.acc === 'number' ? { default: this.acc } : this.acc;
        Object.entries(acc).forEach(item => {
            const [k, v] = item;
            const column = space.axes.get(k);
<<<<<<< HEAD
            
=======

>>>>>>> 3ca752f0
            if (column !== undefined) {
                ret.set(column, v);
            } else {
                unexpectedEntries.set(k, v);
            }
        });
        if (unexpectedEntries.size) {
            throw unexpectedEntries;
        }
        return ret;
    }

    get color(): string | undefined {
        return undefined;
    }

    public finalKeys(): string[] {
<<<<<<< HEAD
        if(this.acc !== undefined){
=======
        if (this.acc !== undefined) {
>>>>>>> 3ca752f0
            return Object.keys(this.acc);
        } else {
            return [];
        }
    }

    /* table obj end */

    public initialized(): boolean {
        return Boolean(this.infoField);
    }

    public updateMetrics(metrics: MetricDataRecord[]): boolean {
        // parameter `metrics` must contain all known metrics of this trial
        this.metricsInitialized = true;
        const prevMetricCnt = this.intermediates.length + (this.final ? 1 : 0);
        if (metrics.length <= prevMetricCnt) {
            return false;
        }
        for (const metric of metrics) {
            if (metric.type === 'PERIODICAL') {
                this.intermediates[metric.sequence] = metric;
            } else {
                this.final = metric;
                this.finalAcc = metricAccuracy(metric);
            }
        }
        return true;
    }

    public updateLatestMetrics(metrics: MetricDataRecord[]): boolean {
        // this method is effectively identical to `updateMetrics`, but has worse performance
        this.metricsInitialized = true;
        let updated = false;
        for (const metric of metrics) {
            if (metric.type === 'PERIODICAL') {
                updated = updated || !this.intermediates[metric.sequence];
                this.intermediates[metric.sequence] = metric;
            } else {
                updated = updated || !this.final;
                this.final = metric;
                this.finalAcc = metricAccuracy(metric);
            }
        }
        return updated;
    }

    public updateTrialJobInfo(trialJobInfo: TrialJobInfo): boolean {
        const same = (this.infoField && this.infoField.status === trialJobInfo.status);
        this.infoField = trialJobInfo;
        if (trialJobInfo.finalMetricData) {
            this.final = trialJobInfo.finalMetricData[trialJobInfo.finalMetricData.length - 1];
            this.finalAcc = metricAccuracy(this.final);
        }
        return !same;
    }

    private renderNumber(val: any): string {
<<<<<<< HEAD
        if(typeof val === 'number'){
            if (isNaNorInfinity(val)) {
                return `${val}`; // show 'NaN' or 'Infinity'
            } else {
                return `${formatAccuracy(val)} (FINAL)`;
=======
        if (typeof val === 'number') {
            if (isNaNorInfinity(val)) {
                return `${val}`; // show 'NaN' or 'Infinity'
            } else {
                if (this.accuracy === undefined) {
                    return `${formatAccuracy(val)} (LATEST)`;
                } else {
                    return `${formatAccuracy(val)} (FINAL)`;

                }
>>>>>>> 3ca752f0
            }
        } else {
            // show other types, such as {tensor: {data: }}
            return JSON.stringify(val);
        }
    }

    public formatLatestAccuracy(): string {  // TODO: this should be private
<<<<<<< HEAD
        if(this.status === 'SUCCEEDED'){
            return (this.accuracy === undefined ? '--': this.renderNumber(this.accuracy));
=======
        if (this.status === 'SUCCEEDED') {
            return (this.accuracy === undefined ? '--' : this.renderNumber(this.accuracy));
>>>>>>> 3ca752f0
        } else {
            if (this.accuracy !== undefined) {
                return this.renderNumber(this.accuracy);
            } else if (this.intermediates.length === 0) {
                return '--';
            } else {
                // eslint-disable-next-line @typescript-eslint/no-non-null-assertion
                const latest = this.intermediates[this.intermediates.length - 1]!;
                return this.renderNumber(metricAccuracy(latest));
            }
        }
<<<<<<< HEAD
        
=======

>>>>>>> 3ca752f0
    }
}

export { Trial };<|MERGE_RESOLUTION|>--- conflicted
+++ resolved
@@ -112,7 +112,6 @@
         // eslint-disable-next-line @typescript-eslint/no-non-null-assertion
         const duration = (endTime - this.info.startTime!) / 1000;
         let accuracy;
-<<<<<<< HEAD
         if(this.acc !== undefined && this.acc.default !== undefined){
             if(typeof this.acc.default === 'number'){
                 accuracy = JSON5.parse(this.acc.default);
@@ -121,16 +120,6 @@
             }
         }
         
-=======
-        if (this.acc !== undefined && this.acc.default !== undefined) {
-            if (typeof this.acc.default === 'number') {
-                accuracy = JSON5.parse(this.acc.default);
-            } else {
-                accuracy = this.acc.default;
-            }
-        }
-
->>>>>>> 3ca752f0
         return {
             key: this.info.id,
             sequenceId: this.info.sequenceId,
@@ -238,11 +227,6 @@
         Object.entries(acc).forEach(item => {
             const [k, v] = item;
             const column = space.axes.get(k);
-<<<<<<< HEAD
-            
-=======
-
->>>>>>> 3ca752f0
             if (column !== undefined) {
                 ret.set(column, v);
             } else {
@@ -260,11 +244,7 @@
     }
 
     public finalKeys(): string[] {
-<<<<<<< HEAD
-        if(this.acc !== undefined){
-=======
         if (this.acc !== undefined) {
->>>>>>> 3ca752f0
             return Object.keys(this.acc);
         } else {
             return [];
@@ -323,13 +303,6 @@
     }
 
     private renderNumber(val: any): string {
-<<<<<<< HEAD
-        if(typeof val === 'number'){
-            if (isNaNorInfinity(val)) {
-                return `${val}`; // show 'NaN' or 'Infinity'
-            } else {
-                return `${formatAccuracy(val)} (FINAL)`;
-=======
         if (typeof val === 'number') {
             if (isNaNorInfinity(val)) {
                 return `${val}`; // show 'NaN' or 'Infinity'
@@ -340,7 +313,6 @@
                     return `${formatAccuracy(val)} (FINAL)`;
 
                 }
->>>>>>> 3ca752f0
             }
         } else {
             // show other types, such as {tensor: {data: }}
@@ -349,13 +321,8 @@
     }
 
     public formatLatestAccuracy(): string {  // TODO: this should be private
-<<<<<<< HEAD
-        if(this.status === 'SUCCEEDED'){
-            return (this.accuracy === undefined ? '--': this.renderNumber(this.accuracy));
-=======
         if (this.status === 'SUCCEEDED') {
             return (this.accuracy === undefined ? '--' : this.renderNumber(this.accuracy));
->>>>>>> 3ca752f0
         } else {
             if (this.accuracy !== undefined) {
                 return this.renderNumber(this.accuracy);
@@ -367,11 +334,6 @@
                 return this.renderNumber(metricAccuracy(latest));
             }
         }
-<<<<<<< HEAD
-        
-=======
-
->>>>>>> 3ca752f0
     }
 }
 

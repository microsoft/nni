import * as JSON5 from 'json5';
import axios from 'axios';
import { MANAGER_IP } from './const';
import { MetricDataRecord, FinalType, TableObj } from './interface';

async function requestAxios(url: string): Promise<any> {
    const response = await axios.get(url);
    if (response.status === 200) {
        if (response.data.error !== undefined) {
            throw new Error(`API ${url} ${response.data.error}`);
        } else {
            return response.data as any;
        }
    } else {
        throw new Error(`API ${url} ${response.status} error`);
    }
}

const convertTime = (num: number): string => {
    if (num <= 0) {
        return '0';
    }
    if (num % 3600 === 0) {
        return num / 3600 + 'h';
    } else {
        const hour = Math.floor(num / 3600);
        const min = Math.floor((num / 60) % 60);
        return hour > 0 ? `${hour}h ${min}min` : `${min}min`;
    }
};

// trial's duration, accurate to seconds for example 10min 30s
const convertDuration = (num: number): string => {
    if (num < 1) {
        return '0s';
    }
    const hour = Math.floor(num / 3600);
    const minute = Math.floor((num / 60) % 60);
    const second = Math.floor(num % 60);
    const result: string[] = [];
    if (hour > 0) {
        result.push(`${hour}h`);
    }
    if (minute > 0) {
        result.push(`${minute}min`);
    }
    if (second > 0) {
        result.push(`${second}s`);
    }
    return result.join(' ');
};

function parseMetrics(metricData: string): any {
    if (metricData.includes('NaN') || metricData.includes('Infinity')) {
        return JSON5.parse(JSON5.parse(metricData));
    } else {
        return JSON.parse(JSON.parse(metricData));
    }
}

const isArrayType = (list: any): boolean | undefined => {
    return Array.isArray(list);
};

// get final result value
// draw Accuracy point graph
const getFinalResult = (final?: MetricDataRecord[]): number => {
    let acc;
    let showDefault = 0;
    if (final) {
        acc = parseMetrics(final[final.length - 1].data);
        if (typeof acc === 'object' && !isArrayType(acc)) {
            if (acc.default) {
                showDefault = acc.default;
            }
        } else if (typeof acc === 'number') {
            showDefault = acc;
        } else {
            showDefault = NaN;
        }
        return showDefault;
    } else {
        return 0;
    }
};

function isNaNorInfinity(val: number): boolean {
    return Object.is(val, NaN) || Object.is(val, Infinity);
}

// get final result value // acc obj
const getFinal = (final?: MetricDataRecord[]): FinalType | undefined => {
    let showDefault: FinalType;
    if (final) {
        showDefault = parseMetrics(final[final.length - 1].data);
        if (typeof showDefault === 'number') {
<<<<<<< HEAD
            if (!isNaN(showDefault)) {
                showDefault = { default: showDefault };
                return showDefault;
=======
            if(!isNaNorInfinity(showDefault)){
                return { default: showDefault };
>>>>>>> e5034036
            }
        } else if (isArrayType(showDefault)) {
            // not support final type
            return undefined;
        } else if (typeof showDefault === 'object' && showDefault.hasOwnProperty('default')) {
            return showDefault;
        }
    } else {
        return undefined;
    }
};

// detail page table intermediate button
const intermediateGraphOption = (intermediateArr: number[], id: string): any => {
    const sequence: number[] = [];
    const lengthInter = intermediateArr.length;
    for (let i = 1; i <= lengthInter; i++) {
        sequence.push(i);
    }
    return {
        title: {
            text: id,
            left: 'center',
            textStyle: {
                fontSize: 16,
                color: '#333'
            }
        },
        tooltip: {
            trigger: 'item'
        },
        xAxis: {
            // name: '#Intermediate result',
            data: sequence
        },
        yAxis: {
            name: 'Default metric',
            type: 'value',
            data: intermediateArr,
            scale: true
        },
        series: [
            {
                symbolSize: 6,
                type: 'scatter',
                data: intermediateArr
            }
        ]
    };
};

// kill job
const killJob = (key: number, id: string, status: string, updateList?: Function): void => {
    axios(`${MANAGER_IP}/trial-jobs/${id}`, {
        method: 'DELETE',
        headers: {
            'Content-Type': 'application/json;charset=utf-8'
        }
    })
        .then(res => {
            if (res.status === 200) {
                // TODO: use Message.txt to tooltip
                alert('Cancel the job successfully');
                // render the table
                if (updateList) {
                    updateList(); // FIXME
                }
            } else {
                alert('fail to cancel the job');
            }
        })
        .catch(error => {
            if (error.response.status === 500) {
                if (error.response.data.error) {
                    alert(error.response.data.error);
                } else {
                    alert('500 error, fail to cancel the job');
                }
            }
        });
};

const filterByStatus = (item: TableObj): boolean => {
    return item.status === 'SUCCEEDED';
};

// a waittiong trial may havn't start time
const filterDuration = (item: TableObj): boolean => {
    return item.status !== 'WAITING';
};

const downFile = (content: string, fileName: string): void => {
    const aTag = document.createElement('a');
    const isEdge = navigator.userAgent.indexOf('Edge') !== -1 ? true : false;
    const file = new Blob([content], { type: 'application/json' });
    aTag.download = fileName;
    aTag.href = URL.createObjectURL(file);
    aTag.click();
    if (!isEdge) {
        URL.revokeObjectURL(aTag.href);
    }
    if (navigator.userAgent.indexOf('Firefox') > -1) {
        const downTag = document.createElement('a');
        downTag.addEventListener('click', function() {
            downTag.download = fileName;
            downTag.href = URL.createObjectURL(file);
        });
        const eventMouse = document.createEvent('MouseEvents');
        eventMouse.initEvent('click', false, false);
        downTag.dispatchEvent(eventMouse);
    }
};

// function formatTimestamp(timestamp?: number, placeholder?: string = 'N/A'): string {
function formatTimestamp(timestamp?: number, placeholder?: string): string {
    if (placeholder === undefined) {
        placeholder = 'N/A';
    }
    return timestamp ? new Date(timestamp).toLocaleString('en-US') : placeholder;
}

function metricAccuracy(metric: MetricDataRecord): number {
    const data = parseMetrics(metric.data);
    // return typeof data === 'number' ? data : NaN;
    if (typeof data === 'number') {
        return data;
    } else {
        return data.default;
    }
}

function formatAccuracy(accuracy: number): string {
    // TODO: how to format NaN?
    return accuracy
        .toFixed(6)
        .replace(/0+$/, '')
        .replace(/\.$/, '');
}

function formatComplexTypeValue(value: any): string | number {
    if (['number', 'string'].includes(typeof value)) {
        return value;
    } else {
        return value.toString();
    }
}

export {
<<<<<<< HEAD
    convertTime,
    convertDuration,
    getFinalResult,
    getFinal,
    downFile,
    intermediateGraphOption,
    killJob,
    filterByStatus,
    filterDuration,
    formatAccuracy,
    formatTimestamp,
    metricAccuracy,
    parseMetrics,
    isArrayType,
    requestAxios
=======
    convertTime, convertDuration, getFinalResult, getFinal, downFile,
    intermediateGraphOption, killJob, filterByStatus, filterDuration,
    formatAccuracy, formatTimestamp, metricAccuracy, parseMetrics,
    isArrayType, requestAxios, isNaNorInfinity, formatComplexTypeValue
>>>>>>> e5034036
};<|MERGE_RESOLUTION|>--- conflicted
+++ resolved
@@ -94,14 +94,9 @@
     if (final) {
         showDefault = parseMetrics(final[final.length - 1].data);
         if (typeof showDefault === 'number') {
-<<<<<<< HEAD
             if (!isNaN(showDefault)) {
                 showDefault = { default: showDefault };
                 return showDefault;
-=======
-            if(!isNaNorInfinity(showDefault)){
-                return { default: showDefault };
->>>>>>> e5034036
             }
         } else if (isArrayType(showDefault)) {
             // not support final type
@@ -250,7 +245,6 @@
 }
 
 export {
-<<<<<<< HEAD
     convertTime,
     convertDuration,
     getFinalResult,
@@ -266,10 +260,4 @@
     parseMetrics,
     isArrayType,
     requestAxios
-=======
-    convertTime, convertDuration, getFinalResult, getFinal, downFile,
-    intermediateGraphOption, killJob, filterByStatus, filterDuration,
-    formatAccuracy, formatTimestamp, metricAccuracy, parseMetrics,
-    isArrayType, requestAxios, isNaNorInfinity, formatComplexTypeValue
->>>>>>> e5034036
 };
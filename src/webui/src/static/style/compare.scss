--- conflicted
+++ resolved
@@ -8,14 +8,10 @@
         overflow-x: hidden;
     }
     /* compare-md: table style */
-<<<<<<< HEAD
-    &-table {
-=======
     .flex{
         display: flex;
     }
     &-table{
->>>>>>> e5034036
         width: 92%;
         margin: 0 auto;
         margin-bottom: 20px;

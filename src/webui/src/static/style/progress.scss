
.progress{
    margin: 15px 17px;
    .status{
        color: #0573bc;
        font-size: 20px;
        font-weight: 600;
<<<<<<< HEAD
=======
        margin-top: 5px;
>>>>>>> 251a439d
    }

    .probar{
        height: 34px;
        margin-top: 15px;

        .ant-progress-inner{
            border: 2px solid #e6e6e6;
            border-radius: 0 12px 12px 0 !important;
        }
        .name{
            height: 34px;
            line-height: 30px;
            text-align: center;
            color: #fff;
            background-color: #999;
            border: 2px solid #e6e6e6;
            border-top-left-radius: 12px;
            border-bottom-left-radius: 12px;
        }

        .showProgress{
            height: 30px;
        }
        .description{
            width: 100%;
            line-height: 24px;
            font-size: 12px;
            color: #212121;
            .right{
                text-align: right;
            }
        }
    }
}

/* basic experiment message style */
.basic{

    line-height: 24px;
<<<<<<< HEAD
=======
    font-family: 'Segoe UI', Tahoma, Geneva, Verdana, sans-serif;
>>>>>>> 251a439d
    p{
        font-size: 14px;
        color: #212121;
    }
    div{
        font-size: 16px;
        color: #0573bc;
    }
}

.colorOfbasic{
    div{
        color: #0573bc;
    }
    .time{
        overflow: hidden;
        white-space: nowrap;
        text-overflow: ellipsis;
    }
}

.mess{
    margin: 10px 0;
}
/*
.ant-tooltip-inner{
    min-width: 300px;
}
*/
.inputBox{
    height: 26px;
    margin-top: 5px;
    .concurrencyInput{
        width: 25%;
        height: 26px;
        padding-left: 8px;
        outline: none;
        border: 1px solid #ccc;
    }
    .editStyle{
        height: 26px;
        padding: 0 9px;
    }
}

.lineBasic{
    padding-bottom: 14px;
    border-bottom: 1px solid #ccc;
}

.dynamic{
    display: inline-block;
    width: 73px;
    height: 29px;
    background: url(../img/load.gif) no-repeat;
    background-size: 53px 52px;
    position: relative;
    top: -3px;
}<|MERGE_RESOLUTION|>--- conflicted
+++ resolved
@@ -5,10 +5,7 @@
         color: #0573bc;
         font-size: 20px;
         font-weight: 600;
-<<<<<<< HEAD
-=======
         margin-top: 5px;
->>>>>>> 251a439d
     }
 
     .probar{
@@ -49,10 +46,7 @@
 .basic{
 
     line-height: 24px;
-<<<<<<< HEAD
-=======
     font-family: 'Segoe UI', Tahoma, Geneva, Verdana, sans-serif;
->>>>>>> 251a439d
     p{
         font-size: 14px;
         color: #212121;
@@ -101,14 +95,4 @@
 .lineBasic{
     padding-bottom: 14px;
     border-bottom: 1px solid #ccc;
-}
-
-.dynamic{
-    display: inline-block;
-    width: 73px;
-    height: 29px;
-    background: url(../img/load.gif) no-repeat;
-    background-size: 53px 52px;
-    position: relative;
-    top: -3px;
 }
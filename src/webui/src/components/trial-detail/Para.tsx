import * as d3 from 'd3';
import { Dropdown, IDropdownOption, Stack } from 'office-ui-fabric-react';
import ParCoords from 'parcoord-es';
import 'parcoord-es/dist/parcoords.css';
import * as React from 'react';
import { EXPERIMENT, TRIALS } from '../../static/datamodel';
import { SearchSpace } from '../../static/model/searchspace';
import { filterByStatus } from '../../static/function';
import { TableObj, SingleAxis, MultipleAxes } from '../../static/interface';
import '../../static/style/button.scss';
import '../../static/style/para.scss';

interface ParaState {
    dimName: string[];
    selectedPercent: string;
    primaryMetricKey: string;
    noChart: boolean;
}

interface ParaProps {
    trials: Array<TableObj>;
    searchSpace: SearchSpace;
    whichChart: string;
}

class Para extends React.Component<ParaProps, ParaState> {
    private paraRef = React.createRef<HTMLDivElement>();
    private pcs: any;

    private chartMulineStyle = {
        width: '100%',
        height: 392,
        margin: '0 auto'
    };
    private innerChartMargins = {
        top: 32,
        right: 20,
        bottom: 20,
        left: 28
    };

    constructor(props: ParaProps) {
        super(props);
        this.state = {
            dimName: [],
            primaryMetricKey: 'default',
            selectedPercent: '1',
            noChart: true
        };
    }

    // get percent value number
    percentNum = (event: React.FormEvent<HTMLDivElement>, item?: IDropdownOption): void => {
        if (item !== undefined) {
            this.setState({ selectedPercent: item.key.toString() }, () => {
                this.renderParallelCoordinates();
            });
        }
    };

    // select all final keys
    updateEntries = (event: React.FormEvent<HTMLDivElement>, item: any): void => {
        if (item !== undefined) {
            this.setState({ primaryMetricKey: item.key }, () => {
                this.renderParallelCoordinates();
            });
        }
    };

    componentDidMount(): void {
        this.renderParallelCoordinates();
    }

    componentDidUpdate(prevProps: ParaProps): void {
        // FIXME: redundant update
        if (this.props.trials !== prevProps.trials || this.props.searchSpace !== prevProps.searchSpace) {
            const { whichChart } = this.props;
            if (whichChart === 'Hyper-parameter') {
                this.renderParallelCoordinates();
            }
        }
    }

    render(): React.ReactNode {
        const { selectedPercent, noChart } = this.state;

        return (
            <div className='parameter'>
                <Stack horizontal className='para-filter' horizontalAlign='end'>
                    <Dropdown
                        selectedKey={selectedPercent}
                        onChange={this.percentNum}
                        options={[
                            { key: '0.01', text: 'Top 1%' },
                            { key: '0.05', text: 'Top 5%' },
                            { key: '0.2', text: 'Top 20%' },
                            { key: '1', text: 'Top 100%' }
                        ]}
                        styles={{ dropdown: { width: 120 } }}
                        className='para-filter-percent'
                    />
                    {this.finalKeysDropdown()}
                </Stack>
                <div className='parcoords' style={this.chartMulineStyle} ref={this.paraRef} />
                {noChart && <div className='nodata'>No data</div>}
            </div>
        );
    }

    private finalKeysDropdown(): any {
        const { primaryMetricKey } = this.state;
        if (TRIALS.finalKeys().length === 1) {
            return null;
        } else {
            const finalKeysDropdown: any = [];
            TRIALS.finalKeys().forEach(item => {
                finalKeysDropdown.push({
                    key: item,
                    text: item
                });
            });
            return (
                <div>
                    <span className='para-filter-text para-filter-middle'>Metrics</span>
                    <Dropdown
                        selectedKey={primaryMetricKey}
                        options={finalKeysDropdown}
                        onChange={this.updateEntries}
                        styles={{ root: { width: 150, display: 'inline-block' } }}
                        className='para-filter-percent'
                    />
                </div>
            );
        }
    }

    /**
     * Render the parallel coordinates. Using trial data as base and leverage
     * information from search space at a best effort basis.
     * @param source Array of trial data
     * @param searchSpace Search space
     */
    private renderParallelCoordinates(): void {
        const { searchSpace } = this.props;
        const percent = parseFloat(this.state.selectedPercent);
        const { primaryMetricKey } = this.state;

        const inferredSearchSpace = TRIALS.inferredSearchSpace(searchSpace);
        const inferredMetricSpace = TRIALS.inferredMetricSpace();
        let convertedTrials = this.getTrialsAsObjectList(inferredSearchSpace, inferredMetricSpace);

        const dimensions: [any, any][] = [];
        let colorDim: string | undefined = undefined,
            colorScale: any = undefined;
        // treat every axis as numeric to fit for brush
        for (const [k, v] of inferredSearchSpace.axes) {
            dimensions.push([
                k,
                {
                    type: 'number',
                    yscale: this.convertToD3Scale(v)
                }
            ]);
        }
        for (const [k, v] of inferredMetricSpace.axes) {
            const scale = this.convertToD3Scale(v);
            if (k === primaryMetricKey && scale !== undefined && scale.interpolate) {
                // set color for primary metrics
                // `colorScale` is used to produce a color range, while `scale` is to produce a pixel range
                colorScale = this.convertToD3Scale(v, false);
                convertedTrials.sort((a, b) => EXPERIMENT.optimizeMode === 'minimize' ? a[k] - b[k] : b[k] - a[k]);
                // filter top trials
                if (percent != 1) {
                    const keptTrialNum = Math.max(Math.ceil(convertedTrials.length * percent), 1);
<<<<<<< HEAD
                    convertedTrials.sort((a, b) =>
                        EXPERIMENT.optimizeMode === 'minimize' ? a[k] - b[k] : b[k] - a[k]
                    );
=======
>>>>>>> 8961d7a5
                    convertedTrials = convertedTrials.slice(0, keptTrialNum);
                    const domain = d3.extent(convertedTrials, item => item[k]);
                    scale.domain([domain[0], domain[1]]);
                    colorScale.domain([domain[0], domain[1]]);
                    if (colorScale !== undefined) {
                        colorScale.domain(domain);
                    }
                }
                // reverse the converted trials to show the top ones upfront
                convertedTrials.reverse();
                const assignColors = (scale: any): void => {
                    scale.range([0, 1]);  // fake a range to perform invert
                    const [scaleMin, scaleMax] = scale.domain();
                    const pivot = scale.invert(0.5);
                    scale.domain([scaleMin, pivot, scaleMax])
                        .range(['#90EE90', '#FFC400', '#CA0000'])
                        .interpolate(d3.interpolateHsl);
                };
                assignColors(colorScale);
                colorDim = k;
            }
            dimensions.push([
                k,
                {
                    type: 'number',
                    yscale: scale
                }
            ]);
        }

        if (convertedTrials.length === 0) {
            return;
        }

        const firstRun = this.pcs === undefined;
        if (firstRun) {
            this.pcs = ParCoords()(this.paraRef.current);
        }
        this.pcs
            .data(convertedTrials)
            .dimensions(dimensions.reduce((obj, entry) => ({ ...obj, [entry[0]]: entry[1] }), {}));
        if (firstRun) {
            this.pcs
                .margin(this.innerChartMargins)
                .alphaOnBrushed(0.2)
                .smoothness(0.1)
                .brushMode('1D-axes')
                .reorderable()
                .interactive();
        }
        if (colorScale !== undefined) {
            this.pcs.color(d => (colorScale as any)(d[colorDim as any]));
        }
        this.pcs.render();
        if (firstRun) {
            this.setState({ noChart: false });
        }
    }

    private getTrialsAsObjectList(inferredSearchSpace: MultipleAxes, inferredMetricSpace: MultipleAxes): {}[] {
        const { trials } = this.props;
        const succeededTrials = trials.filter(filterByStatus);

        return succeededTrials.map(s => {
            const entries = Array.from(s.parameters(inferredSearchSpace).entries());
            entries.push(...Array.from(s.metrics(inferredMetricSpace).entries()));
            const ret = {};
            for (const [k, v] of entries) {
                ret[k.fullName] = v;
            }
            return ret;
        });
    }

    private getRange(): [number, number] {
        // Documentation is lacking.
        // Reference: https://github.com/syntagmatic/parallel-coordinates/issues/308
        // const range = this.pcs.height() - this.pcs.margin().top - this.pcs.margin().bottom;
        const range = this.chartMulineStyle.height - this.innerChartMargins.top - this.innerChartMargins.bottom;
        return [range, 1];
    }

    private convertToD3Scale(axis: SingleAxis, initRange: boolean = true): any {
        const padLinear = ([x0, x1], k = 0.1): [number, number] => {
            const dx = ((x1 - x0) * k) / 2;
            return [x0 - dx, x1 + dx];
        };
        const padLog = ([x0, x1], k = 0.1): [number, number] => {
            const [y0, y1] = padLinear([Math.log(x0), Math.log(x1)], k);
            return [Math.exp(y0), Math.exp(y1)];
        };
        let scaleInst: any = undefined;
        if (axis.scale === 'ordinal') {
            if (axis.nested) {
                // TODO: handle nested entries
                scaleInst = d3
                    .scalePoint()
                    .domain(Array.from(axis.domain.keys()))
                    .padding(0.2);
            } else {
                scaleInst = d3
                    .scalePoint()
                    .domain(axis.domain)
                    .padding(0.2);
            }
        } else if (axis.scale === 'log') {
            scaleInst = d3.scaleLog().domain(padLog(axis.domain));
        } else if (axis.scale === 'linear') {
            scaleInst = d3.scaleLinear().domain(padLinear(axis.domain));
        }
        if (initRange) {
            scaleInst = scaleInst.range(this.getRange());
        }
        return scaleInst;
    }
}

export default Para;<|MERGE_RESOLUTION|>--- conflicted
+++ resolved
@@ -172,12 +172,6 @@
                 // filter top trials
                 if (percent != 1) {
                     const keptTrialNum = Math.max(Math.ceil(convertedTrials.length * percent), 1);
-<<<<<<< HEAD
-                    convertedTrials.sort((a, b) =>
-                        EXPERIMENT.optimizeMode === 'minimize' ? a[k] - b[k] : b[k] - a[k]
-                    );
-=======
->>>>>>> 8961d7a5
                     convertedTrials = convertedTrials.slice(0, keptTrialNum);
                     const domain = d3.extent(convertedTrials, item => item[k]);
                     scale.domain([domain[0], domain[1]]);

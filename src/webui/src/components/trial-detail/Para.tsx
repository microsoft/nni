import * as React from 'react';
import ReactEcharts from 'echarts-for-react';
import { filterByStatus } from '../../static/function';
<<<<<<< HEAD
import { EXPERIMENT, TRIALS } from '../../static/datamodel';
import { Stack, PrimaryButton, Dropdown, IDropdownOption, } from 'office-ui-fabric-react'; // eslint-disable-line no-unused-vars
import { ParaObj, Dimobj, TableObj } from '../../static/interface'; // eslint-disable-line no-unused-vars
=======
import { EXPERIMENT } from '../../static/datamodel';
import { Stack, PrimaryButton, Dropdown, IDropdownOption } from 'office-ui-fabric-react';
import { ParaObj, Dimobj, TableObj } from '../../static/interface';
>>>>>>> a17632b0
import 'echarts/lib/chart/parallel';
import 'echarts/lib/component/tooltip';
import 'echarts/lib/component/title';
import 'echarts/lib/component/visualMap';
import '../../static/style/para.scss';
import '../../static/style/button.scss';

interface ParaState {
    // paraSource: Array<TableObj>;
    option: object;
    paraBack: ParaObj;
    dimName: string[];
    swapAxisArr: string[];
    percent: number;
    paraNodata: string;
    max: number; // graph color bar limit
    min: number;
    sutrialCount: number; // succeed trial numbers for SUC
    succeedRenderCount: number; // all succeed trials number
    clickCounts: number;
    isLoadConfirm: boolean;
    // office-fabric-ui
    selectedItem?: { key: string | number | undefined }; // percent Selector
    swapyAxis?: string[]; // yAxis Selector
<<<<<<< HEAD
    showFinalMetricKey: string;
    metricType: string;
=======
    paraYdataNested: number[][];
    isNested: false;
>>>>>>> a17632b0
}

interface ParaProps {
    dataSource: Array<TableObj>;
    expSearchSpace: string;
    whichGraph: string;
}

class Para extends React.Component<ParaProps, ParaState> {

    private chartMulineStyle = {
        width: '100%',
        height: 392,
        margin: '0 auto',
        padding: '0 15 10 15'
    };

    constructor(props: ParaProps) {
        super(props);
        this.state = {
            // paraSource: [],
            // option: this.hyperParaPic,
            option: {},
            dimName: [],
            paraBack: {
                parallelAxis: [{
                    dim: 0,
                    name: ''
                }],
                data: []
            },
            swapAxisArr: [],
            percent: 0,
            paraNodata: '',
            min: 0,
            max: 1,
            sutrialCount: 10000000,
            succeedRenderCount: 10000000,
            clickCounts: 1,
            isLoadConfirm: false,
            swapyAxis: [],
<<<<<<< HEAD
            showFinalMetricKey: "default",
            metricType: 'numberType'
=======
            paraYdataNested: [],
            isNested: false
>>>>>>> a17632b0
        };
    }

    getParallelAxis =
        (
            dimName: string[], parallelAxis: Array<Dimobj>,
            accPara: number[], eachTrialParams: string[],
            lengthofTrials: number
        ): void => {
            // get data for every lines. if dim is choice type, number -> toString()
<<<<<<< HEAD
            const paraYdata: number[][] = [];
            Object.keys(eachTrialParams).map(item => {
                const temp: number[] = [];
                for (let i = 0; i < dimName.length; i++) {
                    if ('type' in parallelAxis[i]) {
                        temp.push(eachTrialParams[item][dimName[i]].toString());
                    } else {
                        temp.push(eachTrialParams[item][dimName[i]]);
=======
            let paraYdata: number[][] = [];
            const { isNested } = this.state;
            if (isNested === false) {
                for (const item of eachTrialParams) {
                    const temp: number[] = [];
                    for (let i = 0; i < dimName.length; i++) {
                        if ('type' in parallelAxis[i]) {
                            temp.push(item[dimName[i]].toString());
                        } else {
                            // default metric
                            temp.push(item[dimName[i]]);
                        }
>>>>>>> a17632b0
                    }
                    paraYdata.push(temp);
                }
<<<<<<< HEAD
                paraYdata.push(temp);
            });
            // add metric value
            Object.keys(paraYdata).map(item => {
                paraYdata[item].push(accPara[item]);
            });
            console.info('paraYdata', paraYdata); // eslint-disable-line
=======
            } else {
                paraYdata = this.state.paraYdataNested;
            }
            // add acc
            Object.keys(paraYdata).map(item => {
                paraYdata[item].push(accPara[item]);
            });

>>>>>>> a17632b0
            // according acc to sort ydata // sort to find top percent dataset
            if (paraYdata.length !== 0) {
                const len = paraYdata[0].length - 1;
                // show top trials
                if (EXPERIMENT.optimizeMode === 'minimize') {
                    paraYdata.sort((a, b) => a[len] - b[len]);
                }
                if (EXPERIMENT.optimizeMode === 'maximize') {
                    paraYdata.sort((a, b) => b[len] - a[len]);
                }
            }
            const paraData = {
                parallelAxis: parallelAxis,
                data: paraYdata
            };
            const { percent, swapAxisArr } = this.state;
            // need to cut down the data
            if (percent !== 0) {
                const linesNum = paraData.data.length;
                // Math.ceil rather than Math.floor to avoid lost lines
                const len = Math.ceil(linesNum * percent);
                paraData.data.length = len;
            }
            // need to swap the yAxis
            if (swapAxisArr.length >= 2) {
                this.swapGraph(paraData, swapAxisArr);
            }
            this.getOption(paraData, lengthofTrials);
            this.setState({ paraBack: paraData });
        }

    hyperParaPic = (source: Array<TableObj>, searchSpace: string): void => {
        // filter succeed trials [{}, {}, {}]
        const dataSource = source.filter(filterByStatus);
        const lenOfDataSource: number = dataSource.length;
        const accPara: number[] = [];
        // specific value array
        const eachTrialParams: Array<any> = [];
        // experiment interface search space obj
        const searchRange = searchSpace !== undefined ? JSON.parse(searchSpace) : '';
        // nest search space
        let isNested: boolean = false;
        Object.keys(searchRange).map(item => {
            if (searchRange[item]._value && typeof searchRange[item]._value[0] === 'object') {
                isNested = true;
                return;
            }
        });
        let dimName: string[] = [];
        const parallelAxis: Array<Dimobj> = [];
        // search space range and specific value [only number]
        let i = 0;
        const yAxisOrderList = new Map();
        this.setState({ isNested: isNested });
        if (isNested === false) {
            dimName = Object.keys(searchRange);
            this.setState({ dimName: dimName });
            for (i; i < dimName.length; i++) {
                const data: string[] = [];
                const searchKey = searchRange[dimName[i]];
                switch (searchKey._type) {
                    case 'uniform':
                    case 'quniform':
                        parallelAxis.push({
                            dim: i,
                            name: dimName[i],
                            max: searchKey._value[1],
                            min: searchKey._value[0]
                        });
                        break;
                    case 'randint':
                        parallelAxis.push({
                            dim: i,
                            name: dimName[i],
                            min: searchKey._value[0],
                            max: searchKey._value[1],
                        });
                        break;
                    case 'choice':
                        for (let j = 0; j < searchKey._value.length; j++) {
                            data.push(searchKey._value[j].toString());
                        }
                        parallelAxis.push({
                            dim: i,
                            name: dimName[i],
                            type: 'category',
                            data: data,
                            boundaryGap: true,
                            axisLine: {
                                lineStyle: {
                                    type: 'dotted', // axis type,solid，dashed，dotted
                                    width: 1
                                }
                            },
                            axisTick: {
                                show: true,
                                interval: 0,
                                alignWithLabel: true,
                            },
                            axisLabel: {
                                show: true,
                                interval: 0,
                                // rotate: 30
                            },
                        });
                        break;
                    // support log distribute
                    case 'loguniform':
                        if (lenOfDataSource > 1) {
                            parallelAxis.push({
                                dim: i,
                                name: dimName[i],
                                type: 'log',
                            });
                        } else {
                            parallelAxis.push({
                                dim: i,
                                name: dimName[i]
                            });
                        }
                        break;
                    default:
                        parallelAxis.push({
                            dim: i,
                            name: dimName[i]
                        });
                }
            }
        } else {
            for (const parallelAxisName in searchRange) {
                const data: any[] = [];
                dimName.push(parallelAxisName);

                for (const choiceItem in searchRange[parallelAxisName]) {
                    if (choiceItem === '_value') {
                        for (const item in searchRange[parallelAxisName][choiceItem]) {
                            data.push(searchRange[parallelAxisName][choiceItem][item]._name);
                        }
                        yAxisOrderList.set(parallelAxisName, JSON.parse(JSON.stringify(data)));
                        parallelAxis.push({
                            dim: i,
                            data: data,
                            name: parallelAxisName,
                            type: 'category',
                            boundaryGap: true,
                            axisLine: {
                                lineStyle: {
                                    type: 'dotted', // axis type,solid，dashed，dotted
                                    width: 1
                                }
                            },
                            axisTick: {
                                show: true,
                                interval: 0,
                                alignWithLabel: true,
                            },
                            axisLabel: {
                                show: true,
                                interval: 0,
                                // rotate: 30
                            }
                        });
                        i++;
                        for (const item in searchRange[parallelAxisName][choiceItem]) {
                            for (const key in searchRange[parallelAxisName][choiceItem][item]) {
                                if (key !== '_name') {
                                    dimName.push(key);
                                    parallelAxis.push({
                                        dim: i,
                                        data: searchRange[parallelAxisName][choiceItem][item][key]._value.concat('null'),
                                        name: `${searchRange[parallelAxisName][choiceItem][item]._name}_${key}`,
                                        type: 'category',
                                        boundaryGap: true,
                                        axisLine: {
                                            lineStyle: {
                                                type: 'dotted', // axis type,solid，dashed，dotted
                                                width: 1
                                            }
                                        },
                                        axisTick: {
                                            show: true,
                                            interval: 0,
                                            alignWithLabel: true,
                                        },
                                        axisLabel: {
                                            show: true,
                                            interval: 0,
                                            // rotate: 30
                                        }
                                    });
                                    i++;
                                }
                            }
                        }
                    }
                }
            }
            this.setState({ dimName: dimName });
        }
        // metric yAxis
        const { showFinalMetricKey } = this.state;
        parallelAxis.push({
            dim: i,
            name: showFinalMetricKey,
            scale: true,
            nameTextStyle: {
                fontWeight: 700
            }
        });
        if (lenOfDataSource === 0) {
            const optionOfNull = {
                parallelAxis,
                tooltip: {
                    trigger: 'item'
                },

                parallel: {
                    parallelAxisDefault: {
                        tooltip: {
                            show: true
                        },
                        axisLabel: {
                            formatter: function (value?: string): string | null {
                                if (value !== undefined) {
                                    const length = value.length;
                                    if (length > 16) {
                                        const temp = value.split('');
                                        for (let m = 16; m < temp.length; m += 17) {
                                            temp[m] += '\n';
                                        }
                                        return temp.join('');
                                    } else {
                                        return value;
                                    }
                                } else {
                                    return null;
                                }
                            }
                        },
                    }
                },
                visualMap: {
                    type: 'continuous',
                    min: 0,
                    max: 1,
                    color: ['#CA0000', '#FFC400', '#90EE90']
                }
            };
            this.setState({
                paraNodata: 'No data',
                option: optionOfNull,
                sutrialCount: 0,
                succeedRenderCount: 0
            });
        } else {
            Object.keys(dataSource).map(item => {
                const trial = dataSource[item];
                eachTrialParams.push(trial.description.parameters);
                // may be a succeed trial hasn't final result
                // all detail page may be break down if havn't if
                // metric yAxis data
                if (trial.acc !== undefined) {
                    const val = trial.acc[showFinalMetricKey];
                    if (val !== undefined) {
                        const typeOfVal = typeof val;
                        if(typeOfVal === 'number'){
                            this.setState(() => ({metricType: 'numberType'}));
                        } else {
                            // string type
                            console.info(parallelAxis); // eslint-disable-line
                            parallelAxis[parallelAxis.length - 1].type = 'category';
                            parallelAxis[parallelAxis.length - 1].data = [val];
                            this.setState(() => ({metricType: 'stringType'}));
                        }
                        accPara.push(val);
                    }
                }
            });
            // nested search space, fill all yAxis data
            if (isNested !== false) {
                const renderDataSource: Array<any> = [];
                for (const i in eachTrialParams) {
                    const eachTrialData: Array<any> = [];
                    for (const m in eachTrialParams[i]) {
                        const eachTrialParamsObj = eachTrialParams[i][m];
                        for (const n in yAxisOrderList.get(m)) {
                            if (yAxisOrderList.get(m)[n] === eachTrialParamsObj._name) {
                                for (const index in eachTrialParamsObj) {
                                    if (index !== '_name') {
                                        eachTrialData.push(eachTrialParamsObj[index].toString());
                                    }
                                    if (eachTrialParamsObj[index] === 'Empty') {
                                        eachTrialData.push('Empty');
                                    }
                                }
                            } else {
                                if (yAxisOrderList.get(m)[n] === 'Empty') {
                                    eachTrialData.push(eachTrialParamsObj._name.toString());
                                } else {
                                    eachTrialData.push('null');
                                }
                            }
                        }
                    }
                    renderDataSource.push(eachTrialData);
                }
                this.setState({ paraYdataNested: renderDataSource });
            }
            
            const maxVal = accPara.length === 0 ? 1 : Math.max(...accPara);
            const minVal = accPara.length === 0 ? 1 : Math.min(...accPara);
            this.setState({ max: maxVal, min: minVal }, () => {
                this.getParallelAxis(dimName, parallelAxis, accPara, eachTrialParams, lenOfDataSource);
            });
        }
    }

    // get percent value number
    // percentNum = (value: string) => {
    percentNum = (event: React.FormEvent<HTMLDivElement>, item?: IDropdownOption): void => {
        // percentNum = (event: React.FormEvent<HTMLDivElement>, item?: ISelectableOption) => {
        if (item !== undefined) {
            const vals = parseFloat(item !== undefined ? item.text : '');
            this.setState({ percent: vals / 100, selectedItem: item }, () => {
                this.reInit();
            });
        }
    }

    // deal with response data into pic data
    getOption = (dataObj: ParaObj, lengthofTrials: number): void => {
        // dataObj [[y1], [y2]... [default metric]]
        const { max, min, metricType } = this.state;
        const parallelAxis = dataObj.parallelAxis;
        const paralleData = dataObj.data;
        let visualMapObj = {};
        if (max === min) {
            visualMapObj = {
                type: 'continuous',
                precision: 3,
                min: 0,
                max: max,
                color: ['#CA0000', '#FFC400', '#90EE90']
            };
        } else {
            visualMapObj = {
                bottom: '20px',
                type: 'continuous',
                precision: 3,
                min: min,
                max: max,
                color: ['#CA0000', '#FFC400', '#90EE90']
            };
        }
        const optionown = {
            parallelAxis,
            tooltip: {
                trigger: 'item'
            },
            parallel: {
                parallelAxisDefault: {
                    tooltip: {
                        show: true
                    },
                    axisLabel: {
                        formatter: function (value: string): string {
                            const length = value.length;
                            if (length > 16) {
                                const temp = value.split('');
                                for (let i = 16; i < temp.length; i += 17) {
                                    temp[i] += '\n';
                                }
                                return temp.join('');
                            } else {
                                return value;
                            }
                        }
                    },
                }
            },
            visualMap: metricType === 'numberType' ? visualMapObj : null,
            series: {
                type: 'parallel',
                smooth: true,
                lineStyle: {
                    width: 2
                },
                data: paralleData
            }
        };
        // please wait the data
        this.setState({
            option: optionown,
            paraNodata: '',
            succeedRenderCount: lengthofTrials,
            sutrialCount: paralleData.length
        });
    }

    // get swap parallel axis
    getSwapArr = (event: React.FormEvent<HTMLDivElement>, item?: IDropdownOption): void => {
        const newSelectedItems = [...this.state.swapyAxis];
        if (item !== undefined) {
            if (item.selected) {
                // add the option if it's checked
                newSelectedItems.push(item.key as string);
            } else {
                // remove the option if it's unchecked
                const currIndex = newSelectedItems.indexOf(item.key as string);
                if (currIndex > -1) {
                    newSelectedItems.splice(currIndex, 1);
                }
            }
            this.setState({
                swapAxisArr: newSelectedItems,
                swapyAxis: newSelectedItems
            });
        }
    }

    reInit = (): void => {
        const { dataSource, expSearchSpace } = this.props;
        this.hyperParaPic(dataSource, expSearchSpace);
    }

    swapReInit = (): void => {
        const { clickCounts, succeedRenderCount } = this.state;
        const val = clickCounts + 1;
        this.setState({ isLoadConfirm: true, clickCounts: val, });
        const { paraBack, swapAxisArr } = this.state;
        const paralDim = paraBack.parallelAxis;
        const paraData = paraBack.data;
        let temp: number;
        let dim1: number;
        let dim2: number;
        let bool1: boolean = false;
        let bool2: boolean = false;
        let bool3: boolean = false;
        Object.keys(paralDim).map(item => {
            const paral = paralDim[item];
            switch (paral.name) {
                case swapAxisArr[0]:
                    dim1 = paral.dim;
                    bool1 = true;
                    break;

                case swapAxisArr[1]:
                    dim2 = paral.dim;
                    bool2 = true;
                    break;

                default:
            }
            if (bool1 && bool2) {
                bool3 = true;
            }
        });
        // swap dim's number
        Object.keys(paralDim).map(item => {
            if (bool3) {
                if (paralDim[item].name === swapAxisArr[0]) {
                    paralDim[item].dim = dim2;
                }
                if (paralDim[item].name === swapAxisArr[1]) {
                    paralDim[item].dim = dim1;
                }
            }
        });
        paralDim.sort(this.sortDimY);
        // swap data array
        Object.keys(paraData).map(paraItem => {

            temp = paraData[paraItem][dim1];
            paraData[paraItem][dim1] = paraData[paraItem][dim2];
            paraData[paraItem][dim2] = temp;
        });
        this.getOption(paraBack, succeedRenderCount);
        // please wait the data
        this.setState({
            isLoadConfirm: false
        });
    }

    sortDimY = (a: Dimobj, b: Dimobj): number => {
        return a.dim - b.dim;
    }

    // deal with after swap data into pic
    swapGraph = (paraBack: ParaObj, swapAxisArr: string[]): void => {
        const paralDim = paraBack.parallelAxis;
        const paraData = paraBack.data;
        let temp: number;
        let dim1: number;
        let dim2: number;
        let bool1: boolean = false;
        let bool2: boolean = false;
        let bool3: boolean = false;
        Object.keys(paralDim).map(item => {
            const paral = paralDim[item];
            switch (paral.name) {
                case swapAxisArr[0]:
                    dim1 = paral.dim;
                    bool1 = true;
                    break;

                case swapAxisArr[1]:
                    dim2 = paral.dim;
                    bool2 = true;
                    break;

                default:
            }
            if (bool1 && bool2) {
                bool3 = true;
            }
        });
        // swap dim's number
        Object.keys(paralDim).map(item => {
            if (bool3) {
                if (paralDim[item].name === swapAxisArr[0]) {
                    paralDim[item].dim = dim2;
                }
                if (paralDim[item].name === swapAxisArr[1]) {
                    paralDim[item].dim = dim1;
                }
            }
        });
        paralDim.sort(this.sortDimY);
        // swap data array
        Object.keys(paraData).map(paraItem => {

            temp = paraData[paraItem][dim1];
            paraData[paraItem][dim1] = paraData[paraItem][dim2];
            paraData[paraItem][dim2] = temp;
        });
    }

    // select all final keys
    updateEntries = (event: React.FormEvent<HTMLDivElement>, item: any): void => {
        if (item !== undefined) {
            this.setState({ showFinalMetricKey: item.key }, () => { this.reInit() });
        }
    }

    componentDidMount(): void {
        this.reInit();
    }

    componentDidUpdate(prevProps: ParaProps): void {
        if (this.props.dataSource !== prevProps.dataSource) {
            const { dataSource, expSearchSpace, whichGraph } = this.props;
            if (whichGraph === 'Hyper-parameter') {
                this.hyperParaPic(dataSource, expSearchSpace);
            }
        }
    }

    render(): React.ReactNode {
        const { option, paraNodata, dimName, isLoadConfirm, selectedItem, swapyAxis } = this.state;

        return (
            <div className="parameter">
                <Stack horizontal className="para-filter" horizontalAlign="end">
                    <span className="para-filter-text">Top</span>
                    <Dropdown
                        selectedKey={selectedItem ? selectedItem.key : undefined}
                        onChange={this.percentNum}
                        placeholder="100%"
                        defaultSelectedKeys={[0.2]}
                        options={[
                            { key: '0.2', text: '20%' },
                            { key: '0.5', text: '50%' },
                            { key: '0.8', text: '80%' },
                            { key: '1', text: '100%' },
                        ]}
                        styles={{ dropdown: { width: 120 } }}
                        className="para-filter-percent"
                    />
                    {this.finalKeysDropdown()}
                    <Dropdown
                        placeholder="Select options"
                        selectedKeys={swapyAxis}
                        onChange={this.getSwapArr}
                        multiSelect
                        options={
                            dimName.map((key, item) => {
                                return {
                                    key: key, text: dimName[item]
                                };
                            })
                        }
                        styles={{ dropdown: { width: 240 } }}
                    />
                    <PrimaryButton
                        text="Confirm"
                        onClick={this.swapReInit}
                        disabled={isLoadConfirm}
                    />
                </Stack>
                <div className="searcHyper">
                    <ReactEcharts
                        option={option}
                        style={this.chartMulineStyle}
                        // lazyUpdate={true}
                        notMerge={true} // update now
                    />
                    <div className="noneData">{paraNodata}</div>
                </div>
            </div>
        );
    }

    private finalKeysDropdown = (): any => {
        const { showFinalMetricKey } = this.state;
        if (TRIALS.finalKeys().length === 1) {
            return null;
        } else {
            const finalKeysDropdown: any = [];
            TRIALS.finalKeys().forEach(item => {
                finalKeysDropdown.push({
                    key: item, text: item
                });
            });
            return (
                <div>
                    <span className="para-filter-text para-filter-middle">Metrics</span>
                    <Dropdown
                        selectedKey={showFinalMetricKey}
                        options={finalKeysDropdown}
                        onChange={this.updateEntries}
                        styles={{ root: { width: 150, display: 'inline-block' } }}
                        className="para-filter-percent"
                    />
                </div>
            );
        }

    };

}

export default Para;<|MERGE_RESOLUTION|>--- conflicted
+++ resolved
@@ -1,15 +1,9 @@
 import * as React from 'react';
 import ReactEcharts from 'echarts-for-react';
 import { filterByStatus } from '../../static/function';
-<<<<<<< HEAD
 import { EXPERIMENT, TRIALS } from '../../static/datamodel';
-import { Stack, PrimaryButton, Dropdown, IDropdownOption, } from 'office-ui-fabric-react'; // eslint-disable-line no-unused-vars
-import { ParaObj, Dimobj, TableObj } from '../../static/interface'; // eslint-disable-line no-unused-vars
-=======
-import { EXPERIMENT } from '../../static/datamodel';
 import { Stack, PrimaryButton, Dropdown, IDropdownOption } from 'office-ui-fabric-react';
 import { ParaObj, Dimobj, TableObj } from '../../static/interface';
->>>>>>> a17632b0
 import 'echarts/lib/chart/parallel';
 import 'echarts/lib/component/tooltip';
 import 'echarts/lib/component/title';
@@ -34,13 +28,10 @@
     // office-fabric-ui
     selectedItem?: { key: string | number | undefined }; // percent Selector
     swapyAxis?: string[]; // yAxis Selector
-<<<<<<< HEAD
+    paraYdataNested: number[][];
+    isNested: false;
     showFinalMetricKey: string;
     metricType: string;
-=======
-    paraYdataNested: number[][];
-    isNested: false;
->>>>>>> a17632b0
 }
 
 interface ParaProps {
@@ -82,13 +73,10 @@
             clickCounts: 1,
             isLoadConfirm: false,
             swapyAxis: [],
-<<<<<<< HEAD
+            paraYdataNested: [],
+            isNested: false,
             showFinalMetricKey: "default",
             metricType: 'numberType'
-=======
-            paraYdataNested: [],
-            isNested: false
->>>>>>> a17632b0
         };
     }
 
@@ -99,16 +87,6 @@
             lengthofTrials: number
         ): void => {
             // get data for every lines. if dim is choice type, number -> toString()
-<<<<<<< HEAD
-            const paraYdata: number[][] = [];
-            Object.keys(eachTrialParams).map(item => {
-                const temp: number[] = [];
-                for (let i = 0; i < dimName.length; i++) {
-                    if ('type' in parallelAxis[i]) {
-                        temp.push(eachTrialParams[item][dimName[i]].toString());
-                    } else {
-                        temp.push(eachTrialParams[item][dimName[i]]);
-=======
             let paraYdata: number[][] = [];
             const { isNested } = this.state;
             if (isNested === false) {
@@ -121,28 +99,17 @@
                             // default metric
                             temp.push(item[dimName[i]]);
                         }
->>>>>>> a17632b0
                     }
                     paraYdata.push(temp);
                 }
-<<<<<<< HEAD
-                paraYdata.push(temp);
-            });
+            } else {
+                paraYdata = this.state.paraYdataNested;
+            }
             // add metric value
             Object.keys(paraYdata).map(item => {
                 paraYdata[item].push(accPara[item]);
             });
-            console.info('paraYdata', paraYdata); // eslint-disable-line
-=======
-            } else {
-                paraYdata = this.state.paraYdataNested;
-            }
-            // add acc
-            Object.keys(paraYdata).map(item => {
-                paraYdata[item].push(accPara[item]);
-            });
-
->>>>>>> a17632b0
+
             // according acc to sort ydata // sort to find top percent dataset
             if (paraYdata.length !== 0) {
                 const len = paraYdata[0].length - 1;

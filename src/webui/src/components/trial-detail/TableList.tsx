--- conflicted
+++ resolved
@@ -2,20 +2,8 @@
 import axios from 'axios';
 import ReactEcharts from 'echarts-for-react';
 import {
-    Stack,
-    Dropdown,
-    DetailsList,
-    IDetailsListProps,
-    DetailsListLayoutMode,
-    PrimaryButton,
-    Modal,
-    IDropdownOption,
-    IColumn,
-    Selection,
-    SelectionMode,
-    IconButton,
-    TooltipHost,
-    IStackTokens
+    Stack, Dropdown, DetailsList, IDetailsListProps, DetailsListLayoutMode,
+    PrimaryButton, Modal, IDropdownOption, IColumn, Selection, SelectionMode, IconButton, TooltipHost, IStackTokens
 } from 'office-ui-fabric-react';
 import ReactPaginate from 'react-paginate';
 import { LineChart, blocked, copy } from '../Buttons/Icon';
@@ -37,6 +25,7 @@
 import '../../static/style/openRow.scss';
 import '../../static/style/pagination.scss';
 
+
 const echarts = require('echarts/lib/echarts');
 require('echarts/lib/chart/line');
 require('echarts/lib/component/tooltip');
@@ -47,7 +36,7 @@
 
 const horizontalGapStackTokens: IStackTokens = {
     childrenGap: 20,
-    padding: 10
+    padding: 10,
 };
 
 interface TableListProps {
@@ -93,6 +82,7 @@
 }
 
 class TableList extends React.Component<TableListProps, TableListState> {
+
     public intervalTrialLog = 10;
     public trialId!: string;
 
@@ -140,31 +130,15 @@
                 currColumn.isSorted = true;
             } else {
                 newCol.isSorted = false;
-                newCol.isSortedDescending = true;
+                newCol.isSortedDescending =  true;
             }
         });
 
         this.setState({
             tableColumns: newColumns,
             sortMessage: { field: getColumn.key, isDescend: currColumn.isSortedDescending }
-<<<<<<< HEAD
-        });
-    };
-
-    private copyAndSort<T>(items: T[], columnKey: string, isSortedDescending?: boolean): any {
-        const key = columnKey as keyof T;
-        return items.slice(0).sort(function(a: T, b: T): any {
-            if (a[key] === undefined) {
-                return 1;
-            }
-            if (b[key] === undefined) {
-                return -1;
-            }
-            return (isSortedDescending ? a[key] < b[key] : a[key] > b[key]) ? 1 : -1;
-=======
         }, () => {
             this.updateData();
->>>>>>> e5034036
         });
     }
 
@@ -178,11 +152,9 @@
         isResizable: true,
         data: 'number',
         onColumnClick: this.onColumnClick,
-        onRender: (item): React.ReactNode => (
-            <TooltipHost content={item.formattedLatestAccuracy}>
-                <div className='ellipsis'>{item.formattedLatestAccuracy}</div>
-            </TooltipHost>
-        )
+        onRender: (item): React.ReactNode => <TooltipHost content={item.formattedLatestAccuracy}>
+            <div className="ellipsis">{item.formattedLatestAccuracy}</div>
+        </TooltipHost>
     };
 
     SequenceIdColumnConfig: any = {
@@ -193,7 +165,7 @@
         maxWidth: 240,
         className: 'tableHead',
         data: 'number',
-        onColumnClick: this.onColumnClick
+        onColumnClick: this.onColumnClick,
     };
 
     IdColumnConfig: any = {
@@ -208,6 +180,7 @@
         className: 'tableHead leftTitle'
     };
 
+
     StartTimeColumnConfig: any = {
         name: 'Start time',
         key: 'startTime',
@@ -217,7 +190,9 @@
         isResizable: true,
         data: 'number',
         onColumnClick: this.onColumnClick,
-        onRender: (record): React.ReactNode => <span>{formatTimestamp(record.startTime)}</span>
+        onRender: (record): React.ReactNode => (
+            <span>{formatTimestamp(record.startTime)}</span>
+        )
     };
 
     EndTimeColumnConfig: any = {
@@ -229,7 +204,9 @@
         isResizable: true,
         data: 'number',
         onColumnClick: this.onColumnClick,
-        onRender: (record): React.ReactNode => <span>{formatTimestamp(record.endTime, '--')}</span>
+        onRender: (record): React.ReactNode => (
+            <span>{formatTimestamp(record.endTime, '--')}</span>
+        )
     };
 
     DurationColumnConfig: any = {
@@ -241,7 +218,9 @@
         isResizable: true,
         data: 'number',
         onColumnClick: this.onColumnClick,
-        onRender: (record): React.ReactNode => <span className='durationsty'>{convertDuration(record.duration)}</span>
+        onRender: (record): React.ReactNode => (
+            <span className="durationsty">{convertDuration(record.duration)}</span>
+        )
     };
 
     StatusColumnConfig: any = {
@@ -254,7 +233,9 @@
         isResizable: true,
         data: 'string',
         onColumnClick: this.onColumnClick,
-        onRender: (record): React.ReactNode => <span className={`${record.status} commonStyle`}>{record.status}</span>
+        onRender: (record): React.ReactNode => (
+            <span className={`${record.status} commonStyle`}>{record.status}</span>
+        ),
     };
 
     IntermediateCountColumnConfig: any = {
@@ -266,7 +247,9 @@
         isResizable: true,
         data: 'number',
         onColumnClick: this.onColumnClick,
-        onRender: (record): React.ReactNode => <span>{`#${record.intermediateCount}`}</span>
+        onRender: (record): React.ReactNode => (
+            <span>{`#${record.intermediateCount}`}</span>
+        )
     };
 
     showIntermediateModal = async (record: TrialJobInfo, event: React.SyntheticEvent<EventTarget>): Promise<void> => {
@@ -292,6 +275,7 @@
             }
             // intermediateArr just store default val
             metricDatas.map(item => {
+
                 if (item.type === 'PERIODICAL') {
                     const temp = parseMetrics(item.data);
                     if (typeof temp === 'object') {
@@ -310,7 +294,7 @@
             });
         }
         this.setState({ modalVisible: true });
-    };
+    }
 
     // intermediate button click -> intermediate graph for each trial
     // support intermediate is dict
@@ -347,43 +331,45 @@
                 intermediateOption: intermediate
             });
         }
-    };
+    }
 
     hideIntermediateModal = (): void => {
         this.setState({
             modalVisible: false
         });
-    };
+    }
 
     hideShowColumnModal = (): void => {
+
         this.setState(() => ({ isShowColumn: false }));
-    };
+    }
 
     // click add column btn, just show the modal of addcolumn
     addColumn = (): void => {
         // show user select check button
         this.setState(() => ({ isShowColumn: true }));
-    };
+    }
 
     fillSelectedRowsTostate = (selected: number[] | string[], selectedRows: Array<TableRecord>): void => {
         this.setState({ selectRows: selectedRows, selectedRowKeys: selected });
-    };
+    }
 
     // open Compare-modal
     compareBtn = (): void => {
+
         const { selectRows } = this.state;
         if (selectRows.length === 0) {
             alert('Please select datas you want to compare!');
         } else {
             this.setState({ isShowCompareModal: true });
         }
-    };
+    }
 
     // close Compare-modal
     hideCompareModal = (): void => {
         // close modal. clear select rows data, clear selected track
         this.setState({ isShowCompareModal: false, selectedRowKeys: [], selectRows: [] });
-    };
+    }
 
     // open customized trial modal
     private setCustomizedTrial = (trialId: string, event: React.SyntheticEvent<EventTarget>): void => {
@@ -393,21 +379,21 @@
             isShowCustomizedModal: true,
             copyTrialId: trialId
         });
-    };
+    }
 
     private closeCustomizedTrial = (): void => {
         this.setState({
             isShowCustomizedModal: false,
             copyTrialId: ''
         });
-    };
+    }
 
     private onWindowResize = (): void => {
         this.setState(() => ({
             modalIntermediateHeight: window.innerHeight,
             modalIntermediateWidth: window.innerWidth
         }));
-    };
+    }
 
     private onRenderRow: IDetailsListProps['onRenderRow'] = props => {
         if (props) {
@@ -439,8 +425,8 @@
         }
         // concat trial all final keys and remove dup "default" val, return list
         const finalKeysList = TRIALS.finalKeys().filter(item => item !== 'default');
-        return COLUMNPro.concat(parameterStr).concat(finalKeysList);
-    };
+        return (COLUMNPro.concat(parameterStr)).concat(finalKeysList);
+    }
 
     // get IColumn[]
     // when user click [Add Column] need to use the function
@@ -490,29 +476,31 @@
                         className: 'detail-table',
                         onRender: (record: any) => {
                             const trialStatus = record.status;
-                            const flag: boolean = trialStatus === 'RUNNING' || trialStatus === 'UNKNOWN' ? false : true;
+                            const flag: boolean = (trialStatus === 'RUNNING' || trialStatus === 'UNKNOWN') ? false : true;
                             return (
-                                <Stack className='detail-button' horizontal>
+                                <Stack className="detail-button" horizontal>
                                     {/* see intermediate result graph */}
                                     <PrimaryButton
-                                        className='detail-button-operation'
-                                        title='Intermediate'
+                                        className="detail-button-operation"
+                                        title="Intermediate"
                                         onClick={this.showIntermediateModal.bind(this, record)}
                                     >
                                         {LineChart}
                                     </PrimaryButton>
                                     {/* kill job */}
-                                    {flag ? (
-                                        <PrimaryButton className='detail-button-operation' disabled={true} title='kill'>
-                                            {blocked}
-                                        </PrimaryButton>
-                                    ) : (
-                                        <KillJob trial={record} />
-                                    )}
+                                    {
+                                        flag
+                                            ?
+                                            <PrimaryButton className="detail-button-operation" disabled={true} title="kill">
+                                                {blocked}
+                                            </PrimaryButton>
+                                            :
+                                            <KillJob trial={record} />
+                                    }
                                     {/* Add a new trial-customized trial */}
                                     <PrimaryButton
-                                        className='detail-button-operation'
-                                        title='Customized trial'
+                                        className="detail-button-operation"
+                                        title="Customized trial"
                                         onClick={this.setCustomizedTrial.bind(this, record.id)}
                                         disabled={disabledAddCustomizedTrial}
                                     >
@@ -520,10 +508,10 @@
                                     </PrimaryButton>
                                 </Stack>
                             );
-                        }
+                        },
                     });
                     break;
-                case result:
+                case (result):
                     // remove SEARCH_SPACE title
                     // const realItem = item.replace(' (search space)', '');
                     showColumn.push({
@@ -533,8 +521,10 @@
                         minWidth: 150,
                         onRender: (record: TableRecord) => {
                             const eachTrial = TRIALS.getTrial(record.id);
-                            return <span>{eachTrial.description.parameters[item.replace(' (search space)', '')]}</span>;
-                        }
+                            return (
+                                <span>{eachTrial.description.parameters[item.replace(' (search space)', '')]}</span>
+                            );
+                        },
                     });
                     break;
                 default:
@@ -551,7 +541,7 @@
                             }
                             return (
                                 <TooltipHost content={other}>
-                                    <div className='ellipsis'>{other}</div>
+                                    <div className="ellipsis">{other}</div>
                                 </TooltipHost>
                             );
                         }
@@ -559,7 +549,7 @@
             }
         }
         return showColumn;
-    };
+    }
 
     componentDidMount(): void {
         window.addEventListener('resize', this.onWindowResize);
@@ -569,24 +559,12 @@
     componentDidUpdate(prevProps: TableListProps): void {
         if (this.props.columnList !== prevProps.columnList || this.props.tableSource !== prevProps.tableSource || prevProps.trialsUpdateBroadcast !== this.props.trialsUpdateBroadcast) {
             const { columnList } = this.props;
-<<<<<<< HEAD
-            this.setState(
-                {
-                    tableColumns: this.initTableColumnList(columnList),
-                    allColumnList: this.getAllColumnKeys()
-                },
-                () => {
-                    this.updateData();
-                }
-            );
-=======
             this.setState({
                 tableColumns: this.initTableColumnList(columnList),
                 allColumnList: this.getAllColumnKeys()
                 }, () => {
                     this.updateData();
                 });
->>>>>>> e5034036
         }
     }
 
@@ -607,30 +585,6 @@
             });	
         }
 
-<<<<<<< HEAD
-        const tableSlice = tableSource.slice(this.state.offset, this.state.offset + this.state.perPage);
-
-        this.setState({
-            tableSourceForSort: tableSlice,
-            pageCount: Math.ceil(tableSource.length / this.state.perPage)
-        });
-    }
-
-    handlePageClick = (evt: any): void => {
-        const selectedPage = evt.selected;
-        const offset = selectedPage * this.state.perPage;
-
-        this.setState(
-            {
-                currentPage: selectedPage,
-                offset: offset
-            },
-            () => {
-                this.updateData();
-            }
-        );
-    };
-=======
         const tableSlice = tableSource.slice(offset, offset + perPage)
         const curPageCount = Math.ceil(tableSource.length / perPage)
         this.setState({
@@ -651,45 +605,12 @@
             this.updateData();
         });
     }
->>>>>>> e5034036
 
     // update per page items when click the dropdown of pagination
     updatePerPage = (event: React.FormEvent<HTMLDivElement>, item: IDropdownOption | undefined): void => {
         const { pageCount } = this.state;
         
         if (item !== undefined) {
-<<<<<<< HEAD
-            this.setState(
-                {
-                    perPage: item.key === 'all' ? this.props.tableSource.length : Number(item.key)
-                },
-                () => {
-                    this.updateData();
-                }
-            );
-        }
-    };
-
-    render(): React.ReactNode {
-        const {
-            intermediateKey,
-            modalIntermediateWidth,
-            modalIntermediateHeight,
-            tableColumns,
-            allColumnList,
-            isShowColumn,
-            modalVisible,
-            selectRows,
-            isShowCompareModal,
-            intermediateOtherKeys,
-            isShowCustomizedModal,
-            copyTrialId,
-            intermediateOption,
-            sortMessage
-        } = this.state;
-        const { columnList } = this.props;
-        const tableSource = this.state.tableSourceForSort;
-=======
             const currentPerPage = item.key === 'all' ? this.props.tableSource.length: Number(item.key)
             const currentPageCount = this.props.tableSource.length <= currentPerPage ? 1 : pageCount
             
@@ -712,97 +633,35 @@
             tablePerPage
         } = this.state;
         const { columnList } = this.props;
->>>>>>> e5034036
         const perPageOptions = [
-            { key: '10', text: '10 items per page' },
-            { key: '20', text: '20 items per page' },
-            { key: '50', text: '50 items per page' },
-            { key: 'all', text: 'All items' }
+            { key: '10', text: '10 items per page'},
+            { key: '20', text: '20 items per page'},
+            { key: '50', text: '50 items per page'},
+            { key: 'all', text: 'All items'},
         ];
-<<<<<<< HEAD
-
-        if (sortMessage.field !== '') {
-            tableSource.sort(function(a, b): any {
-                if (a[sortMessage.field] === undefined) {
-                    return 1;
-                }
-                if (b[sortMessage.field] === undefined) {
-                    return -1;
-                }
-                return (sortMessage.isDescend
-                  ? a[sortMessage.field] < b[sortMessage.field]
-                  : a[sortMessage.field] > b[sortMessage.field])
-                    ? 1
-                    : -1;
-            });
-        }
-
-=======
         
->>>>>>> e5034036
         return (
             <Stack>
-                <div id='tableList'>
+                <div id="tableList">
                     <DetailsList
                         columns={tableColumns}
-<<<<<<< HEAD
-                        items={tableSource}
-                        setKey='set'
-=======
                         items={tablePerPage}
                         setKey="set"
->>>>>>> e5034036
                         compact={true}
                         onRenderRow={this.onRenderRow}
                         layoutMode={DetailsListLayoutMode.justified}
                         selectionMode={SelectionMode.multiple}
                         selection={this.getSelectedRows}
                     />
-
-                    <Stack
-                        horizontal
-                        horizontalAlign='end'
-                        verticalAlign='baseline'
-                        styles={{ root: { padding: 10 } }}
-                        tokens={horizontalGapStackTokens}
-                    >
+                      
+                    <Stack horizontal horizontalAlign="end" verticalAlign="baseline" styles={{root:{padding:10}}} tokens={horizontalGapStackTokens}>
                         <Dropdown
-<<<<<<< HEAD
-                            selectedKey={
-                                this.state.perPage === this.props.tableSource.length
-                                    ? 'all'
-                                    : String(this.state.perPage)
-                            }
-                            options={perPageOptions}
-                            onChange={this.updateperPage}
-                            styles={{ dropdown: { width: 150 } }}
-                        />
-=======
                         selectedKey={this.state.perPage === this.props.tableSource.length ? 'all':String(this.state.perPage)}
                         options={perPageOptions}
                         onChange={this.updatePerPage}
                         styles={{dropdown: { width: 150}}}/>
->>>>>>> e5034036
 
                         <ReactPaginate
-<<<<<<< HEAD
-                            previousLabel={'<'}
-                            nextLabel={'>'}
-                            breakLabel={'...'}
-                            breakClassName={'break'}
-                            pageCount={this.state.pageCount}
-                            marginPagesDisplayed={2}
-                            pageRangeDisplayed={2}
-                            onPageChange={this.handlePageClick}
-                            containerClassName={this.props.tableSource.length == 0 ? 'pagination hidden' : 'pagination'}
-                            subContainerClassName={'pages pagination'}
-                            disableInitialCallback={false}
-                            activeClassName={'active'}
-                        />
-                    </Stack>
-
-                    {/* /> */}
-=======
                         previousLabel={"<"}
                         nextLabel={">"}
                         breakLabel={"..."}
@@ -819,7 +678,6 @@
                         />
                     </Stack>
 
->>>>>>> e5034036
                 </div>
                 {/* Intermediate Result Modal */}
                 <Modal
@@ -832,26 +690,31 @@
                         <IconButton
                             styles={iconButtonStyles}
                             iconProps={{ iconName: 'Cancel' }}
-                            ariaLabel='Close popup modal'
+                            ariaLabel="Close popup modal"
                             onClick={this.hideIntermediateModal as any}
                         />
                     </div>
-                    {intermediateOtherKeys.length > 1 ? (
-                        <Stack horizontalAlign='end' className='selectKeys'>
-                            <Dropdown
-                                className='select'
-                                selectedKey={intermediateKey}
-                                options={intermediateOtherKeys.map((key, item) => {
-                                    return {
-                                        key: key,
-                                        text: intermediateOtherKeys[item]
-                                    };
-                                })}
-                                onChange={this.selectOtherKeys}
-                            />
-                        </Stack>
-                    ) : null}
-                    <div className='intermediate-graph'>
+                    {
+                        intermediateOtherKeys.length > 1
+                            ?
+                            <Stack horizontalAlign="end" className="selectKeys">
+                                <Dropdown
+                                    className="select"
+                                    selectedKey={intermediateKey}
+                                    options={
+                                        intermediateOtherKeys.map((key, item) => {
+                                            return {
+                                                key: key, text: intermediateOtherKeys[item]
+                                            };
+                                        })
+                                    }
+                                    onChange={this.selectOtherKeys}
+                                />
+                            </Stack>
+                            :
+                            null
+                    }
+                    <div className="intermediate-graph">
                         <ReactEcharts
                             option={intermediateOption}
                             style={{
@@ -860,13 +723,14 @@
                                 maxHeight: 534,
                                 padding: 20
                             }}
-                            theme='my_theme'
+                            theme="my_theme"
                         />
-                        <div className='xAxis'>#Intermediate result</div>
+                        <div className="xAxis">#Intermediate result</div>
                     </div>
                 </Modal>
                 {/* Add Column Modal */}
-                {isShowColumn && (
+                {
+                    isShowColumn &&
                     <ChangeColumnComponent
                         hideShowColumnDialog={this.hideShowColumnModal}
                         isHideDialog={!isShowColumn}
@@ -874,7 +738,7 @@
                         selectedColumn={columnList}
                         changeColumn={this.props.changeColumn}
                     />
-                )}
+                }
                 {/* compare trials based message */}
                 {isShowCompareModal && <Compare compareStacks={selectRows} cancelFunc={this.hideCompareModal} />}
                 {/* clone trial parameters and could submit a customized trial */}

--- conflicted
+++ resolved
@@ -248,7 +248,6 @@
             }
             // intermediateArr just store default val
             Object.keys(res.data).map(item => {
-<<<<<<< HEAD
                 if(res.data[item].type === 'PERIODICAL'){
                     const temp = parseMetrics(res.data[item].data);
                     if (typeof temp === 'object') {
@@ -256,13 +255,6 @@
                     } else {
                         intermediateArr.push(temp);
                     }
-=======
-                const temp = parseMetrics(res.data[item].data);
-                if (typeof temp === 'object') {
-                    intermediateArr.push(temp[intermediateKey]);
-                } else {
-                    intermediateArr.push(temp);
->>>>>>> 5f5f86c6
                 }
             });
             const intermediate = intermediateGraphOption(intermediateArr, id);

--- conflicted
+++ resolved
@@ -354,22 +354,6 @@
         };
     }
 
-<<<<<<< HEAD
-    convertTime = (num: number) => {
-        const hour = Math.floor(num / 3600);
-        const min = Math.floor(num / 60 % 60);
-        const second = Math.floor(num % 60);
-        const result = hour > 0 ? `${hour} h ${min} min ${second}s` : `${min} min ${second}s`;
-        if (hour <= 0 && min === 0 && second !== 0) {
-            return `${second}s`;
-        } else if (hour === 0 && min !== 0 && second === 0) {
-            return `${min}min`;
-        } else if (hour === 0 && min !== 0 && second !== 0) {
-            return `${min}min ${second}s`;
-        } else {
-            return result;
-        }
-=======
     // experiment mode is pai, display tensorboard button
     disTensorBoard = () => {
         axios(`${MANAGER_IP}/experiment`, {
@@ -388,7 +372,20 @@
                     }
                 }
             });
->>>>>>> d2dcb383
+    convertTime = (num: number) => {
+        const hour = Math.floor(num / 3600);
+        const min = Math.floor(num / 60 % 60);
+        const second = Math.floor(num % 60);
+        const result = hour > 0 ? `${hour} h ${min} min ${second}s` : `${min} min ${second}s`;
+        if (hour <= 0 && min === 0 && second !== 0) {
+            return `${second}s`;
+        } else if (hour === 0 && min !== 0 && second === 0) {
+            return `${min}min`;
+        } else if (hour === 0 && min !== 0 && second !== 0) {
+            return `${min}min ${second}s`;
+        } else {
+            return result;
+        }
     }
 
     componentDidMount() {

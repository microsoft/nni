--- conflicted
+++ resolved
@@ -354,7 +354,6 @@
         };
     }
 
-<<<<<<< HEAD
     convertTime = (num: number) => {
         const hour = Math.floor(num / 3600);
         const min = Math.floor(num / 60 % 60);
@@ -369,7 +368,8 @@
         } else {
             return result;
         }
-=======
+    }
+
     // experiment mode is pai, display tensorboard button
     disTensorBoard = () => {
         axios(`${MANAGER_IP}/experiment`, {
@@ -388,7 +388,6 @@
                     }
                 }
             });
->>>>>>> d2dcb383
     }
 
     componentDidMount() {

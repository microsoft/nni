--- conflicted
+++ resolved
@@ -11,11 +11,7 @@
         <ul className="nav">
           <li>
             <IndexLink to={'/oview'} activeClassName="high">
-<<<<<<< HEAD
-              <Icon className="icon" type="rocket" />Overview
-=======
               <Icon className="icon" type="home" />Overview
->>>>>>> 14fac162
               <Icon className="floicon" type="right" />
             </IndexLink>
           </li>

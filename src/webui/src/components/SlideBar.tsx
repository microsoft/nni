--- conflicted
+++ resolved
@@ -1,23 +1,16 @@
 import * as React from 'react';
 import { Link } from 'react-router';
 import axios from 'axios';
-import { MANAGER_IP } from '../static/const';
+import { MANAGER_IP, DOWNLOAD_IP } from '../static/const';
 import MediaQuery from 'react-responsive';
-<<<<<<< HEAD
-import { DOWNLOAD_IP } from '../static/const';
 import { Row, Col, Menu, Dropdown, Icon, Select, Button, Form } from 'antd';
 import { FormComponentProps } from 'antd/lib/form';
 import { OVERVIEWTABS, DETAILTABS, NNILOGO } from './stateless-component/NNItabs';
 const { SubMenu } = Menu;
 const { Option } = Select;
 const FormItem = Form.Item;
-=======
-import { Row, Col, Menu, Dropdown, Icon, Select, Button } from 'antd';
-const { SubMenu } = Menu;
-const { Option } = Select;
 import LogDrawer from './Modal/LogDrawer';
 import ExperimentDrawer from './Modal/ExperimentDrawer';
->>>>>>> 4592ba41
 import '../static/style/slideBar.scss';
 import '../static/style/button.scss';
 
@@ -218,7 +211,6 @@
         }
     }
 
-<<<<<<< HEAD
     desktopHTML = () => {
         const { version, menuVisible } = this.state;
         const feed = `https://github.com/Microsoft/nni/issues/new?labels=${version}`;
@@ -317,7 +309,7 @@
                 </Col>
             </Row>
         );
-=======
+    }
     // close log drawer (nnimanager.dispatcher)
     closeLogDrawer = () => {
         if (this._isMounted === true) {
@@ -330,7 +322,6 @@
         if (this._isMounted === true) {
             this.setState(() => ({ isvisibleExperimentDrawer: false }));
         }
->>>>>>> 4592ba41
     }
 
     componentDidMount() {
@@ -343,94 +334,17 @@
     }
 
     render() {
-<<<<<<< HEAD
         const mobile = (<MediaQuery maxWidth={884}>{this.mobileHTML()}</MediaQuery>);
         const tablet = (
             <MediaQuery minWidth={885} maxWidth={1229}>{this.tabeltHTML()}</MediaQuery>
         );
         const desktop = (<MediaQuery minWidth={1230}>{this.desktopHTML()}</MediaQuery>);
+        const { isvisibleLogDrawer, activeKey, isvisibleExperimentDrawer } = this.state;
         return (
             <div>
                 {mobile}
                 {tablet}
                 {desktop}
-            </div>
-=======
-        const { version, menuVisible, isvisibleLogDrawer, activeKey, isvisibleExperimentDrawer } = this.state;
-        const feed = `https://github.com/Microsoft/nni/issues/new?labels=${version}`;
-        return (
-            <Row>
-                <Row>
-                    <Col span={18}>
-                        <MediaQuery query="(min-width: 1299px)">
-                            <Row className="nav">
-                                <ul className="link">
-                                    <li className="logo">
-                                        <Link to={'/oview'}>
-                                            <img
-                                                src={require('../static/img/logo2.png')}
-                                                style={{ width: 88 }}
-                                                alt="NNI logo"
-                                            />
-                                        </Link>
-                                    </li>
-                                    <li className="tab firstTab">
-                                        <Link to={'/oview'} activeClassName="high">
-                                            Overview
-                                    </Link>
-                                    </li>
-                                    <li className="tab">
-                                        <Link to={'/detail'} activeClassName="high">
-                                            Trials detail
-                                    </Link>
-                                    </li>
-                                    <li className="feedback">
-                                        <Dropdown
-                                            className="dropdown"
-                                            overlay={this.menu()}
-                                            onVisibleChange={this.handleVisibleChange}
-                                            visible={menuVisible}
-                                            trigger={['click']}
-                                        >
-                                            <a className="ant-dropdown-link" href="#">
-                                                Download <Icon type="down" />
-                                            </a>
-                                        </Dropdown>
-                                        <a href={feed} target="_blank">
-                                            <img
-                                                src={require('../static/img/icon/issue.png')}
-                                                alt="NNI github issue"
-                                            />
-                                            Feedback
-                                </a>
-                                        <span className="version">Version: {version}</span>
-                                    </li>
-                                </ul>
-                            </Row>
-                        </MediaQuery>
-                    </Col>
-                    <Col span={18}>
-                        <MediaQuery query="(max-width: 1299px)">
-                            <Row className="little">
-                                <Col span={1} className="menu">
-                                    <Dropdown overlay={this.navigationBar()} trigger={['click']}>
-                                        <Icon type="unordered-list" className="more" />
-                                    </Dropdown>
-                                </Col>
-                                <Col span={14} className="logo">
-                                    <Link to={'/oview'}>
-                                        <img
-                                            src={require('../static/img/logo2.png')}
-                                            style={{ width: 80 }}
-                                            alt="NNI logo"
-                                        />
-                                    </Link>
-                                </Col>
-                            </Row>
-                        </MediaQuery>
-                    </Col>
-                    <Col span={3}> {this.select()} </Col>
-                </Row>
                 {/* the drawer for dispatcher & nnimanager log message */}
                 <LogDrawer
                     isVisble={isvisibleLogDrawer}
@@ -441,8 +355,7 @@
                     isVisble={isvisibleExperimentDrawer}
                     closeExpDrawer={this.closeExpDrawer}
                 />
-            </Row>
->>>>>>> 4592ba41
+            </div>
         );
     }
 }

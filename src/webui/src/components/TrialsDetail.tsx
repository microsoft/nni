import * as React from 'react';
import axios from 'axios';
import { MANAGER_IP } from '../static/const';
import { Row, Col, Tabs, Select, Button, Icon } from 'antd';
const Option = Select.Option;
import { TableObj, Parameters } from '../static/interface';
import { getFinal } from '../static/function';
import DefaultPoint from './trial-detail/DefaultMetricPoint';
import Duration from './trial-detail/Duration';
import Title1 from './overview/Title1';
import Para from './trial-detail/Para';
import Intermediate from './trial-detail/Intermeidate';
import TableList from './trial-detail/TableList';
const TabPane = Tabs.TabPane;
import '../static/style/trialsDetail.scss';
import '../static/style/search.scss';

interface ExperimentInfo {
    platform: string;
    optimizeMode: string;
}

interface TrialDetailState {
    accSource: object;
    accNodata: string;
    tableListSource: Array<TableObj>;
    searchResultSource: Array<TableObj>;
    isHasSearch: boolean;
    experimentLogCollection: boolean;
    entriesTable: number; // table components val
    entriesInSelect: string;
    searchSpace: string;
    isMultiPhase: boolean;
    whichGraph: string;
    hyperCounts: number; // user click the hyper-parameter counts
    durationCounts: number;
    intermediateCounts: number;
<<<<<<< HEAD
    experimentInfo: ExperimentInfo;
=======
    searchFilter: string;
    searchPlaceHolder: string;
>>>>>>> 410ab1ca
}

interface TrialsDetailProps {
    interval: number;
    whichPageToFresh: string;
}

class TrialsDetail extends React.Component<TrialsDetailProps, TrialDetailState> {

    public _isMounted = false;
    public interAccuracy = 0;
    public interTableList = 1;
    public interAllTableList = 2;

    public tableList: TableList | null;
    public searchInput: HTMLInputElement | null;

    private titleOfacc = (
        <Title1 text="Default metric" icon="3.png" />
    );

    private titleOfhyper = (
        <Title1 text="Hyper-parameter" icon="1.png" />
    );

    private titleOfDuration = (
        <Title1 text="Trial duration" icon="2.png" />
    );

    private titleOfIntermediate = (
        <div className="panelTitle">
            <Icon type="line-chart" />
            <span>Intermediate result</span>
        </div>
    );

    constructor(props: TrialsDetailProps) {
        super(props);

        this.state = {
            accSource: {},
            accNodata: '',
            tableListSource: [],
            searchResultSource: [],
            experimentLogCollection: false,
            entriesTable: 20,
            entriesInSelect: '20',
            searchSpace: '',
            whichGraph: '1',
            isHasSearch: false,
            isMultiPhase: false,
            hyperCounts: 0,
            durationCounts: 0,
            intermediateCounts: 0,
<<<<<<< HEAD
            experimentInfo: {
                platform: '',
                optimizeMode: 'maximize'
            }
=======
            searchFilter: 'id',
            searchPlaceHolder: 'Search by id'
>>>>>>> 410ab1ca
        };
    }

    getDetailSource = () => {
        this.isOffIntervals();
        axios
            .all([
                axios.get(`${MANAGER_IP}/trial-jobs`),
                axios.get(`${MANAGER_IP}/metric-data`)
            ])
            .then(axios.spread((res, res1) => {
                if (res.status === 200 && res1.status === 200) {
                    const trialJobs = res.data;
                    const metricSource = res1.data;
                    const trialTable: Array<TableObj> = [];
                    Object.keys(trialJobs).map(item => {
                        let desc: Parameters = {
                            parameters: {},
                            intermediate: [],
                            progress: 1
                        };
                        let duration = 0;
                        const id = trialJobs[item].id !== undefined
                            ? trialJobs[item].id
                            : '';
                        const status = trialJobs[item].status !== undefined
                            ? trialJobs[item].status
                            : '';
                        const begin = trialJobs[item].startTime;
                        const end = trialJobs[item].endTime;
                        if (begin) {
                            if (end) {
                                duration = (end - begin) / 1000;
                            } else {
                                duration = (new Date().getTime() - begin) / 1000;
                            }
                        }
                        const tempHyper = trialJobs[item].hyperParameters;
                        if (tempHyper !== undefined) {
                            const getPara = JSON.parse(tempHyper[tempHyper.length - 1]).parameters;
                            desc.progress = tempHyper.length;
                            if (typeof getPara === 'string') {
                                desc.parameters = JSON.parse(getPara);
                            } else {
                                desc.parameters = getPara;
                            }
                        } else {
                            desc.parameters = { error: 'This trial\'s parameters are not available.' };
                        }
                        if (trialJobs[item].logPath !== undefined) {
                            desc.logPath = trialJobs[item].logPath;
                        }

                        const acc = getFinal(trialJobs[item].finalMetricData);
                        // deal with intermediate result list
                        const mediate: Array<number> = [];
                        Object.keys(metricSource).map(key => {
                            const items = metricSource[key];
                            if (items.trialJobId === id) {
                                // succeed trial, last intermediate result is final result
                                // final result format may be object
                                if (typeof JSON.parse(items.data) === 'object') {
                                    mediate.push(JSON.parse(items.data).default);
                                } else {
                                    mediate.push(JSON.parse(items.data));
                                }
                            }
                        });
                        desc.intermediate = mediate;
                        trialTable.push({
                            key: trialTable.length,
                            sequenceId: trialJobs[item].sequenceId,
                            id: id,
                            status: status,
                            duration: duration,
                            acc: acc,
                            description: desc
                        });
                    });
                    // update search data result
                    const { searchResultSource, entriesInSelect } = this.state;
                    if (searchResultSource.length !== 0) {
                        const temp: Array<number> = [];
                        Object.keys(searchResultSource).map(index => {
                            temp.push(searchResultSource[index].id);
                        });
                        const searchResultList: Array<TableObj> = [];
                        for (let i = 0; i < temp.length; i++) {
                            Object.keys(trialTable).map(key => {
                                const item = trialTable[key];
                                if (item.id === temp[i]) {
                                    searchResultList.push(item);
                                }
                            });
                        }

                        if (this._isMounted) {
                            this.setState(() => ({
                                searchResultSource: searchResultList
                            }));
                        }
                    }
                    if (this._isMounted) {
                        this.setState(() => ({ tableListSource: trialTable }));
                    }
                    if (entriesInSelect === 'all' && this._isMounted) {
                        this.setState(() => ({
                            entriesTable: trialTable.length
                        }));
                    }
                }
            }));
    }

    // search a trial by trial No. & trial id
    searchTrial = (event: React.ChangeEvent<HTMLInputElement>) => {
        const targetValue = event.target.value;
        if (targetValue === '' || targetValue === ' ') {
            const { tableListSource } = this.state;
            if (this._isMounted) {
                this.setState(() => ({
                    isHasSearch: false,
                    tableListSource: tableListSource,
                }));
            }
        } else {
            const { tableListSource, searchFilter } = this.state;
            const searchResultList: Array<TableObj> = [];
            Object.keys(tableListSource).map(key => {
                const item = tableListSource[key];
                switch (searchFilter) {
                    case 'id':
                        if (item.id.toUpperCase().includes(targetValue.toUpperCase())) {
                            searchResultList.push(item);
                        }
                        break;
                    case 'Trial No.':
                        if (item.sequenceId.toString() === targetValue) {
                            searchResultList.push(item);
                        }
                        break;
                    case 'status':
                        if (item.status.toUpperCase().includes(targetValue.toUpperCase())) {
                            searchResultList.push(item);
                        }
                        break;
                    case 'parameters':
                        const strParameters = JSON.stringify(item.description.parameters, null, 4);
                        if (strParameters.includes(targetValue)) {
                            searchResultList.push(item);
                        }
                        break;
                    default:
                }
            });
            if (this._isMounted) {
                this.setState(() => ({
                    searchResultSource: searchResultList,
                    isHasSearch: true
                }));
            }
        }
    }

    // close timer
    isOffIntervals = () => {
        const { interval } = this.props;
        if (interval === 0) {
            window.clearInterval(this.interTableList);
            return;
        } else {
            axios(`${MANAGER_IP}/check-status`, {
                method: 'GET'
            })
                .then(res => {
                    if (res.status === 200 && this._isMounted) {
                        const expStatus = res.data.status;
                        if (expStatus === 'DONE' || expStatus === 'ERROR' || expStatus === 'STOPPED') {
                            window.clearInterval(this.interTableList);
                            return;
                        }
                    }
                });
        }
    }

    handleEntriesSelect = (value: string) => {
        // user select isn't 'all'
        if (value !== 'all') {
            if (this._isMounted) {
                this.setState(() => ({ entriesTable: parseInt(value, 10) }));
            }
        } else {
            const { tableListSource } = this.state;
            if (this._isMounted) {
                this.setState(() => ({
                    entriesInSelect: 'all',
                    entriesTable: tableListSource.length
                }));
            }
        }
    }

    handleWhichTabs = (activeKey: string) => {
        // const which = JSON.parse(activeKey);
        if (this._isMounted) {
            this.setState(() => ({ whichGraph: activeKey }));
        }
    }

    test = () => {
        alert('TableList component was not properly initialized.');
    }

    getSearchFilter = (value: string) => {
        // clear input value and re-render table
        if (this.searchInput !== null) {
            this.searchInput.value = '';
            if (this._isMounted === true) {
                this.setState(() => ({ isHasSearch: false }));
            }
        }
        if (this._isMounted === true) {
            this.setState(() => ({ searchFilter: value, searchPlaceHolder: `Search by ${value}` }));
        }
    }

    // get and set logCollection val
    checkExperimentPlatform = () => {
        axios(`${MANAGER_IP}/experiment`, {
            method: 'GET'
        })
            .then(res => {
                if (res.status === 200) {
                    const trainingPlatform: string = res.data.params.trainingServicePlatform !== undefined
                        ?
                        res.data.params.trainingServicePlatform
                        :
                        '';
                    // default logCollection is true
                    const logCollection = res.data.params.logCollection;
                    let expLogCollection: boolean = false;
                    const isMultiy: boolean = res.data.params.multiPhase !== undefined
                        ? res.data.params.multiPhase : false;
                    const tuner = res.data.params.tuner;
                    // I'll set optimize is maximize if user not set optimize
                    let optimize: string = 'maximize';
                    if (tuner !== undefined) {
                        if (tuner.classArgs !== undefined) {
                            if (tuner.classArgs.optimize_mode !== undefined) {
                                if (tuner.classArgs.optimize_mode !== 'maximize') {
                                    optimize = 'other';
                                }
                            }
                        }
                    }
                    if (logCollection !== undefined && logCollection !== 'none') {
                        expLogCollection = true;
                    }
                    if (this._isMounted) {
                        this.setState({
                            experimentInfo: { platform: trainingPlatform, optimizeMode: optimize },
                            searchSpace: res.data.params.searchSpace,
                            experimentLogCollection: expLogCollection,
                            isMultiPhase: isMultiy
                        });
                    }
                }
            });
    }

    componentWillReceiveProps(nextProps: TrialsDetailProps) {
        const { interval, whichPageToFresh } = nextProps;
        window.clearInterval(this.interTableList);
        if (interval !== 0) {
            this.interTableList = window.setInterval(this.getDetailSource, interval * 1000);
        }
        if (whichPageToFresh.includes('/detail')) {
            this.getDetailSource();
        }
    }

    componentDidMount() {

        this._isMounted = true;
        const { interval } = this.props;
        this.getDetailSource();
        this.interTableList = window.setInterval(this.getDetailSource, interval * 1000);
        this.checkExperimentPlatform();
    }

    componentWillUnmount() {
        this._isMounted = false;
        window.clearInterval(this.interTableList);
    }

    render() {

        const {
            tableListSource, searchResultSource, isHasSearch, isMultiPhase,
<<<<<<< HEAD
            entriesTable, experimentInfo, searchSpace, experimentLogCollection,
            whichGraph
=======
            entriesTable, experimentPlatform, searchSpace, experimentLogCollection,
            whichGraph, searchPlaceHolder
>>>>>>> 410ab1ca
        } = this.state;
        const source = isHasSearch ? searchResultSource : tableListSource;
        return (
            <div>
                <div className="trial" id="tabsty">
                    <Tabs type="card" onChange={this.handleWhichTabs}>
                        <TabPane tab={this.titleOfacc} key="1">
                            <Row className="graph">
                                <DefaultPoint
                                    height={402}
                                    showSource={source}
                                    whichGraph={whichGraph}
                                    optimize={experimentInfo.optimizeMode}
                                />
                            </Row>
                        </TabPane>
                        <TabPane tab={this.titleOfhyper} key="2">
                            <Row className="graph">
                                <Para
                                    dataSource={source}
                                    expSearchSpace={searchSpace}
                                    whichGraph={whichGraph}
                                />
                            </Row>
                        </TabPane>
                        <TabPane tab={this.titleOfDuration} key="3">
                            <Duration source={source} whichGraph={whichGraph} />
                        </TabPane>
                        <TabPane tab={this.titleOfIntermediate} key="4">
                            <Intermediate source={source} whichGraph={whichGraph} />
                        </TabPane>
                    </Tabs>
                </div>
                {/* trial table list */}
                <Title1 text="Trial jobs" icon="6.png" />
                <Row className="allList">
                    <Col span={10}>
                        <span>Show</span>
                        <Select
                            className="entry"
                            onSelect={this.handleEntriesSelect}
                            defaultValue="20"
                        >
                            <Option value="20">20</Option>
                            <Option value="50">50</Option>
                            <Option value="100">100</Option>
                            <Option value="all">All</Option>
                        </Select>
                        <span>entries</span>
                    </Col>
                    <Col span={14} className="right">
                        <Button
                            className="common"
                            onClick={this.tableList ? this.tableList.addColumn : this.test}
                        >
                            Add column
                        </Button>
                        <Button
                            className="mediateBtn common"
                            // use child-component tableList's function, the function is in child-component.
                            onClick={this.tableList ? this.tableList.compareBtn : this.test}
                        >
                            Compare
                        </Button>
                        <Select defaultValue="id" className="filter" onSelect={this.getSearchFilter}>
                            <Option value="id">Id</Option>
                            <Option value="Trial No.">Trial No.</Option>
                            <Option value="status">Status</Option>
                            <Option value="parameters">Parameters</Option>
                        </Select>
                        <input
                            type="text"
                            className="search-input"
                            placeholder={searchPlaceHolder}
                            onChange={this.searchTrial}
                            style={{ width: 230 }}
                            ref={text => (this.searchInput) = text}
                        />
                    </Col>
                </Row>
                <TableList
                    entries={entriesTable}
                    tableSource={source}
                    isMultiPhase={isMultiPhase}
                    platform={experimentInfo.platform}
                    updateList={this.getDetailSource}
                    logCollection={experimentLogCollection}
                    ref={(tabList) => this.tableList = tabList}
                />
            </div>
        );
    }
}

export default TrialsDetail;<|MERGE_RESOLUTION|>--- conflicted
+++ resolved
@@ -35,12 +35,9 @@
     hyperCounts: number; // user click the hyper-parameter counts
     durationCounts: number;
     intermediateCounts: number;
-<<<<<<< HEAD
     experimentInfo: ExperimentInfo;
-=======
     searchFilter: string;
     searchPlaceHolder: string;
->>>>>>> 410ab1ca
 }
 
 interface TrialsDetailProps {
@@ -95,15 +92,12 @@
             hyperCounts: 0,
             durationCounts: 0,
             intermediateCounts: 0,
-<<<<<<< HEAD
             experimentInfo: {
                 platform: '',
                 optimizeMode: 'maximize'
-            }
-=======
+            },
             searchFilter: 'id',
             searchPlaceHolder: 'Search by id'
->>>>>>> 410ab1ca
         };
     }
 
@@ -404,13 +398,8 @@
 
         const {
             tableListSource, searchResultSource, isHasSearch, isMultiPhase,
-<<<<<<< HEAD
             entriesTable, experimentInfo, searchSpace, experimentLogCollection,
-            whichGraph
-=======
-            entriesTable, experimentPlatform, searchSpace, experimentLogCollection,
             whichGraph, searchPlaceHolder
->>>>>>> 410ab1ca
         } = this.state;
         const source = isHasSearch ? searchResultSource : tableListSource;
         return (

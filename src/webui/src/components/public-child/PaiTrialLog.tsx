import * as React from 'react';
import { DOWNLOAD_IP } from '../../static/const';
import PaiTrialChild from './PaiTrialChild';
import LogPathChild from './LogPathChild';

interface PaitrialLogProps {
    logStr: string;
    id: string;
    logCollection: boolean;
}

class PaitrialLog extends React.Component<PaitrialLogProps, {}> {
    constructor(props: PaitrialLogProps) {
        super(props);
    }

    render(): React.ReactNode {
        const { logStr, id, logCollection } = this.props;
        const isTwopath = logStr.indexOf(',') !== -1 ? true : false;
        return (
            <div>
                <div>
<<<<<<< HEAD
                    {isTwopath ? (
                        <div>
                            {logCollection ? (
                                <div>
                                    <a
                                        target='_blank'
                                        rel='noopener noreferrer'
                                        href={`${DOWNLOAD_IP}/trial_${id}.log`}
                                        style={{ marginRight: 10 }}
                                    >
                                        Trial stdout
                                    </a>
                                    <a target='_blank' rel='noopener noreferrer' href={logStr.split(',')[1]}>
                                        hdfsLog
                                    </a>
                                </div>
                            ) : (
                                <div>
                                    <LogPathChild eachLogpath={logStr.split(',')[0]} logName='Trial stdout:' />
                                    <LogPathChild eachLogpath={logStr.split(',')[1]} logName='Log on HDFS:' />
                                </div>
                            )}
                        </div>
                    ) : (
                        <PaiTrialChild logString={logStr} id={id} logCollect={logCollection} />
                    )}
=======
                    {
                        isTwopath
                            ?
                            <div>
                                {
                                    logCollection
                                        ?
                                        <div>
                                            <a
                                                target="_blank"
                                                rel="noopener noreferrer"
                                                href={`${DOWNLOAD_IP}/trial_${id}.log`}
                                                style={{ marginRight: 10 }}
                                            >
                                                Trial stdout
                                            </a>
                                            <a target="_blank" rel="noopener noreferrer" href={logStr.split(',')[1]}>NFS log</a>
                                        </div>
                                        :
                                        <div>
                                            <LogPathChild
                                                eachLogpath={logStr.split(',')[0]}
                                                logName="Trial stdout:"
                                            />
                                            <LogPathChild
                                                eachLogpath={logStr.split(',')[1]}
                                                logName="Log on NFS:"
                                            />
                                        </div>
                                }
                            </div>
                            :
                            <PaiTrialChild
                                logString={logStr}
                                id={id}
                                logCollect={logCollection}
                            />
                    }
>>>>>>> e5034036
                </div>
            </div>
        );
    }
}

export default PaitrialLog;<|MERGE_RESOLUTION|>--- conflicted
+++ resolved
@@ -20,34 +20,6 @@
         return (
             <div>
                 <div>
-<<<<<<< HEAD
-                    {isTwopath ? (
-                        <div>
-                            {logCollection ? (
-                                <div>
-                                    <a
-                                        target='_blank'
-                                        rel='noopener noreferrer'
-                                        href={`${DOWNLOAD_IP}/trial_${id}.log`}
-                                        style={{ marginRight: 10 }}
-                                    >
-                                        Trial stdout
-                                    </a>
-                                    <a target='_blank' rel='noopener noreferrer' href={logStr.split(',')[1]}>
-                                        hdfsLog
-                                    </a>
-                                </div>
-                            ) : (
-                                <div>
-                                    <LogPathChild eachLogpath={logStr.split(',')[0]} logName='Trial stdout:' />
-                                    <LogPathChild eachLogpath={logStr.split(',')[1]} logName='Log on HDFS:' />
-                                </div>
-                            )}
-                        </div>
-                    ) : (
-                        <PaiTrialChild logString={logStr} id={id} logCollect={logCollection} />
-                    )}
-=======
                     {
                         isTwopath
                             ?
@@ -86,7 +58,6 @@
                                 logCollect={logCollection}
                             />
                     }
->>>>>>> e5034036
                 </div>
             </div>
         );

--- conflicted
+++ resolved
@@ -17,26 +17,6 @@
         const { logString, id, logCollect } = this.props;
         return (
             <div>
-<<<<<<< HEAD
-                {logString === '' ? (
-                    <div />
-                ) : (
-                    <div>
-                        {logCollect ? (
-                            <a
-                                target='_blank'
-                                rel='noopener noreferrer'
-                                href={`${DOWNLOAD_IP}/trial_${id}.log`}
-                                style={{ marginRight: 10 }}
-                            >
-                                trial stdout
-                            </a>
-                        ) : (
-                            <span>trial stdout: {logString}</span>
-                        )}
-                    </div>
-                )}
-=======
                 {
                     logString === ''
                         ?
@@ -62,7 +42,6 @@
                             }
                         </div>
                 }
->>>>>>> e5034036
             </div>
         );
     }

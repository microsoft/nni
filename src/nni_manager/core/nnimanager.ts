--- conflicted
+++ resolved
@@ -204,10 +204,6 @@
             return Promise.resolve();
         }
         const expParams: ExperimentParams = this.experimentProfile.params;
-<<<<<<< HEAD
-=======
-        setInitTrialSequenceId(this.experimentProfile.maxSequenceId + 1);
->>>>>>> 99f7d79c
 
         // Set up multiphase config
         if (expParams.multiPhase && this.trainingService.isMultiPhaseJobSupported) {

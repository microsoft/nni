--- conflicted
+++ resolved
@@ -58,13 +58,10 @@
     private status: NNIManagerStatus;
     private waitingTrials: string[];
     private trialJobs: Map<string, TrialJobDetail>;
-<<<<<<< HEAD
     private trialDataForTuner: string;
 
-=======
     private trialJobMetricListener: (metric: TrialJobMetric) => void;
     
->>>>>>> 4ac1c3c5
     constructor() {
         this.currSubmittedTrialNum = 0;
         this.trialConcurrencyChange = 0;

/**
 * Copyright (c) Microsoft Corporation
 * All rights reserved.
 *
 * MIT License
 *
 * Permission is hereby granted, free of charge, to any person obtaining a copy of this software and associated
 * documentation files (the "Software"), to deal in the Software without restriction, including without limitation
 * the rights to use, copy, modify, merge, publish, distribute, sublicense, and/or sell copies of the Software, and
 * to permit persons to whom the Software is furnished to do so, subject to the following conditions:
 * The above copyright notice and this permission notice shall be included in all copies or substantial portions of the Software.
 *
 * THE SOFTWARE IS PROVIDED *AS IS*, WITHOUT WARRANTY OF ANY KIND, EXPRESS OR IMPLIED, INCLUDING
 * BUT NOT LIMITED TO THE WARRANTIES OF MERCHANTABILITY, FITNESS FOR A PARTICULAR PURPOSE AND
 * NONINFRINGEMENT. IN NO EVENT SHALL THE AUTHORS OR COPYRIGHT HOLDERS BE LIABLE FOR ANY CLAIM,
 * DAMAGES OR OTHER LIABILITY, WHETHER IN AN ACTION OF CONTRACT, TORT OR OTHERWISE, ARISING FROM,
 * OUT OF OR IN CONNECTION WITH THE SOFTWARE OR THE USE OR OTHER DEALINGS IN THE SOFTWARE.
 */

'use strict';

import * as assert from 'assert';
import * as cpp from 'child-process-promise';
import { ChildProcess, spawn, StdioOptions } from 'child_process';
import { Deferred } from 'ts-deferred';
import * as component from '../common/component';
import { DataStore, MetricDataRecord, MetricType, TrialJobInfo } from '../common/datastore';
import { NNIError } from '../common/errors';
import { getExperimentId, setInitTrialSequenceId } from '../common/experimentStartupInfo';
import { getLogger, Logger } from '../common/log';
import {
    ExperimentParams, ExperimentProfile, Manager, ExperimentStatus,
    NNIManagerStatus, ProfileUpdateType, TrialJobStatistics
} from '../common/manager';
import {
    TrainingService, TrialJobApplicationForm, TrialJobDetail, TrialJobMetric, TrialJobStatus
} from '../common/trainingService';
import { delay, getCheckpointDir, getExperimentRootDir, getLogDir, getMsgDispatcherCommand, mkDirP, getTunerProc, getLogLevel, isAlive, killPid } from '../common/utils';
import {
    ADD_CUSTOMIZED_TRIAL_JOB, INITIALIZE, INITIALIZED, KILL_TRIAL_JOB, NEW_TRIAL_JOB, NO_MORE_TRIAL_JOBS, PING,
    REPORT_METRIC_DATA, REQUEST_TRIAL_JOBS, SEND_TRIAL_JOB_PARAMETER, TERMINATE, TRIAL_END, UPDATE_SEARCH_SPACE, IMPORT_DATA
} from './commands';
import { createDispatcherInterface, IpcInterface } from './ipcInterface';

/**
 * NNIManager which implements Manager interface
 */
class NNIManager implements Manager {
    private trainingService: TrainingService;
    private dispatcher: IpcInterface | undefined;
    private currSubmittedTrialNum: number;  // need to be recovered
    private trialConcurrencyChange: number; // >0: increase, <0: decrease
    private customizedTrials: string[]; // need to be recovered
    private log: Logger;
    private dataStore: DataStore;
    private experimentProfile: ExperimentProfile;
    private dispatcherPid: number;
    private status: NNIManagerStatus;
    private waitingTrials: string[];
    private trialJobs: Map<string, TrialJobDetail>;
    private trialJobMetricListener: (metric: TrialJobMetric) => void;
    
    constructor() {
        this.currSubmittedTrialNum = 0;
        this.trialConcurrencyChange = 0;
        this.customizedTrials = [];
        this.trainingService = component.get(TrainingService);
        assert(this.trainingService);
        this.dispatcherPid = 0;
        this.waitingTrials = [];
        this.trialJobs = new Map<string, TrialJobDetail>();

        this.log = getLogger();
        this.dataStore = component.get(DataStore);
        this.experimentProfile = this.createEmptyExperimentProfile();
        this.status = {
            status: 'INITIALIZED',
            errors: []
        };
        this.trialJobMetricListener = (metric: TrialJobMetric) => {
            this.onTrialJobMetrics(metric).catch((err: Error) => {
                this.criticalError(new NNIError('Job metrics error', `Job metrics error: ${err.message}`, err));
            });
        };
    }

    public updateExperimentProfile(experimentProfile: ExperimentProfile, updateType: ProfileUpdateType): Promise<void> {
        switch (updateType) {
            case 'TRIAL_CONCURRENCY':
                this.updateTrialConcurrency(experimentProfile.params.trialConcurrency);
                break;
            case 'MAX_EXEC_DURATION':
                this.updateMaxExecDuration(experimentProfile.params.maxExecDuration);
                break;
            case 'SEARCH_SPACE':
                this.updateSearchSpace(experimentProfile.params.searchSpace);
                break;
            case 'MAX_TRIAL_NUM':
                this.updateMaxTrialNum(experimentProfile.params.maxTrialNum);
                break;
            default:
                throw new Error('Error: unrecognized updateType');
        }

        return this.storeExperimentProfile();
    }

    public importData(data: string): Promise<void> {
        if (this.dispatcher === undefined) {
            return Promise.reject(
                new Error('tuner has not been setup')
            );
        }
        this.dispatcher.sendCommand(IMPORT_DATA, data);

        return this.dataStore.storeTrialJobEvent('IMPORT_DATA', '', data);
    }

    public addCustomizedTrialJob(hyperParams: string): Promise<void> {
        if (this.currSubmittedTrialNum >= this.experimentProfile.params.maxTrialNum) {
            return Promise.reject(
                new Error('reach maxTrialNum')
            );
        }
        this.customizedTrials.push(hyperParams);

        // trial id has not been generated yet, thus use '' instead
        return this.dataStore.storeTrialJobEvent('ADD_CUSTOMIZED', '', hyperParams);
    }

    public async cancelTrialJobByUser(trialJobId: string): Promise<void> {
        this.log.info(`User cancelTrialJob: ${trialJobId}`);
        await this.trainingService.cancelTrialJob(trialJobId);
        await this.dataStore.storeTrialJobEvent('USER_TO_CANCEL', trialJobId, '');
    }

    public async startExperiment(expParams: ExperimentParams): Promise<string> {
        this.log.info(`Starting experiment: ${this.experimentProfile.id}`);
        this.experimentProfile.params = expParams;
        await this.storeExperimentProfile();
        this.log.debug('Setup tuner...');

        // Set up multiphase config
        if (expParams.multiPhase && this.trainingService.isMultiPhaseJobSupported) {
            this.trainingService.setClusterMetadata('multiPhase', expParams.multiPhase.toString());
        }
        // Set up versionCheck config
        if (expParams.versionCheck !== undefined) {
            this.trainingService.setClusterMetadata('version_check', expParams.versionCheck.toString());
        }
        // Set up logCollection config
        if (expParams.logCollection !== undefined) {
            this.trainingService.setClusterMetadata('log_collection', expParams.logCollection.toString());
        }
        
        const dispatcherCommand: string = getMsgDispatcherCommand(expParams.tuner, expParams.assessor, expParams.advisor,
            expParams.multiPhase, expParams.multiThread);
        this.log.debug(`dispatcher command: ${dispatcherCommand}`);
        const checkpointDir: string = await this.createCheckpointDir();
        this.setupTuner(
            dispatcherCommand,
            undefined,
            'start',
            checkpointDir);

        this.experimentProfile.startTime = Date.now();
        this.setStatus('RUNNING');
        await this.storeExperimentProfile();
        this.run().catch((err: Error) => {
            this.criticalError(err);
        });

        return this.experimentProfile.id;
    }

    public async resumeExperiment(): Promise<void> {
        this.log.info(`Resuming experiment: ${this.experimentProfile.id}`);
        //Fetch back the experiment profile
        const experimentId: string = getExperimentId();
        this.experimentProfile = await this.dataStore.getExperimentProfile(experimentId);
        const expParams: ExperimentParams = this.experimentProfile.params;

        setInitTrialSequenceId(this.experimentProfile.maxSequenceId + 1);

        // Set up multiphase config
        if (expParams.multiPhase && this.trainingService.isMultiPhaseJobSupported) {
            this.trainingService.setClusterMetadata('multiPhase', expParams.multiPhase.toString());
        }

        // Set up versionCheck config
        if (expParams.versionCheck !== undefined) {
            this.trainingService.setClusterMetadata('versionCheck', expParams.versionCheck.toString());
        }

        const dispatcherCommand: string = getMsgDispatcherCommand(expParams.tuner, expParams.assessor, expParams.advisor,
            expParams.multiPhase, expParams.multiThread);
        this.log.debug(`dispatcher command: ${dispatcherCommand}`);
        const checkpointDir: string = await this.createCheckpointDir();
        this.setupTuner(
            dispatcherCommand,
            undefined,
            'resume',
            checkpointDir);

        const allTrialJobs: TrialJobInfo[] = await this.dataStore.listTrialJobs();

        // Resume currSubmittedTrialNum
        this.currSubmittedTrialNum = allTrialJobs.length;

        // Check the final status for WAITING and RUNNING jobs
        await Promise.all(allTrialJobs
            .filter((job: TrialJobInfo) => job.status === 'WAITING' || job.status === 'RUNNING')
            .map((job: TrialJobInfo) => this.dataStore.storeTrialJobEvent('FAILED', job.id)));

        if (this.experimentProfile.execDuration < this.experimentProfile.params.maxExecDuration &&
            this.currSubmittedTrialNum < this.experimentProfile.params.maxTrialNum &&
            this.experimentProfile.endTime) {
            delete this.experimentProfile.endTime;
        }
        this.setStatus('RUNNING');

        // TO DO: update database record for resume event
        this.run().catch((err: Error) => {
            this.criticalError(err);
        });
    }

    public getTrialJob(trialJobId: string): Promise<TrialJobDetail> {
        return Promise.resolve(
            this.trainingService.getTrialJob(trialJobId)
        );
    }

    public async setClusterMetadata(key: string, value: string): Promise<void> {
        this.log.info(`NNIManager setClusterMetadata, key: ${key}, value: ${value}`);
        let timeoutId: NodeJS.Timer;
        // TO DO: move timeout value to constants file
        const delay1: Promise<{}> = new Promise((resolve: Function, reject: Function): void => {
            timeoutId = setTimeout(
                () => { reject(new Error('TrainingService setClusterMetadata timeout. Please check your config file.')); },
                10000);
        });
        await Promise.race([delay1, this.trainingService.setClusterMetadata(key, value)]).finally(() => {
            clearTimeout(timeoutId);
        });
    }

    public getClusterMetadata(key: string): Promise<string> {
        return Promise.resolve(
            this.trainingService.getClusterMetadata(key)
        );
    }

    public async getTrialJobStatistics(): Promise<TrialJobStatistics[]> {
        return this.dataStore.getTrialJobStatistics();
    }

    public async stopExperiment(): Promise<void> {
        this.setStatus('STOPPING');
        this.log.info('Stopping experiment, cleaning up ...');
        await this.experimentDoneCleanUp();
        this.log.info('Experiment stopped.');
    }

    public async getMetricData(trialJobId?: string, metricType?: MetricType): Promise<MetricDataRecord[]> {
        return this.dataStore.getMetricData(trialJobId, metricType);
    }

    public getExperimentProfile(): Promise<ExperimentProfile> {
        // TO DO: using Promise.resolve()
        const deferred: Deferred<ExperimentProfile> = new Deferred<ExperimentProfile>();
        deferred.resolve(this.experimentProfile);

        return deferred.promise;
    }

    public getStatus(): NNIManagerStatus {
        return this.status;
    }

    public async listTrialJobs(status?: TrialJobStatus): Promise<TrialJobInfo[]> {
        return this.dataStore.listTrialJobs(status);
    }

    private setupTuner(command: string, cwd: string | undefined, mode: 'start' | 'resume', dataDirectory: string): void {
        if (this.dispatcher !== undefined) {
            return;
        }
        const stdio: StdioOptions = ['ignore', process.stdout, process.stderr, 'pipe', 'pipe'];
        let newCwd: string;
        if (cwd === undefined || cwd === '') {
            newCwd = getLogDir();
        } else {
            newCwd = cwd;
        }
        // TO DO: add CUDA_VISIBLE_DEVICES
        let includeIntermediateResultsEnv: boolean | undefined = false;
        if (this.experimentProfile.params.tuner !== undefined) {
            includeIntermediateResultsEnv = this.experimentProfile.params.tuner.includeIntermediateResults;
        }

        let nniEnv = {
            NNI_MODE: mode,
            NNI_CHECKPOINT_DIRECTORY: dataDirectory,
            NNI_LOG_DIRECTORY: getLogDir(),
            NNI_LOG_LEVEL: getLogLevel(),
            NNI_INCLUDE_INTERMEDIATE_RESULTS: includeIntermediateResultsEnv
        };
        let newEnv = Object.assign({}, process.env, nniEnv);
        const tunerProc: ChildProcess = getTunerProc(command,stdio,newCwd,newEnv);
        this.dispatcherPid = tunerProc.pid;
        this.dispatcher = createDispatcherInterface(tunerProc);

        return;
    }

    private updateTrialConcurrency(trialConcurrency: number): void {
        // we assume trialConcurrency >= 0, which is checked by restserver
        this.trialConcurrencyChange += (trialConcurrency - this.experimentProfile.params.trialConcurrency);
        this.experimentProfile.params.trialConcurrency = trialConcurrency;

        return;
    }

    private updateMaxExecDuration(duration: number): void {
        this.experimentProfile.params.maxExecDuration = duration;

        return;
    }

    private updateSearchSpace(searchSpace: string): void {
        if (this.dispatcher === undefined) {
            throw new Error('Error: tuner has not been setup');
        }
        this.dispatcher.sendCommand(UPDATE_SEARCH_SPACE, searchSpace);
        this.experimentProfile.params.searchSpace = searchSpace;

        return;
    }

    private updateMaxTrialNum(maxTrialNum: number): void {
        this.experimentProfile.params.maxTrialNum = maxTrialNum;

        return;
    }

    private async experimentDoneCleanUp(): Promise<void> {
        if (this.dispatcher === undefined) {
            throw new Error('Error: tuner has not been setup');
        }
        this.trainingService.removeTrialJobMetricListener(this.trialJobMetricListener); 
        this.dispatcher.sendCommand(TERMINATE);
        let tunerAlive: boolean = true;
        // gracefully terminate tuner and assessor here, wait at most 30 seconds.
        for (let i: number = 0; i < 30; i++) {
            if (!tunerAlive) { break; }
            tunerAlive = await isAlive(this.dispatcherPid);
            await delay(1000);
        }
        await killPid(this.dispatcherPid);
        const trialJobList: TrialJobDetail[] = await this.trainingService.listTrialJobs();
        // TO DO: to promise all
        for (const trialJob of trialJobList) {
            if (trialJob.status === 'RUNNING' ||
                trialJob.status === 'WAITING') {
                try {
                    this.log.info(`cancelTrialJob: ${trialJob.id}`);
                    await this.trainingService.cancelTrialJob(trialJob.id);
                } catch (error) {
                    // pid does not exist, do nothing here
                }
            }
        }
        await this.trainingService.cleanUp();
        this.experimentProfile.endTime = Date.now();
        await this.storeExperimentProfile();
        this.setStatus('STOPPED');
    }

    private async periodicallyUpdateExecDuration(): Promise<void> {
        let count: number = 1;
        while (this.status.status !== 'STOPPING' && this.status.status !== 'STOPPED') {
            await delay(1000 * 1); // 1 seconds
            if (this.status.status === 'RUNNING') {
                this.experimentProfile.execDuration += 1;
                if (count % 10 === 0) {
                    await this.storeExperimentProfile();
                }
            }
            count += 1;
        }
    }

    private async pingDispatcher(): Promise<void> {
        if (this.dispatcher === undefined) {
            throw new Error('Error: tuner has not been setup');
        }
        while (!['ERROR', 'STOPPING', 'STOPPED'].includes(this.status.status)) {
            this.dispatcher.sendCommand(PING);
            await delay(1000 * 5);
        }
    }

    private async requestTrialJobsStatus(): Promise<number> {
        let finishedTrialJobNum: number = 0;
        if (this.dispatcher === undefined) {
            throw new Error('Error: tuner has not been setup');
        }
        for (const trialJobId of Array.from(this.trialJobs.keys())) {
            const trialJobDetail: TrialJobDetail = await this.trainingService.getTrialJob(trialJobId);
            const oldTrialJobDetail: TrialJobDetail | undefined = this.trialJobs.get(trialJobId);
            if (oldTrialJobDetail !== undefined && oldTrialJobDetail.status !== trialJobDetail.status) {
                this.log.info(`Trial job ${trialJobDetail.id} status changed from ${oldTrialJobDetail.status} to ${trialJobDetail.status}`);
                this.trialJobs.set(trialJobId, Object.assign({}, trialJobDetail));
                await this.dataStore.storeTrialJobEvent(trialJobDetail.status, trialJobDetail.id, undefined, trialJobDetail);
            }
            let hyperParams: string | undefined = undefined;
            switch (trialJobDetail.status) {
                case 'SUCCEEDED':
                case 'USER_CANCELED':
                case 'EARLY_STOPPED':
                    this.trialJobs.delete(trialJobId);
                    finishedTrialJobNum++;
                    if (trialJobDetail.form.jobType === 'TRIAL') {
                        hyperParams = (<TrialJobApplicationForm>trialJobDetail.form).hyperParameters.value;
                    } else {
                        throw new Error('Error: jobType error, not TRIAL');
                    }
                    this.dispatcher.sendCommand(TRIAL_END, JSON.stringify({
                        trial_job_id: trialJobDetail.id,
                        event: trialJobDetail.status,
                        hyper_params: hyperParams
                    }));
                    break;
                case 'FAILED':
                case 'SYS_CANCELED':
                    // In the current version, we do not retry
                    // TO DO: push this job to queue for retry
                    this.trialJobs.delete(trialJobId);
                    finishedTrialJobNum++;
                    if (trialJobDetail.form.jobType === 'TRIAL') {
                        hyperParams = (<TrialJobApplicationForm>trialJobDetail.form).hyperParameters.value;
                    } else {
                        throw new Error('Error: jobType error, not TRIAL');
                    }
                    this.dispatcher.sendCommand(TRIAL_END, JSON.stringify({
                        trial_job_id: trialJobDetail.id,
                        event: trialJobDetail.status,
                        hyper_params: hyperParams
                    }));
                    break;
                case 'WAITING':
                case 'RUNNING':
                case 'UNKNOWN':
                    // Do nothing
                    break;
                default:
                // TO DO: add warning in log
            }
        }

        return finishedTrialJobNum;
    }

    private async manageTrials(): Promise<void> {
        if (this.dispatcher === undefined) {
            throw new Error('Error: tuner has not been setup');
        }
        let allFinishedTrialJobNum: number = this.currSubmittedTrialNum;
        let waitSubmittedToFinish: number;
        while (this.status.status !== 'STOPPING' && this.status.status !== 'STOPPED') {
            const finishedTrialJobNum: number = await this.requestTrialJobsStatus();
            allFinishedTrialJobNum += finishedTrialJobNum;

            // requestTrialNum is the number of trials that will be requested from tuner.
            // If trialConcurrency does not change, requestTrialNum equals finishedTrialJobNum.
            // If trialConcurrency changes, for example, trialConcurrency increases by 2 (trialConcurrencyChange=2), then
            // requestTrialNum equals 2 + finishedTrialJobNum and trialConcurrencyChange becomes 0.
            // If trialConcurrency changes, for example, trialConcurrency decreases by 4 (trialConcurrencyChange=-4) and 
            // finishedTrialJobNum is 2, then requestTrialNum becomes -2. No trial will be requested from tuner,
            // and trialConcurrencyChange becomes -2.
            const requestTrialNum: number = this.trialConcurrencyChange + finishedTrialJobNum;
            if (requestTrialNum >= 0) {
                this.trialConcurrencyChange = 0;
            } else {
                this.trialConcurrencyChange = requestTrialNum;
            }

            const requestCustomTrialNum: number = Math.min(requestTrialNum, this.customizedTrials.length);
            for (let i: number = 0; i < requestCustomTrialNum; i++) {
                // ask tuner for more trials
                if (this.customizedTrials.length > 0) {
                    const hyperParams: string | undefined = this.customizedTrials.shift();
                    this.dispatcher.sendCommand(ADD_CUSTOMIZED_TRIAL_JOB, hyperParams);
                }
            }

            if (requestTrialNum - requestCustomTrialNum > 0) {
                this.requestTrialJobs(requestTrialNum - requestCustomTrialNum);
            }

            // check maxtrialnum and maxduration here
            // NO_MORE_TRIAL is more like a subset of RUNNING, because during RUNNING tuner
            // might tell nnimanager that this is no more trials. In NO_MORE_TRIAL state, the experiment is viewed
            // as still running. DONE could be transfered from RUNNING or NO_MORE_TRIAL.
            assert(this.status.status === 'RUNNING' ||
                this.status.status === 'DONE' ||
                this.status.status === 'NO_MORE_TRIAL' ||
                this.status.status === 'TUNER_NO_MORE_TRIAL');
            if (this.experimentProfile.execDuration > this.experimentProfile.params.maxExecDuration ||
                this.currSubmittedTrialNum >= this.experimentProfile.params.maxTrialNum) {
                if (this.status.status !== 'DONE') {
                    this.setStatus('NO_MORE_TRIAL');
                    waitSubmittedToFinish = this.currSubmittedTrialNum;

                    assert(allFinishedTrialJobNum <= waitSubmittedToFinish);
                    if (allFinishedTrialJobNum >= waitSubmittedToFinish) {
                        this.setStatus('DONE');
                        this.experimentProfile.endTime = Date.now();
                        await this.storeExperimentProfile();
                        // write this log for travis CI
                        this.log.info('Experiment done.');
                    }
                }
            } else {
                if (this.status.status === 'DONE') {
                    delete this.experimentProfile.endTime;
                    await this.storeExperimentProfile();
                }
                if (this.status.status !== 'TUNER_NO_MORE_TRIAL') {
                    this.setStatus('RUNNING');
                }
                for (let i: number = this.trialJobs.size; i < this.experimentProfile.params.trialConcurrency; i++) {
                    if (this.waitingTrials.length === 0 ||
                        this.currSubmittedTrialNum >= this.experimentProfile.params.maxTrialNum) {
                        break;
                    }
                    const hyperParams: string | undefined = this.waitingTrials.shift();
                    if (hyperParams === undefined) {
                        throw new Error(`Error: invalid hyper-parameters for job submission: ${hyperParams}`);
                    }
                    this.currSubmittedTrialNum++;
                    const trialJobAppForm: TrialJobApplicationForm = {
                        jobType: 'TRIAL',
                        hyperParameters: {
                            value: hyperParams,
                            index: 0
                        }
                    };
                    this.log.info(`submitTrialJob: form: ${JSON.stringify(trialJobAppForm)}`);
                    const trialJobDetail: TrialJobDetail = await this.trainingService.submitTrialJob(trialJobAppForm);
                    await this.storeMaxSequenceId(trialJobDetail.sequenceId);
                    this.trialJobs.set(trialJobDetail.id, Object.assign({}, trialJobDetail));
                    const trialJobDetailSnapshot: TrialJobDetail | undefined = this.trialJobs.get(trialJobDetail.id);
                    if (trialJobDetailSnapshot != undefined) {
                        await this.dataStore.storeTrialJobEvent(
                            trialJobDetailSnapshot.status, trialJobDetailSnapshot.id, hyperParams, trialJobDetailSnapshot);
                    } else {
                        assert(false, `undefined trialJobDetail in trialJobs: ${trialJobDetail.id}`);
                    }
                }
            }
            await delay(1000 * 5); // 5 seconds
        }
    }

    private storeExperimentProfile(): Promise<void> {
        this.experimentProfile.revision += 1;

        return this.dataStore.storeExperimentProfile(this.experimentProfile);
    }

    private async run(): Promise<void> {
        assert(this.dispatcher !== undefined);

        this.addEventListeners();

        this.sendInitTunerCommands();

        await Promise.all([
            this.periodicallyUpdateExecDuration(),
            this.pingDispatcher().catch((err: Error) => {
                throw NNIError.FromError(err, 'Dispatcher error: ');
            }),
            this.trainingService.run().catch((err: Error) => {
                throw NNIError.FromError(err, 'Training service error: ');
            }),
            this.manageTrials().catch((err: Error) => {
                throw NNIError.FromError(err, 'Job management error: ');
            })]);
    }

    private addEventListeners(): void {
        this.log.info('Add event listeners');
        // TO DO: cannot run this method more than once in one NNIManager instance
        if (this.dispatcher === undefined) {
            throw new Error('Error: tuner or job maintainer have not been setup');
        }
<<<<<<< HEAD
        this.trainingService.addTrialJobMetricListener(this.trialJobMetricListener);
=======
        this.trainingService.addTrialJobMetricListener((metric: TrialJobMetric) => {
            this.onTrialJobMetrics(metric).catch((err: Error) => {
                this.criticalError(NNIError.FromError(err, 'Job metrics error: '));
            });
        });
>>>>>>> 8818cb65

        this.dispatcher.onCommand((commandType: string, content: string) => {
            this.onTunerCommand(commandType, content).catch((err: Error) => {
                this.criticalError(NNIError.FromError(err, 'Tuner command event error: '));
            });
        });
    }

    private sendInitTunerCommands(): void {
        if (this.dispatcher === undefined) {
            throw new Error('Dispatcher error: tuner has not been setup');
        }
        this.log.debug(`Send tuner command: INITIALIZE: ${this.experimentProfile.params.searchSpace}`);
        // Tuner need to be initialized with search space before generating any hyper parameters
        this.dispatcher.sendCommand(INITIALIZE, this.experimentProfile.params.searchSpace);
    }

    private async onTrialJobMetrics(metric: TrialJobMetric): Promise<void> {
        this.log.debug(`NNIManager received trial job metrics: ${metric}`);
        await this.dataStore.storeMetricData(metric.id, metric.data);
        if (this.dispatcher === undefined) {
            throw new Error('Error: tuner has not been setup');
        }
        this.dispatcher.sendCommand(REPORT_METRIC_DATA, metric.data);
    }

    private requestTrialJobs(jobNum: number): void {
        if (jobNum < 1) {
            return;
        }
        if (this.dispatcher === undefined) {
            throw new Error('Dispatcher error: tuner has not been setup');
        }
        if (this.experimentProfile.params.multiThread) {
            // Send multiple requests to ensure multiple hyper parameters are generated in non-blocking way.
            // For a single REQUEST_TRIAL_JOBS request, hyper parameters are generated one by one
            // sequentially.
            for (let i: number = 0; i < jobNum; i++) {
                this.dispatcher.sendCommand(REQUEST_TRIAL_JOBS, '1');
            }
        } else {
            this.dispatcher.sendCommand(REQUEST_TRIAL_JOBS, String(jobNum));
        }
    }

    private async onTunerCommand(commandType: string, content: string): Promise<void> {
        this.log.info(`NNIManager received command from dispatcher: ${commandType}, ${content}`);
        switch (commandType) {
            case INITIALIZED:
                // Tuner is intialized, search space is set, request tuner to generate hyper parameters
                this.requestTrialJobs(this.experimentProfile.params.trialConcurrency);
                break;
            case NEW_TRIAL_JOB:
                if (this.status.status === 'TUNER_NO_MORE_TRIAL') {
                    this.log.warning('It is not supposed to receive more trials after NO_MORE_TRIAL is set');
                    this.setStatus('RUNNING');
                }
                this.waitingTrials.push(content);
                break;
            case SEND_TRIAL_JOB_PARAMETER:
                const tunerCommand: any = JSON.parse(content);
                assert(tunerCommand.parameter_index >= 0);
                assert(tunerCommand.trial_job_id !== undefined);

                const trialJobForm: TrialJobApplicationForm = {
                    jobType: 'TRIAL',
                    hyperParameters: {
                        value: content,
                        index: tunerCommand.parameter_index
                    }
                };
                this.log.info(`updateTrialJob: job id: ${tunerCommand.trial_job_id}, form: ${JSON.stringify(trialJobForm)}`);
                await this.trainingService.updateTrialJob(tunerCommand.trial_job_id, trialJobForm);
                await this.dataStore.storeTrialJobEvent(
                    'ADD_HYPERPARAMETER', tunerCommand.trial_job_id, content, undefined);
                break;
            case NO_MORE_TRIAL_JOBS:
                this.setStatus('TUNER_NO_MORE_TRIAL');
                break;
            case KILL_TRIAL_JOB:
                this.log.info(`cancelTrialJob: ${JSON.parse(content)}`);
                await this.trainingService.cancelTrialJob(JSON.parse(content), true);
                break;
            default:
                throw new Error('Error: unsupported command type from tuner');
        }
    }

    private criticalError(err: Error): void {
        this.logError(err);
        console.error(err);
    }

    private logError(err: Error): void {
        if (err.stack !== undefined) {
            this.log.error(err.stack);
        }
        this.status.errors.push(err.message);
        this.setStatus('ERROR');
    }

    private setStatus(status: ExperimentStatus): void {
        if (status !== this.status.status) {
            this.log.info(`Change NNIManager status from: ${this.status.status} to: ${status}`);
            this.status.status = status;
        }
    }

    private createEmptyExperimentProfile(): ExperimentProfile {
        return {
            id: getExperimentId(),
            revision: 0,
            execDuration: 0,
            logDir: getExperimentRootDir(),
            maxSequenceId: 0,
            params: {
                authorName: '',
                experimentName: '',
                trialConcurrency: 0,
                maxExecDuration: 0, // unit: second
                maxTrialNum: 0, // maxTrialNum includes all the submitted trial jobs
                trainingServicePlatform: '',
                searchSpace: ''
            }
        };
    }

    private async createCheckpointDir(): Promise<string> {
        // TODO: test
        const chkpDir: string = getCheckpointDir();
        // create checkpoint directory
        await mkDirP(chkpDir);
        // assign this directory to exp profile's checkpointDir
        if (this.experimentProfile.params.advisor) {
            this.experimentProfile.params.advisor.checkpointDir = chkpDir;
        }
        if (this.experimentProfile.params.tuner) {
            this.experimentProfile.params.tuner.checkpointDir = chkpDir;
        }
        if (this.experimentProfile.params.assessor) {
            this.experimentProfile.params.assessor.checkpointDir = chkpDir;
        }

        return Promise.resolve(chkpDir);
    }

    private async storeMaxSequenceId(sequenceId: number): Promise<void> {
        if (sequenceId > this.experimentProfile.maxSequenceId) {
            this.experimentProfile.maxSequenceId = sequenceId;
            await this.storeExperimentProfile();
        }
    }
}

export { NNIManager };<|MERGE_RESOLUTION|>--- conflicted
+++ resolved
@@ -596,15 +596,7 @@
         if (this.dispatcher === undefined) {
             throw new Error('Error: tuner or job maintainer have not been setup');
         }
-<<<<<<< HEAD
         this.trainingService.addTrialJobMetricListener(this.trialJobMetricListener);
-=======
-        this.trainingService.addTrialJobMetricListener((metric: TrialJobMetric) => {
-            this.onTrialJobMetrics(metric).catch((err: Error) => {
-                this.criticalError(NNIError.FromError(err, 'Job metrics error: '));
-            });
-        });
->>>>>>> 8818cb65
 
         this.dispatcher.onCommand((commandType: string, content: string) => {
             this.onTunerCommand(commandType, content).catch((err: Error) => {

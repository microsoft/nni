/**
 * Copyright (c) Microsoft Corporation
 * All rights reserved.
 *
 * MIT License
 *
 * Permission is hereby granted, free of charge, to any person obtaining a copy of this software and associated
 * documentation files (the "Software"), to deal in the Software without restriction, including without limitation
 * the rights to use, copy, modify, merge, publish, distribute, sublicense, and/or sell copies of the Software, and
 * to permit persons to whom the Software is furnished to do so, subject to the following conditions:
 * The above copyright notice and this permission notice shall be included in all copies or substantial portions of the Software.
 *
 * THE SOFTWARE IS PROVIDED *AS IS*, WITHOUT WARRANTY OF ANY KIND, EXPRESS OR IMPLIED, INCLUDING
 * BUT NOT LIMITED TO THE WARRANTIES OF MERCHANTABILITY, FITNESS FOR A PARTICULAR PURPOSE AND
 * NONINFRINGEMENT. IN NO EVENT SHALL THE AUTHORS OR COPYRIGHT HOLDERS BE LIABLE FOR ANY CLAIM,
 * DAMAGES OR OTHER LIABILITY, WHETHER IN AN ACTION OF CONTRACT, TORT OR OTHERWISE, ARISING FROM,
 * OUT OF OR IN CONNECTION WITH THE SOFTWARE OR THE USE OR OTHER DEALINGS IN THE SOFTWARE.
 */

'use strict';

import * as assert from 'assert';
import * as cpp from 'child-process-promise';
import { ChildProcess, spawn } from 'child_process';
import { Deferred } from 'ts-deferred';
import * as component from '../common/component';
import { DataStore, MetricDataRecord, MetricType, TrialJobInfo } from '../common/datastore';
import { NNIError } from '../common/errors';
import { getExperimentId, setInitTrialSequenceId } from '../common/experimentStartupInfo';
import { getLogger, Logger } from '../common/log';
import {
    ExperimentParams, ExperimentProfile, Manager,
    NNIManagerStatus, ProfileUpdateType, TrialJobStatistics
} from '../common/manager';
import {
    TrainingService, TrialJobApplicationForm, TrialJobDetail, TrialJobMetric, TrialJobStatus
} from '../common/trainingService';
<<<<<<< HEAD
import { delay , getLogDir, getCheckpointDir, getMsgDispatcherCommand, mkDirP} from '../common/utils';
=======
import { delay, getLogDir, getMsgDispatcherCommand } from '../common/utils';
>>>>>>> 4ceefa78
import {
    ADD_CUSTOMIZED_TRIAL_JOB, KILL_TRIAL_JOB, NEW_TRIAL_JOB, NO_MORE_TRIAL_JOBS, REPORT_METRIC_DATA,
    REQUEST_TRIAL_JOBS, SEND_TRIAL_JOB_PARAMETER, TERMINATE, TRIAL_END, UPDATE_SEARCH_SPACE
} from './commands';
import { createDispatcherInterface, IpcInterface } from './ipcInterface';

/**
 * NNIManager
 */
class NNIManager implements Manager {
    private trainingService: TrainingService;
    private dispatcher: IpcInterface | undefined;
    private currSubmittedTrialNum: number;  // need to be recovered
    private trialConcurrencyChange: number; // >0: increase, <0: decrease
    private customizedTrials: string[]; // need to be recovered
    private log: Logger;
    private dataStore: DataStore;
    private experimentProfile: ExperimentProfile;
    private dispatcherPid: number;
    private status: NNIManagerStatus;
    private waitingTrials: string[];
    private trialJobs: Map<string, TrialJobDetail>;

    constructor() {
        this.currSubmittedTrialNum = 0;
        this.trialConcurrencyChange = 0;
        this.customizedTrials = [];
        this.trainingService = component.get(TrainingService);
        assert(this.trainingService);
        this.dispatcherPid = 0;
        this.waitingTrials = [];
        this.trialJobs = new Map<string, TrialJobDetail>();

        this.log = getLogger();
        this.dataStore = component.get(DataStore);
        this.experimentProfile = this.createEmptyExperimentProfile();
        this.status = {
            status: 'INITIALIZED',
            errors: []
        };
    }

    public updateExperimentProfile(experimentProfile: ExperimentProfile, updateType: ProfileUpdateType): Promise<void> {
        switch (updateType) {
            case 'TRIAL_CONCURRENCY':
                this.updateTrialConcurrency(experimentProfile.params.trialConcurrency);
                break;
            case 'MAX_EXEC_DURATION':
                this.updateMaxExecDuration(experimentProfile.params.maxExecDuration);
                break;
            case 'SEARCH_SPACE':
                this.updateSearchSpace(experimentProfile.params.searchSpace);
                break;
            case 'MAX_TRIAL_NUM':
                this.updateMaxTrialNum(experimentProfile.params.maxTrialNum);
                break;
            default:
                throw new Error('Error: unrecognized updateType');
        }

        return this.storeExperimentProfile();
    }

    public addCustomizedTrialJob(hyperParams: string): Promise<void> {
        if (this.currSubmittedTrialNum >= this.experimentProfile.params.maxTrialNum) {
            return Promise.reject(
                new Error('reach maxTrialNum')
            );
        }
        this.customizedTrials.push(hyperParams);

        // trial id has not been generated yet, thus use '' instead
        return this.dataStore.storeTrialJobEvent('ADD_CUSTOMIZED', '', hyperParams);
    }

    public async cancelTrialJobByUser(trialJobId: string): Promise<void> {
        await this.trainingService.cancelTrialJob(trialJobId);
        await this.dataStore.storeTrialJobEvent('USER_TO_CANCEL', trialJobId, '');
    }

    public async startExperiment(expParams: ExperimentParams): Promise<string> {
        this.log.debug(`Starting experiment: ${this.experimentProfile.id}`);
        this.experimentProfile.params = expParams;
        await this.storeExperimentProfile();
        this.log.debug('Setup tuner...');

        // Set up multiphase config
        if (expParams.multiPhase && this.trainingService.isMultiPhaseJobSupported) {
            this.trainingService.setClusterMetadata('multiPhase', expParams.multiPhase.toString());
        }

        const dispatcherCommand: string = getMsgDispatcherCommand(expParams.tuner, expParams.assessor,
                                                                expParams.advisor, expParams.multiPhase);
        this.log.debug(`dispatcher command: ${dispatcherCommand}`);
        const checkpointDir: string = await this.createCheckpointDir();
        this.setupTuner(
            dispatcherCommand,
            undefined,
            'start',
            checkpointDir);

        this.experimentProfile.startTime = Date.now();
        this.status.status = 'EXPERIMENT_RUNNING';
        await this.storeExperimentProfile();
        this.run().catch((err: Error) => {
            this.criticalError(err);
        });

        return this.experimentProfile.id;
    }

    public async resumeExperiment(): Promise<void> {
        //Fetch back the experiment profile
        const experimentId: string = getExperimentId();
        this.experimentProfile = await this.dataStore.getExperimentProfile(experimentId);
        const expParams: ExperimentParams = this.experimentProfile.params;

        setInitTrialSequenceId(this.experimentProfile.maxSequenceId + 1);

        // Set up multiphase config
        if (expParams.multiPhase && this.trainingService.isMultiPhaseJobSupported) {
            this.trainingService.setClusterMetadata('multiPhase', expParams.multiPhase.toString());
        }

        const dispatcherCommand: string = getMsgDispatcherCommand(expParams.tuner, expParams.assessor,
                                                                expParams.advisor, expParams.multiPhase);
        this.log.debug(`dispatcher command: ${dispatcherCommand}`);
        const checkpointDir: string = await this.createCheckpointDir();
        this.setupTuner(
            dispatcherCommand,
            undefined,
            'resume',
            checkpointDir);

        const allTrialJobs: TrialJobInfo[] = await this.dataStore.listTrialJobs();

        // Resume currSubmittedTrialNum
        this.currSubmittedTrialNum = allTrialJobs.length;

        // Check the final status for WAITING and RUNNING jobs
        await Promise.all(allTrialJobs
            .filter((job: TrialJobInfo) => job.status === 'WAITING' || job.status === 'RUNNING')
            .map((job: TrialJobInfo) => this.dataStore.storeTrialJobEvent('FAILED', job.id)));

        if (this.experimentProfile.execDuration < this.experimentProfile.params.maxExecDuration &&
            this.currSubmittedTrialNum < this.experimentProfile.params.maxTrialNum &&
            this.experimentProfile.endTime) {
            delete this.experimentProfile.endTime;
        }
        this.status.status = 'EXPERIMENT_RUNNING';

        // TO DO: update database record for resume event
        this.run().catch(console.error);
    }

    public getTrialJob(trialJobId: string): Promise<TrialJobDetail> {
        return Promise.resolve(
            this.trainingService.getTrialJob(trialJobId)
        );
    }

    public async setClusterMetadata(key: string, value: string): Promise<void> {
        let timeoutId: NodeJS.Timer;
        // TO DO: move timeout value to constants file
        const delay1: Promise<{}> = new Promise((resolve: Function, reject: Function): void => {
            timeoutId = setTimeout(
                () => { reject(new Error('TrainingService setClusterMetadata timeout. Please check your config file.')); },
                10000);
        });
        await Promise.race([delay1, this.trainingService.setClusterMetadata(key, value)]).finally(() => {
            clearTimeout(timeoutId);
        });
    }

    public getClusterMetadata(key: string): Promise<string> {
        return Promise.resolve(
            this.trainingService.getClusterMetadata(key)
        );
    }

    public async getTrialJobStatistics(): Promise<TrialJobStatistics[]> {
        return this.dataStore.getTrialJobStatistics();
    }

    public async stopExperiment(): Promise<void> {
        this.status.status = 'STOPPING';
        await this.experimentDoneCleanUp();
    }

    public async getMetricData(trialJobId?: string, metricType?: MetricType): Promise<MetricDataRecord[]> {
        return this.dataStore.getMetricData(trialJobId, metricType);
    }

    public getExperimentProfile(): Promise<ExperimentProfile> {
        // TO DO: using Promise.resolve()
        const deferred: Deferred<ExperimentProfile> = new Deferred<ExperimentProfile>();
        deferred.resolve(this.experimentProfile);

        return deferred.promise;
    }

    public getStatus(): NNIManagerStatus {
        return this.status;
    }

    public async listTrialJobs(status?: TrialJobStatus): Promise<TrialJobInfo[]> {
        return this.dataStore.listTrialJobs(status);
    }

    private setupTuner(command: string, cwd: string | undefined, mode: 'start' | 'resume', dataDirectory: string): void {
        if (this.dispatcher !== undefined) {
            return;
        }
        const stdio: (string | NodeJS.WriteStream)[] = ['ignore', process.stdout, process.stderr, 'pipe', 'pipe'];
        let newCwd: string;
        if (cwd === undefined || cwd === '') {
            newCwd = getLogDir();
        } else {
            newCwd = cwd;
        }
        // TO DO: add CUDA_VISIBLE_DEVICES
        let nniEnv = {
            NNI_MODE: mode,
            NNI_CHECKPOINT_DIRECTORY: dataDirectory,
            NNI_LOG_DIRECTORY: getLogDir()
        };
        let newEnv = Object.assign({}, process.env, nniEnv);
        const tunerProc: ChildProcess = spawn(command, [], {
            stdio,
            cwd: newCwd,
            env: newEnv,
            shell: true
        });
        this.dispatcherPid = tunerProc.pid;
        this.dispatcher = createDispatcherInterface(tunerProc);

        return;
    }

    private updateTrialConcurrency(trialConcurrency: number): void {
        // we assume trialConcurrency >= 0, which is checked by restserver
        this.trialConcurrencyChange += (trialConcurrency - this.experimentProfile.params.trialConcurrency);
        this.experimentProfile.params.trialConcurrency = trialConcurrency;

        return;
    }

    private updateMaxExecDuration(duration: number): void {
        this.experimentProfile.params.maxExecDuration = duration;

        return;
    }

    private updateSearchSpace(searchSpace: string): void {
        if (this.dispatcher === undefined) {
            throw new Error('Error: tuner has not been setup');
        }
        this.dispatcher.sendCommand(UPDATE_SEARCH_SPACE, searchSpace);
        this.experimentProfile.params.searchSpace = searchSpace;

        return;
    }

    private updateMaxTrialNum(maxTrialNum: number): void {
        this.experimentProfile.params.maxTrialNum = maxTrialNum;

        return;
    }

    private async experimentDoneCleanUp(): Promise<void> {
        if (this.dispatcher === undefined) {
            throw new Error('Error: tuner has not been setup');
        }
        this.dispatcher.sendCommand(TERMINATE);
        let tunerAlive: boolean = true;
        // gracefully terminate tuner and assessor here, wait at most 30 seconds.
        for (let i: number = 0; i < 30; i++) {
            if (!tunerAlive) { break; }
            try {
                await cpp.exec(`kill -0 ${this.dispatcherPid}`);
            } catch (error) { tunerAlive = false; }
            await delay(1000);
        }
        try {
            await cpp.exec(`kill ${this.dispatcherPid}`);
        } catch (error) {
            // this.tunerPid does not exist, do nothing here
        }
        const trialJobList: TrialJobDetail[] = await this.trainingService.listTrialJobs();
        // TO DO: to promise all
        for (const trialJob of trialJobList) {
            if (trialJob.status === 'RUNNING' ||
                trialJob.status === 'WAITING') {
                try {
                    await this.trainingService.cancelTrialJob(trialJob.id);
                } catch (error) {
                    // pid does not exist, do nothing here
                }
            }
        }
        await this.trainingService.cleanUp();
        this.experimentProfile.endTime = Date.now();
        await this.storeExperimentProfile();
        this.status.status = 'STOPPED';
    }

    private async periodicallyUpdateExecDuration(): Promise<void> {
        let count: number = 1;
        while (this.status.status !== 'STOPPING' && this.status.status !== 'STOPPED') {
            await delay(1000 * 1); // 1 seconds
            if (this.status.status === 'EXPERIMENT_RUNNING') {
                this.experimentProfile.execDuration += 1;
                if (count % 10 === 0) {
                    await this.storeExperimentProfile();
                }
            }
            count += 1;
        }
    }

    private async requestTrialJobsStatus(): Promise<number> {
        let finishedTrialJobNum: number = 0;
        for (const trialJobId of Array.from(this.trialJobs.keys())) {
            const trialJobDetail: TrialJobDetail = await this.trainingService.getTrialJob(trialJobId);
            const oldTrialJobDetail: TrialJobDetail | undefined = this.trialJobs.get(trialJobId);
            if (oldTrialJobDetail !== undefined && oldTrialJobDetail.status !== trialJobDetail.status) {
                this.trialJobs.set(trialJobId, Object.assign({}, trialJobDetail));
                await this.dataStore.storeTrialJobEvent(trialJobDetail.status, trialJobDetail.id, undefined, trialJobDetail);
            }
            switch (trialJobDetail.status) {
                case 'SUCCEEDED':
                case 'USER_CANCELED':
                    this.trialJobs.delete(trialJobId);
                    finishedTrialJobNum++;
                    break;
                case 'FAILED':
                case 'SYS_CANCELED':
                    // In the current version, we do not retry
                    // TO DO: push this job to queue for retry
                    this.trialJobs.delete(trialJobId);
                    finishedTrialJobNum++;
                    break;
                case 'WAITING':
                case 'RUNNING':
                case 'UNKNOWN':
                    // Do nothing
                    break;
                default:
                // TO DO: add warning in log
            }
        }
        
        return finishedTrialJobNum;
    }

    private async manageTrials(): Promise<void> {
        if (this.dispatcher === undefined) {
            throw new Error('Error: tuner has not been setup');
        }
        let allFinishedTrialJobNum: number = 0;
        while (this.status.status !== 'STOPPING' && this.status.status !== 'STOPPED') {
            const finishedTrialJobNum: number = await this.requestTrialJobsStatus();

            allFinishedTrialJobNum += finishedTrialJobNum;
            if (allFinishedTrialJobNum >= this.experimentProfile.params.maxTrialNum) {
                // write this log for travis CI
                this.log.info('Experiment done.');
            }

            // requestTrialNum is the number of trials that will be requested from tuner.
            // If trialConcurrency does not change, requestTrialNum equals finishedTrialJobNum.
            // If trialConcurrency changes, for example, trialConcurrency increases by 2 (trialConcurrencyChange=2), then
            // requestTrialNum equals 2 + finishedTrialJobNum and trialConcurrencyChange becomes 0.
            // If trialConcurrency changes, for example, trialConcurrency decreases by 4 (trialConcurrencyChange=-4) and 
            // finishedTrialJobNum is 2, then requestTrialNum becomes -2. No trial will be requested from tuner,
            // and trialConcurrencyChange becomes -2.
            const requestTrialNum: number = this.trialConcurrencyChange + finishedTrialJobNum;
            if (requestTrialNum >= 0) {
                this.trialConcurrencyChange = 0;
            } else {
                this.trialConcurrencyChange = requestTrialNum;
            }
            for (let i: number = 0; i < requestTrialNum; i++) {
                // ask tuner for more trials
                if (this.customizedTrials.length > 0) {
                    const hyperParams: string | undefined = this.customizedTrials.shift();
                    this.dispatcher.sendCommand(ADD_CUSTOMIZED_TRIAL_JOB, hyperParams);
                } else {
                    this.dispatcher.sendCommand(REQUEST_TRIAL_JOBS, '1');
                }
            }

            // check maxtrialnum and maxduration here
            if (this.experimentProfile.execDuration > this.experimentProfile.params.maxExecDuration ||
                this.currSubmittedTrialNum >= this.experimentProfile.params.maxTrialNum) {
                assert(this.status.status === 'EXPERIMENT_RUNNING' || this.status.status === 'DONE');
                if (this.status.status === 'EXPERIMENT_RUNNING') {
                    this.experimentProfile.endTime = Date.now();
                    await this.storeExperimentProfile();
                }
                this.status.status = 'DONE';
            } else {
                if (this.status.status === 'DONE') {
                    delete this.experimentProfile.endTime;
                    await this.storeExperimentProfile();
                }
                this.status.status = 'EXPERIMENT_RUNNING';
                for (let i: number = this.trialJobs.size; i < this.experimentProfile.params.trialConcurrency; i++) {
                    if (this.waitingTrials.length === 0 ||
                        this.currSubmittedTrialNum >= this.experimentProfile.params.maxTrialNum) {
                        break;
                    }
                    const hyperParams: string | undefined = this.waitingTrials.shift();
                    if (hyperParams === undefined) {
                        throw new Error(`Error: invalid hyper-parameters for job submission: ${hyperParams}`);
                    }
                    this.currSubmittedTrialNum++;
                    const trialJobAppForm: TrialJobApplicationForm = {
                        jobType: 'TRIAL',
                        hyperParameters: {
                            value: hyperParams,
                            index: 0
                        }
                    };
                    const trialJobDetail: TrialJobDetail = await this.trainingService.submitTrialJob(trialJobAppForm);
                    await this.storeMaxSequenceId(trialJobDetail.sequenceId);
                    this.trialJobs.set(trialJobDetail.id, Object.assign({}, trialJobDetail));
                    const trialJobDetailSnapshot: TrialJobDetail | undefined = this.trialJobs.get(trialJobDetail.id);
                    if (trialJobDetailSnapshot != undefined) {
                        await this.dataStore.storeTrialJobEvent(
                            trialJobDetailSnapshot.status, trialJobDetailSnapshot.id, hyperParams, trialJobDetailSnapshot);
                    } else {
                        assert(false, `undefined trialJobDetail in trialJobs: ${trialJobDetail.id}`);
                    }
                }
            }
            await delay(1000 * 5); // 5 seconds
        }

        this.log.info('Experiment done, cleaning up...');
        await this.experimentDoneCleanUp();
        this.log.info('Experiment done.');
    }

    private storeExperimentProfile(): Promise<void> {
        this.experimentProfile.revision += 1;

        return this.dataStore.storeExperimentProfile(this.experimentProfile);
    }

    private async run(): Promise<void> {
        assert(this.dispatcher !== undefined);

        this.addEventListeners();

        this.sendInitTunerCommands();

        await Promise.all([
            this.periodicallyUpdateExecDuration(),
            this.trainingService.run().catch((err: Error) => {
                throw new NNIError('Training service error', `Training service error: ${err.message}`, err);
            }),
            this.manageTrials().catch((err: Error) => {
                throw new NNIError('Job management error', `Job management error: ${err.message}`, err);
            })]);
    }

    private addEventListeners(): void {
        // TO DO: cannot run this method more than once in one NNIManager instance
        if (this.dispatcher === undefined) {
            throw new Error('Error: tuner or job maintainer have not been setup');
        }
        this.trainingService.addTrialJobMetricListener((metric: TrialJobMetric) => {
            this.onTrialJobMetrics(metric).catch((err: Error) => {
                this.criticalError(new NNIError('Job metrics error', `Job metrics error: ${err.message}`, err));
            });
        });

        this.dispatcher.onCommand((commandType: string, content: string) => {
            this.onTunerCommand(commandType, content).catch((err: Error) => {
                this.criticalError(new NNIError('Tuner command event error', `Tuner command event error: ${err.message}`, err));
            });
        });
    }

    private sendInitTunerCommands(): void {
        if (this.dispatcher === undefined) {
            throw new Error('Dispatcher error: tuner has not been setup');
        }
        // TO DO: we should send INITIALIZE command to tuner if user's tuner needs to run init method in tuner
        this.log.debug(`Send tuner command: update search space: ${this.experimentProfile.params.searchSpace}`);
        this.dispatcher.sendCommand(UPDATE_SEARCH_SPACE, this.experimentProfile.params.searchSpace);
        this.log.debug(`Send tuner command: ${this.experimentProfile.params.trialConcurrency}`);
        this.dispatcher.sendCommand(REQUEST_TRIAL_JOBS, String(this.experimentProfile.params.trialConcurrency));
    }

    private async onTrialJobMetrics(metric: TrialJobMetric): Promise<void> {
        await this.dataStore.storeMetricData(metric.id, metric.data);
        if (this.dispatcher === undefined) {
            throw new Error('Error: tuner has not been setup');
        }
        this.dispatcher.sendCommand(REPORT_METRIC_DATA, metric.data);
    }

    private async onTunerCommand(commandType: string, content: string): Promise<void> {
        this.log.info(`Command from tuner: ${commandType}, ${content}`);
        switch (commandType) {
            case NEW_TRIAL_JOB:
                this.waitingTrials.push(content);
                break;
            case SEND_TRIAL_JOB_PARAMETER:
                const tunerCommand: any = JSON.parse(content);
                assert(tunerCommand.parameter_index >= 0);
                assert(tunerCommand.trial_job_id !== undefined);

                const trialJobForm: TrialJobApplicationForm = {
                    jobType: 'TRIAL',
                    hyperParameters: {
                        value: content,
                        index: tunerCommand.parameter_index
                    }
                };
                await this.trainingService.updateTrialJob(tunerCommand.trial_job_id, trialJobForm);
                await this.dataStore.storeTrialJobEvent(
                    'ADD_HYPERPARAMETER', tunerCommand.trial_job_id, content, undefined);
                break;
            case NO_MORE_TRIAL_JOBS:
                //this.trialJobsMaintainer.setNoMoreTrials();
                // ignore this event for now
                break;
            case KILL_TRIAL_JOB:
                await this.trainingService.cancelTrialJob(JSON.parse(content));
                break;
            default:
                throw new Error('Error: unsupported command type from tuner');
        }
    }

    private criticalError(err: Error): void {
        this.logError(err);
        console.error(err);
    }

    private logError(err: Error): void {
        if (err.stack !== undefined) {
            this.log.error(err.stack);
        }
        this.status.errors.push(err.message);
        this.status.status = 'ERROR';
    }

    private createEmptyExperimentProfile(): ExperimentProfile {
        return {
            id: getExperimentId(),
            revision: 0,
            execDuration: 0,
            logDir: getLogDir(),
            maxSequenceId: 0,
            params: {
                authorName: '',
                experimentName: '',
                trialConcurrency: 0,
                maxExecDuration: 0, // unit: second
                maxTrialNum: 0, // maxTrialNum includes all the submitted trial jobs
                trainingServicePlatform: '',
                searchSpace: ''
            }
        };
    }

    private async createCheckpointDir(): Promise<string> {
        // TODO: test
        const chkpDir: string = getCheckpointDir();
        // create checkpoint directory
        await mkDirP(chkpDir);
        // assign this directory to exp profile's checkpointDir
        if (this.experimentProfile.params.advisor) {
            this.experimentProfile.params.advisor.checkpointDir = chkpDir;
        }
        if (this.experimentProfile.params.tuner) {
            this.experimentProfile.params.tuner.checkpointDir = chkpDir;
        }
        if (this.experimentProfile.params.assessor) {
            this.experimentProfile.params.assessor.checkpointDir = chkpDir;
        }

        return Promise.resolve(chkpDir);
    }
    
    private async storeMaxSequenceId(sequenceId: number): Promise<void> {
        if (sequenceId > this.experimentProfile.maxSequenceId) {
            this.experimentProfile.maxSequenceId = sequenceId;
            await this.storeExperimentProfile();
        }
    }
}

export { NNIManager };<|MERGE_RESOLUTION|>--- conflicted
+++ resolved
@@ -35,11 +35,7 @@
 import {
     TrainingService, TrialJobApplicationForm, TrialJobDetail, TrialJobMetric, TrialJobStatus
 } from '../common/trainingService';
-<<<<<<< HEAD
 import { delay , getLogDir, getCheckpointDir, getMsgDispatcherCommand, mkDirP} from '../common/utils';
-=======
-import { delay, getLogDir, getMsgDispatcherCommand } from '../common/utils';
->>>>>>> 4ceefa78
 import {
     ADD_CUSTOMIZED_TRIAL_JOB, KILL_TRIAL_JOB, NEW_TRIAL_JOB, NO_MORE_TRIAL_JOBS, REPORT_METRIC_DATA,
     REQUEST_TRIAL_JOBS, SEND_TRIAL_JOB_PARAMETER, TERMINATE, TRIAL_END, UPDATE_SEARCH_SPACE

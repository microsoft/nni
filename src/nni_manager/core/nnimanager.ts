/**
 * Copyright (c) Microsoft Corporation
 * All rights reserved.
 *
 * MIT License
 *
 * Permission is hereby granted, free of charge, to any person obtaining a copy of this software and associated
 * documentation files (the "Software"), to deal in the Software without restriction, including without limitation
 * the rights to use, copy, modify, merge, publish, distribute, sublicense, and/or sell copies of the Software, and
 * to permit persons to whom the Software is furnished to do so, subject to the following conditions:
 * The above copyright notice and this permission notice shall be included in all copies or substantial portions of the Software.
 *
 * THE SOFTWARE IS PROVIDED *AS IS*, WITHOUT WARRANTY OF ANY KIND, EXPRESS OR IMPLIED, INCLUDING
 * BUT NOT LIMITED TO THE WARRANTIES OF MERCHANTABILITY, FITNESS FOR A PARTICULAR PURPOSE AND
 * NONINFRINGEMENT. IN NO EVENT SHALL THE AUTHORS OR COPYRIGHT HOLDERS BE LIABLE FOR ANY CLAIM,
 * DAMAGES OR OTHER LIABILITY, WHETHER IN AN ACTION OF CONTRACT, TORT OR OTHERWISE, ARISING FROM,
 * OUT OF OR IN CONNECTION WITH THE SOFTWARE OR THE USE OR OTHER DEALINGS IN THE SOFTWARE.
 */

'use strict';

import * as assert from 'assert';
import * as cpp from 'child-process-promise';
import { ChildProcess, spawn } from 'child_process';
import { Deferred } from 'ts-deferred';
import * as component from '../common/component';
import { DataStore, MetricDataRecord, MetricType, TrialJobInfo } from '../common/datastore';
import { NNIError } from '../common/errors';
import { getExperimentId, setInitTrialSequenceId } from '../common/experimentStartupInfo';
import { getLogger, Logger } from '../common/log';
import {
    ExperimentParams, ExperimentProfile, Manager,
    NNIManagerStatus, ProfileUpdateType, TrialJobStatistics
} from '../common/manager';
import {
    TrainingService, TrialJobApplicationForm, TrialJobDetail, TrialJobMetric, TrialJobStatus
} from '../common/trainingService';
import { delay , getLogDir, getCheckpointDir, getMsgDispatcherCommand, mkDirP} from '../common/utils';
import {
    ADD_CUSTOMIZED_TRIAL_JOB, KILL_TRIAL_JOB, NEW_TRIAL_JOB, NO_MORE_TRIAL_JOBS, REPORT_METRIC_DATA,
    REQUEST_TRIAL_JOBS, SEND_TRIAL_JOB_PARAMETER, TERMINATE, TRIAL_END, UPDATE_SEARCH_SPACE
} from './commands';
import { createDispatcherInterface, IpcInterface } from './ipcInterface';

/**
 * NNIManager
 */
class NNIManager implements Manager {
    private trainingService: TrainingService;
    private dispatcher: IpcInterface | undefined;
    private currSubmittedTrialNum: number;  // need to be recovered
    private trialConcurrencyChange: number; // >0: increase, <0: decrease
    private customizedTrials: string[]; // need to be recovered
    private log: Logger;
    private dataStore: DataStore;
    private experimentProfile: ExperimentProfile;
    private dispatcherPid: number;
    private status: NNIManagerStatus;
    private waitingTrials: string[];
    private trialJobs: Map<string, TrialJobDetail>;

    constructor() {
        this.currSubmittedTrialNum = 0;
        this.trialConcurrencyChange = 0;
        this.customizedTrials = [];
        this.trainingService = component.get(TrainingService);
        assert(this.trainingService);
        this.dispatcherPid = 0;
        this.waitingTrials = [];
        this.trialJobs = new Map<string, TrialJobDetail>();

        this.log = getLogger();
        this.dataStore = component.get(DataStore);
        this.experimentProfile = this.createEmptyExperimentProfile();
        this.status = {
            status: 'INITIALIZED',
            errors: []
        };
    }

    public updateExperimentProfile(experimentProfile: ExperimentProfile, updateType: ProfileUpdateType): Promise<void> {
        switch (updateType) {
            case 'TRIAL_CONCURRENCY':
                this.updateTrialConcurrency(experimentProfile.params.trialConcurrency);
                break;
            case 'MAX_EXEC_DURATION':
                this.updateMaxExecDuration(experimentProfile.params.maxExecDuration);
                break;
            case 'SEARCH_SPACE':
                this.updateSearchSpace(experimentProfile.params.searchSpace);
                break;
            case 'MAX_TRIAL_NUM':
                this.updateMaxTrialNum(experimentProfile.params.maxTrialNum);
                break;
            default:
                throw new Error('Error: unrecognized updateType');
        }

        return this.storeExperimentProfile();
    }

    public addCustomizedTrialJob(hyperParams: string): Promise<void> {
        if (this.currSubmittedTrialNum >= this.experimentProfile.params.maxTrialNum) {
            return Promise.reject(
                new Error('reach maxTrialNum')
            );
        }
        this.customizedTrials.push(hyperParams);

        // trial id has not been generated yet, thus use '' instead
        return this.dataStore.storeTrialJobEvent('ADD_CUSTOMIZED', '', hyperParams);
    }

    public async cancelTrialJobByUser(trialJobId: string): Promise<void> {
        await this.trainingService.cancelTrialJob(trialJobId);
        await this.dataStore.storeTrialJobEvent('USER_TO_CANCEL', trialJobId, '');
    }

    public async startExperiment(expParams: ExperimentParams): Promise<string> {
        this.log.debug(`Starting experiment: ${this.experimentProfile.id}`);
        this.experimentProfile.params = expParams;
        await this.storeExperimentProfile();
        this.log.debug('Setup tuner...');

        // Set up multiphase config
        if(expParams.multiPhase && this.trainingService.isMultiPhaseJobSupported) {
            this.trainingService.setClusterMetadata('multiPhase', expParams.multiPhase.toString());
        }

        const dispatcherCommand: string = getMsgDispatcherCommand(expParams.tuner, expParams.assessor,
                                                                expParams.advisor, expParams.multiPhase);
        this.log.debug(`dispatcher command: ${dispatcherCommand}`);
        const checkpointDir: string = await this.createCheckpointDir();
        this.setupTuner(
            dispatcherCommand,
            undefined,
            'start',
            checkpointDir);

        this.experimentProfile.startTime = Date.now();
        this.status.status = 'EXPERIMENT_RUNNING';
        await this.storeExperimentProfile();
        this.run().catch((err: Error) => {
            this.criticalError(err);
        });

        return this.experimentProfile.id;
    }

    public async resumeExperiment(): Promise<void> {
        //Fetch back the experiment profile
        const experimentId: string = getExperimentId();
        this.experimentProfile = await this.dataStore.getExperimentProfile(experimentId);
        const expParams: ExperimentParams = this.experimentProfile.params;

        setInitTrialSequenceId(this.experimentProfile.maxSequenceId + 1);

        // Set up multiphase config
        if (expParams.multiPhase && this.trainingService.isMultiPhaseJobSupported) {
            this.trainingService.setClusterMetadata('multiPhase', expParams.multiPhase.toString());
        }

        const dispatcherCommand: string = getMsgDispatcherCommand(expParams.tuner, expParams.assessor,
                                                                expParams.advisor, expParams.multiPhase);
        this.log.debug(`dispatcher command: ${dispatcherCommand}`);
        const checkpointDir: string = await this.createCheckpointDir();
        this.setupTuner(
            dispatcherCommand,
            undefined,
            'resume',
            checkpointDir);

        const allTrialJobs: TrialJobInfo[] = await this.dataStore.listTrialJobs();

        // Resume currSubmittedTrialNum
        this.currSubmittedTrialNum = allTrialJobs.length;

        // Check the final status for WAITING and RUNNING jobs
        await Promise.all(allTrialJobs
            .filter((job: TrialJobInfo) => job.status === 'WAITING' || job.status === 'RUNNING')
            .map((job: TrialJobInfo) => this.dataStore.storeTrialJobEvent('FAILED', job.id)));

        if (this.experimentProfile.execDuration < this.experimentProfile.params.maxExecDuration &&
            this.currSubmittedTrialNum < this.experimentProfile.params.maxTrialNum &&
            this.experimentProfile.endTime) {
            delete this.experimentProfile.endTime;
        }
        this.status.status = 'EXPERIMENT_RUNNING';

        // TO DO: update database record for resume event
        this.run().catch(console.error);
    }

    public getTrialJob(trialJobId: string): Promise<TrialJobDetail> {
        return Promise.resolve(
            this.trainingService.getTrialJob(trialJobId)
        );
    }

    public async setClusterMetadata(key: string, value: string): Promise<void> {
        let timeoutId: NodeJS.Timer;
        // TO DO: move timeout value to constants file
        const delay1: Promise<{}> = new Promise((resolve: Function, reject: Function): void => {
            timeoutId = setTimeout(
                () => { reject(new Error('TrainingService setClusterMetadata timeout. Please check your config file.')); },
                10000);
        });
        await Promise.race([delay1, this.trainingService.setClusterMetadata(key, value)]).finally(() => {
            clearTimeout(timeoutId);
        });
    }

    public getClusterMetadata(key: string): Promise<string> {
        return Promise.resolve(
            this.trainingService.getClusterMetadata(key)
        );
    }

    public async getTrialJobStatistics(): Promise<TrialJobStatistics[]> {
        return this.dataStore.getTrialJobStatistics();
    }

    public stopExperiment(): Promise<void> {
        this.status.status = 'STOPPING';

        return Promise.resolve();
    }

    public async getMetricData(trialJobId?: string, metricType?: MetricType): Promise<MetricDataRecord[]> {
        return this.dataStore.getMetricData(trialJobId, metricType);
    }

    public getExperimentProfile(): Promise<ExperimentProfile> {
        // TO DO: using Promise.resolve()
        const deferred: Deferred<ExperimentProfile> = new Deferred<ExperimentProfile>();
        deferred.resolve(this.experimentProfile);

        return deferred.promise;
    }

    public getStatus(): NNIManagerStatus {
        return this.status;
    }

    public async listTrialJobs(status?: TrialJobStatus): Promise<TrialJobInfo[]> {
        return this.dataStore.listTrialJobs(status);
    }

    private setupTuner(command: string, cwd: string | undefined, mode: 'start' | 'resume', dataDirectory: string): void {
        if (this.dispatcher !== undefined) {
            return;
        }
        const stdio: (string | NodeJS.WriteStream)[] = ['ignore', process.stdout, process.stderr, 'pipe', 'pipe'];
        let newCwd: string;
        if (cwd === undefined || cwd === '') {
            newCwd = getLogDir();
        } else {
            newCwd = cwd;
        }
        // TO DO: add CUDA_VISIBLE_DEVICES
        let nniEnv = {
            NNI_MODE: mode,
            NNI_CHECKPOINT_DIRECTORY: dataDirectory,
            NNI_LOG_DIRECTORY: getLogDir()
        };
        let newEnv = Object.assign({}, process.env, nniEnv);
        const tunerProc: ChildProcess = spawn(command, [], {
            stdio,
            cwd: newCwd,
            env: newEnv,
            shell: true
        });
        this.dispatcherPid = tunerProc.pid;
        this.dispatcher = createDispatcherInterface(tunerProc);

        return;
    }

    private updateTrialConcurrency(trialConcurrency: number): void {
        // we assume trialConcurrency >= 0, which is checked by restserver
        this.trialConcurrencyChange += (trialConcurrency - this.experimentProfile.params.trialConcurrency);
        this.experimentProfile.params.trialConcurrency = trialConcurrency;

        return;
    }

    private updateMaxExecDuration(duration: number): void {
        this.experimentProfile.params.maxExecDuration = duration;

        return;
    }

    private updateSearchSpace(searchSpace: string): void {
        if (this.dispatcher === undefined) {
            throw new Error('Error: tuner has not been setup');
        }
        this.dispatcher.sendCommand(UPDATE_SEARCH_SPACE, searchSpace);
        this.experimentProfile.params.searchSpace = searchSpace;

        return;
    }

    private updateMaxTrialNum(maxTrialNum: number): void {
        this.experimentProfile.params.maxTrialNum = maxTrialNum;

        return;
    }

    private async experimentDoneCleanUp(): Promise<void> {
        if (this.dispatcher === undefined) {
            throw new Error('Error: tuner has not been setup');
        }
        this.dispatcher.sendCommand(TERMINATE);
        let tunerAlive: boolean = true;
        // gracefully terminate tuner and assessor here, wait at most 30 seconds.
        for (let i: number = 0; i < 30; i++) {
            if (!tunerAlive) { break; }
            try {
                await cpp.exec(`kill -0 ${this.dispatcherPid}`);
            } catch (error) { tunerAlive = false; }
            await delay(1000);
        }
        try {
            await cpp.exec(`kill ${this.dispatcherPid}`);
        } catch (error) {
            // this.tunerPid does not exist, do nothing here
        }
        const trialJobList: TrialJobDetail[] = await this.trainingService.listTrialJobs();
        // TO DO: to promise all
        for (const trialJob of trialJobList) {
            if (trialJob.status === 'RUNNING' ||
                trialJob.status === 'WAITING') {
                try {
                    await this.trainingService.cancelTrialJob(trialJob.id);
                } catch (error) {
                    // pid does not exist, do nothing here
                }
            }
        }
        await this.trainingService.cleanUp();
        this.experimentProfile.endTime = Date.now();
        await this.storeExperimentProfile();
        this.status.status = 'STOPPED';
    }

    private async periodicallyUpdateExecDuration(): Promise<void> {
        let count: number = 1;
        for (; ;) {
            await delay(1000 * 1); // 1 seconds
            if (this.status.status === 'EXPERIMENT_RUNNING') {
                this.experimentProfile.execDuration += 1;
                if (count % 10 === 0) {
                    await this.storeExperimentProfile();
                }
            }
            count += 1;
        }
    }

    private async requestTrialJobsStatus(): Promise<number> {
        const deferred: Deferred<number> = new Deferred<number>();
        let finishedTrialJobNum: number = 0;
        for (const trialJobId of Array.from(this.trialJobs.keys())) {
            const trialJobDetail: TrialJobDetail = await this.trainingService.getTrialJob(trialJobId);
            const oldTrialJobDetail: TrialJobDetail | undefined = this.trialJobs.get(trialJobId);
            if (oldTrialJobDetail !== undefined && oldTrialJobDetail.status !== trialJobDetail.status) {
                this.trialJobs.set(trialJobId, Object.assign({}, trialJobDetail));
                await this.dataStore.storeTrialJobEvent(trialJobDetail.status, trialJobDetail.id, undefined, trialJobDetail);
            }
            switch (trialJobDetail.status) {
                case 'SUCCEEDED':
                case 'USER_CANCELED':
                    this.trialJobs.delete(trialJobId);
                    finishedTrialJobNum++;
                    break;
                case 'FAILED':
                case 'SYS_CANCELED':
                    // In the current version, we do not retry
                    // TO DO: push this job to queue for retry
                    this.trialJobs.delete(trialJobId);
                    finishedTrialJobNum++;
                    break;
                case 'WAITING':
                case 'RUNNING':
                case 'UNKNOWN':
                    // Do nothing
                    break;
                default:
                // TO DO: add warning in log
            }
        }
        deferred.resolve(finishedTrialJobNum);

        return deferred.promise;
    }

    private async manageTrials(): Promise<void> {
        if (this.dispatcher === undefined) {
            throw new Error('Error: tuner has not been setup');
        }
        let allFinishedTrialJobNum: number = 0;
        for (; ;) {
            if (this.status.status === 'STOPPING') {
                break;
            }
            const finishedTrialJobNum: number = await this.requestTrialJobsStatus();

            allFinishedTrialJobNum += finishedTrialJobNum;
            if (allFinishedTrialJobNum >= this.experimentProfile.params.maxTrialNum) {
                // write this log for travis CI
                this.log.info('Experiment done.');
            }

            // requestTrialNum is the number of trials that will be requested from tuner.
            // If trialConcurrency does not change, requestTrialNum equals finishedTrialJobNum.
            // If trialConcurrency changes, for example, trialConcurrency increases by 2 (trialConcurrencyChange=2), then
            // requestTrialNum equals 2 + finishedTrialJobNum and trialConcurrencyChange becomes 0.
            // If trialConcurrency changes, for example, trialConcurrency decreases by 4 (trialConcurrencyChange=-4) and 
            // finishedTrialJobNum is 2, then requestTrialNum becomes -2. No trial will be requested from tuner,
            // and trialConcurrencyChange becomes -2.
            const requestTrialNum: number = this.trialConcurrencyChange + finishedTrialJobNum;
            if (requestTrialNum >= 0) {
                this.trialConcurrencyChange = 0;
            } else {
                this.trialConcurrencyChange = requestTrialNum;
            }
            for (let i: number = 0; i < requestTrialNum; i++) {
                // ask tuner for more trials
                if (this.customizedTrials.length > 0) {
                    const hyperParams: string | undefined = this.customizedTrials.shift();
                    this.dispatcher.sendCommand(ADD_CUSTOMIZED_TRIAL_JOB, hyperParams);
                } else {
                    this.dispatcher.sendCommand(REQUEST_TRIAL_JOBS, '1');
                }
            }

            // check maxtrialnum and maxduration here
            if (this.experimentProfile.execDuration > this.experimentProfile.params.maxExecDuration ||
                this.currSubmittedTrialNum >= this.experimentProfile.params.maxTrialNum) {
                assert(this.status.status === 'EXPERIMENT_RUNNING' || this.status.status === 'DONE');
                if (this.status.status === 'EXPERIMENT_RUNNING') {
                    this.experimentProfile.endTime = Date.now();
                    await this.storeExperimentProfile();
                }
                this.status.status = 'DONE';
            } else {
                if (this.status.status === 'DONE') {
                    delete this.experimentProfile.endTime;
                    await this.storeExperimentProfile();
                }
                this.status.status = 'EXPERIMENT_RUNNING';
                for (let i: number = this.trialJobs.size; i < this.experimentProfile.params.trialConcurrency; i++) {
                    if (this.waitingTrials.length === 0 ||
                        this.currSubmittedTrialNum >= this.experimentProfile.params.maxTrialNum) {
                        break;
                    }
                    const hyperParams: string | undefined = this.waitingTrials.shift();
                    if (hyperParams === undefined) {
                        throw new Error(`Error: invalid hyper-parameters for job submission: ${hyperParams}`);
                    }
                    this.currSubmittedTrialNum++;
                    const trialJobAppForm: TrialJobApplicationForm = {
                        jobType: 'TRIAL',
                        hyperParameters: {
                            value: hyperParams,
                            index: 0
                        }
                    };
                    const trialJobDetail: TrialJobDetail = await this.trainingService.submitTrialJob(trialJobAppForm);
                    await this.storeMaxSequenceId(trialJobDetail.sequenceId);
                    this.trialJobs.set(trialJobDetail.id, Object.assign({}, trialJobDetail));
                    const trialJobDetailSnapshot: TrialJobDetail | undefined = this.trialJobs.get(trialJobDetail.id);
                    if (trialJobDetailSnapshot != undefined) {
                        await this.dataStore.storeTrialJobEvent(
                            trialJobDetailSnapshot.status, trialJobDetailSnapshot.id, hyperParams, trialJobDetailSnapshot);
                    } else {
                        assert(false, `undefined trialJobDetail in trialJobs: ${trialJobDetail.id}`);
                    }
                }
            }
            await delay(1000 * 5); // 5 seconds
        }
        
        this.log.info('Experiment done, cleaning up...');
        await this.experimentDoneCleanUp();
        this.log.info('Experiment done.');
    }

    private storeExperimentProfile(): Promise<void> {
        this.experimentProfile.revision += 1;

        return this.dataStore.storeExperimentProfile(this.experimentProfile);
    }

    private async run(): Promise<void> {
        assert(this.dispatcher !== undefined);

        this.addEventListeners();

        this.sendInitTunerCommands();

        await Promise.all([
            this.periodicallyUpdateExecDuration(),
            this.trainingService.run().catch((err: Error) => {
                throw new NNIError('Training service error', `Training service error: ${err.message}`, err);
            }),
            this.manageTrials().catch((err: Error) => {
                throw new NNIError('Job management error', `Job management error: ${err.message}`, err);
            })]);
    }

    private addEventListeners(): void {
        // TO DO: cannot run this method more than once in one NNIManager instance
        if (this.dispatcher === undefined) {
            throw new Error('Error: tuner or job maintainer have not been setup');
        }
        this.trainingService.addTrialJobMetricListener((metric: TrialJobMetric) => {
            this.onTrialJobMetrics(metric).catch((err: Error) => {
                this.criticalError(new NNIError('Job metrics error', `Job metrics error: ${err.message}`, err));
            });
        });

        this.dispatcher.onCommand((commandType: string, content: string) => {
            this.onTunerCommand(commandType, content).catch((err: Error) => {
                this.criticalError(new NNIError('Tuner command event error', `Tuner command event error: ${err.message}`, err));
            });
        });
    }

    private sendInitTunerCommands(): void {
        if (this.dispatcher === undefined) {
            throw new Error('Dispatcher error: tuner has not been setup');
        }
        // TO DO: we should send INITIALIZE command to tuner if user's tuner needs to run init method in tuner
        this.log.debug(`Send tuner command: update search space: ${this.experimentProfile.params.searchSpace}`);
        this.dispatcher.sendCommand(UPDATE_SEARCH_SPACE, this.experimentProfile.params.searchSpace);
        this.log.debug(`Send tuner command: ${this.experimentProfile.params.trialConcurrency}`);
        this.dispatcher.sendCommand(REQUEST_TRIAL_JOBS, String(this.experimentProfile.params.trialConcurrency));
    }

    private async onTrialJobMetrics(metric: TrialJobMetric): Promise<void> {
        await this.dataStore.storeMetricData(metric.id, metric.data);
        if (this.dispatcher === undefined) {
            throw new Error('Error: tuner has not been setup');
        }
        this.dispatcher.sendCommand(REPORT_METRIC_DATA, metric.data);
    }

    private async onTunerCommand(commandType: string, content: string): Promise<void> {
        this.log.info(`Command from tuner: ${commandType}, ${content}`);
        switch (commandType) {
            case NEW_TRIAL_JOB:
                this.waitingTrials.push(content);
                break;
            case SEND_TRIAL_JOB_PARAMETER:
                const tunerCommand: any = JSON.parse(content);
                assert(tunerCommand.parameter_index >= 0);
                assert(tunerCommand.trial_job_id !== undefined);

                const trialJobForm: TrialJobApplicationForm = {
                    jobType: 'TRIAL',
                    hyperParameters: {
                        value: content,
                        index: tunerCommand.parameter_index
                    }
                };
                await this.trainingService.updateTrialJob(tunerCommand.trial_job_id, trialJobForm);
                await this.dataStore.storeTrialJobEvent(
                        'ADD_HYPERPARAMETER', tunerCommand.trial_job_id, content, undefined);
                break;
            case NO_MORE_TRIAL_JOBS:
                //this.trialJobsMaintainer.setNoMoreTrials();
                // ignore this event for now
                break;
            case KILL_TRIAL_JOB:
                await this.trainingService.cancelTrialJob(JSON.parse(content));
                break;
            default:
                throw new Error('Error: unsupported command type from tuner');
        }
    }

    private criticalError(err: Error): void {
        this.logError(err);
        console.error(err);
    }

    private logError(err: Error): void {
        if (err.stack !== undefined) {
            this.log.error(err.stack);
        }
        this.status.errors.push(err.message);
        this.status.status = 'ERROR';
    }

    private createEmptyExperimentProfile(): ExperimentProfile {
        return {
            id: getExperimentId(),
            revision: 0,
            execDuration: 0,
            logDir: getLogDir(),
            maxSequenceId: 0,
            params: {
                authorName: '',
                experimentName: '',
                trialConcurrency: 0,
                maxExecDuration: 0, // unit: second
                maxTrialNum: 0, // maxTrialNum includes all the submitted trial jobs
                trainingServicePlatform: '',
                searchSpace: ''
            }
        };
    }

<<<<<<< HEAD
    private async createCheckpointDir(): Promise<string> {
        // TODO: test
        const chkpDir: string = getCheckpointDir();
        // create checkpoint directory
        await mkDirP(chkpDir);
        // assign this directory to exp profile's checkpointDir
        if (this.experimentProfile.params.advisor) {
            this.experimentProfile.params.advisor.checkpointDir = chkpDir;
        }
        if (this.experimentProfile.params.tuner) {
            this.experimentProfile.params.tuner.checkpointDir = chkpDir;
        }
        if (this.experimentProfile.params.assessor) {
            this.experimentProfile.params.assessor.checkpointDir = chkpDir;
        }
        return Promise.resolve(chkpDir);
=======
    private async storeMaxSequenceId(sequenceId: number): Promise<void> {
        if (sequenceId > this.experimentProfile.maxSequenceId) {
            this.experimentProfile.maxSequenceId = sequenceId;
            await this.storeExperimentProfile();
        }
>>>>>>> 5a2721be
    }
}

export { NNIManager };<|MERGE_RESOLUTION|>--- conflicted
+++ resolved
@@ -612,7 +612,6 @@
         };
     }
 
-<<<<<<< HEAD
     private async createCheckpointDir(): Promise<string> {
         // TODO: test
         const chkpDir: string = getCheckpointDir();
@@ -628,14 +627,15 @@
         if (this.experimentProfile.params.assessor) {
             this.experimentProfile.params.assessor.checkpointDir = chkpDir;
         }
+
         return Promise.resolve(chkpDir);
-=======
+    }
+    
     private async storeMaxSequenceId(sequenceId: number): Promise<void> {
         if (sequenceId > this.experimentProfile.maxSequenceId) {
             this.experimentProfile.maxSequenceId = sequenceId;
             await this.storeExperimentProfile();
         }
->>>>>>> 5a2721be
     }
 }
 

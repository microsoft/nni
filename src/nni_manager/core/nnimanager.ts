--- conflicted
+++ resolved
@@ -459,8 +459,13 @@
                     };
                     const trialJobDetail: TrialJobDetail = await this.trainingService.submitTrialJob(trialJobAppForm);
                     this.trialJobs.set(trialJobDetail.id, Object.assign({}, trialJobDetail));
-                    assert(trialJobDetail.status === 'WAITING');
-                    await this.dataStore.storeTrialJobEvent(trialJobDetail.status, trialJobDetail.id, hyperParams, trialJobDetail.url);
+                    const trialJobDetailSnapshot: TrialJobDetail | undefined = this.trialJobs.get(trialJobDetail.id);
+                    if (trialJobDetailSnapshot != undefined) {
+                        await this.dataStore.storeTrialJobEvent(
+                            trialJobDetailSnapshot.status, trialJobDetailSnapshot.id, hyperParams, trialJobDetailSnapshot.url);
+                    } else {
+                        assert(false, `undefined trialJobDetail in trialJobs: ${trialJobDetail.id}`);
+                    }
                 }
             }
             await delay(1000 * 5); // 5 seconds
@@ -486,17 +491,12 @@
 
         await Promise.all([
             this.periodicallyUpdateExecDuration(),
-<<<<<<< HEAD
-            this.trainingService.run(),
-            this.manageTrials()]);
-=======
             this.trainingService.run().catch((err: Error) => {
                 throw new NNIError('Training service error', `Training service error: ${err.message}`, err);
             }),
-            this.trialJobsMaintainer.run().catch((err: Error) => {
-                throw new NNIError('Job maintainer error', `Job maintainer error: ${err.message}`, err);
+            this.manageTrials().catch((err: Error) => {
+                throw new NNIError('Job management error', `Job management error: ${err.message}`, err);
             })]);
->>>>>>> b190a8bb
     }
 
     private addEventListeners(): void {
@@ -510,15 +510,6 @@
             });
         });
 
-<<<<<<< HEAD
-=======
-        this.trialJobsMaintainer.on(async (event: TrialJobMaintainerEvent, trialJobDetail: TrialJobDetail) => {
-            this.onTrialJobEvent(event, trialJobDetail).catch((err: Error) => {
-                this.criticalError(new NNIError('Trial job event error', `Trial job event error: ${err.message}`, err));
-            });
-        });
-
->>>>>>> b190a8bb
         this.dispatcher.onCommand((commandType: string, content: string) => {
             this.onTunerCommand(commandType, content).catch((err: Error) => {
                 this.criticalError(new NNIError('Tuner command event error', `Tuner command event error: ${err.message}`, err));
@@ -549,32 +540,7 @@
         this.log.info(`Command from tuner: ${commandType}, ${content}`);
         switch (commandType) {
             case NEW_TRIAL_JOB:
-<<<<<<< HEAD
                 this.waitingTrials.push(content);
-=======
-                if (this.currSubmittedTrialNum < this.experimentProfile.params.maxTrialNum) {
-                    this.currSubmittedTrialNum++;
-                    const trialJobAppForm: TrialJobApplicationForm = {
-                        jobType: 'TRIAL',
-                        hyperParameters: {
-                            value: content,
-                            index: 0
-                        }
-                    };
-                    const trialJobDetail: TrialJobDetail = await this.trainingService.submitTrialJob(trialJobAppForm);
-                    this.trialJobsMaintainer.setTrialJob(trialJobDetail.id, Object.assign({}, trialJobDetail));
-                    const jobDetailSnapshot: TrialJobDetail | undefined = this.trialJobsMaintainer.getTrialJob(trialJobDetail.id);
-                    if (jobDetailSnapshot !== undefined) {
-                        await this.dataStore.storeTrialJobEvent(
-                            jobDetailSnapshot.status, jobDetailSnapshot.id, content, jobDetailSnapshot.url);
-                    } else {
-                        assert(false, `undefined jobdetail in job maintainer: ${trialJobDetail.id}`);
-                    }
-                    if (this.currSubmittedTrialNum === this.experimentProfile.params.maxTrialNum) {
-                        this.trialJobsMaintainer.setNoMoreTrials();
-                    }
-                }
->>>>>>> b190a8bb
                 break;
             case SEND_TRIAL_JOB_PARAMETER:
                 const tunerCommand: any = JSON.parse(content);

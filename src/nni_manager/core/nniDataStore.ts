/**
 * Copyright (c) Microsoft Corporation
 * All rights reserved.
 *
 * MIT License
 *
 * Permission is hereby granted, free of charge, to any person obtaining a copy of this software and associated
 * documentation files (the "Software"), to deal in the Software without restriction, including without limitation
 * the rights to use, copy, modify, merge, publish, distribute, sublicense, and/or sell copies of the Software, and
 * to permit persons to whom the Software is furnished to do so, subject to the following conditions:
 * The above copyright notice and this permission notice shall be included in all copies or substantial portions of the Software.
 *
 * THE SOFTWARE IS PROVIDED *AS IS*, WITHOUT WARRANTY OF ANY KIND, EXPRESS OR IMPLIED, INCLUDING
 * BUT NOT LIMITED TO THE WARRANTIES OF MERCHANTABILITY, FITNESS FOR A PARTICULAR PURPOSE AND
 * NONINFRINGEMENT. IN NO EVENT SHALL THE AUTHORS OR COPYRIGHT HOLDERS BE LIABLE FOR ANY CLAIM,
 * DAMAGES OR OTHER LIABILITY, WHETHER IN AN ACTION OF CONTRACT, TORT OR OTHERWISE, ARISING FROM,
 * OUT OF OR IN CONNECTION WITH THE SOFTWARE OR THE USE OR OTHER DEALINGS IN THE SOFTWARE.
 */

'use strict';

import * as assert from 'assert';
import { Deferred } from 'ts-deferred';

import * as component from '../common/component';
import { Database, DataStore, MetricData, MetricDataRecord, MetricType,
    TrialJobEvent, TrialJobEventRecord, TrialJobInfo } from '../common/datastore';
import { NNIError } from '../common/errors';
import { getExperimentId, isNewExperiment } from '../common/experimentStartupInfo';
import { getLogger, Logger } from '../common/log';
import { ExperimentProfile,  TrialJobStatistics } from '../common/manager';
import { TrialJobDetail, TrialJobStatus } from '../common/trainingService';
import { getDefaultDatabaseDir, mkDirP } from '../common/utils';

class NNIDataStore implements DataStore {
    private db: Database = component.get(Database);
    private log: Logger = getLogger();
    private initTask!: Deferred<void>;
    private multiPhase: boolean | undefined;

    public init(): Promise<void> {
        if (this.initTask !== undefined) {
            return this.initTask.promise;
        }
        this.initTask = new Deferred<void>();

        // TODO support specify database dir
        const databaseDir: string = getDefaultDatabaseDir();
        if(isNewExperiment()) {
            mkDirP(databaseDir).then(() => {
                this.db.init(true, databaseDir).then(() => {
                    this.initTask.resolve();
                }).catch((err: Error) => {
                    this.initTask.reject(err);
                });
            }).catch((err: Error) => {
                this.initTask.reject(err);
            });
        } else {
            this.db.init(false, databaseDir).then(() => {
                this.initTask.resolve();
            }).catch((err: Error) => {
                this.initTask.reject(err);
            });
        }

        return this.initTask.promise;
    }

    public async close(): Promise<void> {
        await this.db.close();
    }

    public async storeExperimentProfile(experimentProfile: ExperimentProfile): Promise<void> {
        try {
            await this.db.storeExperimentProfile(experimentProfile);
        } catch (err) {
            throw new NNIError('Datastore error', `Datastore error: ${err.message}`, err);
        }
    }

    public getExperimentProfile(experimentId: string): Promise<ExperimentProfile> {
        return this.db.queryLatestExperimentProfile(experimentId);
    }

    public storeTrialJobEvent(
        event: TrialJobEvent, trialJobId: string, hyperParameter?: string, jobDetail?: TrialJobDetail): Promise<void> {
        this.log.debug(`storeTrialJobEvent: event: ${event}, data: ${hyperParameter}, jobDetail: ${JSON.stringify(jobDetail)}`);

        // Use the timestamp in jobDetail as TrialJobEvent timestamp for different events
        let timestamp: number | undefined;
        if (event === 'WAITING' && jobDetail) {
            timestamp = jobDetail.submitTime;
        } else if (event === 'RUNNING' && jobDetail) {
            timestamp = jobDetail.startTime;
        } else if (['EARLY_STOPPED', 'SUCCEEDED', 'FAILED', 'USER_CANCELED', 'SYS_CANCELED'].includes(event) && jobDetail) {
            timestamp = jobDetail.endTime;
        }
        // Use current time as timestamp if timestamp is not assigned from jobDetail
        if (timestamp === undefined) {
            timestamp = Date.now();
        }

        return this.db.storeTrialJobEvent(event, trialJobId, timestamp, hyperParameter, jobDetail).catch(
                (err: Error) => {
                    throw new NNIError('Datastore error', `Datastore error: ${err.message}`, err);
                }
            );
    }

    public async getTrialJobStatistics(): Promise<any[]> {
        const result: TrialJobStatistics[] = [];
        const jobs: TrialJobInfo[] = await this.listTrialJobs();
        const map: Map<TrialJobStatus, number> = new Map();

        jobs.forEach((value: TrialJobInfo) => {
            let n: number|undefined = map.get(value.status);
            if (!n) {
                n = 0;
            }
            map.set(value.status, n + 1);
        });

        map.forEach((value: number, key: TrialJobStatus) => {
            const statistics: TrialJobStatistics = {
                trialJobStatus: key,
                trialJobNumber: value
            };
            result.push(statistics);
        });

        return result;
    }

    public listTrialJobs(status?: TrialJobStatus): Promise<TrialJobInfo[]> {
        return this.queryTrialJobs(status);
    }

    public async getTrialJob(trialJobId: string): Promise<TrialJobInfo> {
        const trialJobs: TrialJobInfo[] = await this.queryTrialJobs(undefined, trialJobId);

        return trialJobs[0];
    }

    public async storeMetricData(trialJobId: string, data: string): Promise<void> {
        const metrics: MetricData = JSON.parse(data);
        // REQUEST_PARAMETER is used to request new parameters for multiphase trial job,
        // it is not metrics, so it is skipped here.
        if (metrics.type === 'REQUEST_PARAMETER') {

            return;
        }
        assert(trialJobId === metrics.trial_job_id);
        try {
            await this.db.storeMetricData(trialJobId, JSON.stringify({
                trialJobId: metrics.trial_job_id,
                parameterId: metrics.parameter_id,
                type: metrics.type,
                sequence: metrics.sequence,
                data: metrics.value,
                timestamp: Date.now()
            }));
        } catch (err) {
            throw new NNIError('Datastore error', `Datastore error: ${err.message}`, err);
        }
    }

    public getMetricData(trialJobId?: string, metricType?: MetricType): Promise<MetricDataRecord[]> {
        return this.db.queryMetricData(trialJobId, metricType);
    }

    private async queryTrialJobs(status?: TrialJobStatus, trialJobId?: string): Promise<TrialJobInfo[]> {
        const result: TrialJobInfo[] = [];
        const trialJobEvents: TrialJobEventRecord[] = await this.db.queryTrialJobEvent(trialJobId);
        if (trialJobEvents === undefined) {
            return result;
        }
        const map: Map<string, TrialJobInfo> = this.getTrialJobsByReplayEvents(trialJobEvents);

<<<<<<< HEAD
        const finalMetricsMap: Map<string, MetricDataRecord> = await this.getFinalMetricData(trialJobId);
=======
        const finalMetricsMap: Map<string, MetricDataRecord[]> = await this.getFinalMetricData(trialJobId);
>>>>>>> 02e9fcfc

        for (const key of map.keys()) {
            const jobInfo: TrialJobInfo | undefined = map.get(key);
            if (jobInfo === undefined) {
                continue;
            }
            if (!(status !== undefined && jobInfo.status !== status)) {
                if (jobInfo.status === 'SUCCEEDED') {
                    jobInfo.finalMetricData = finalMetricsMap.get(jobInfo.id);
                }
                result.push(jobInfo);
            }
        }

        return result;
    }

<<<<<<< HEAD
    private async getFinalMetricData(trialJobId?: string): Promise<Map<string, MetricDataRecord>> {
        const map: Map<string, MetricDataRecord> = new Map();
=======
    private async getFinalMetricData(trialJobId?: string): Promise<Map<string, MetricDataRecord[]>> {
        const map: Map<string, MetricDataRecord[]> = new Map();
>>>>>>> 02e9fcfc
        const metrics: MetricDataRecord[] = await this.getMetricData(trialJobId, 'FINAL');

        const multiPhase: boolean = await this.isMultiPhase();

        for (const metric of metrics) {
<<<<<<< HEAD
            if (map.has(metric.trialJobId) && !multiPhase) {
                this.log.error(`Found multiple FINAL results for trial job ${trialJobId}`);
            }
            map.set(metric.trialJobId, metric);
=======
            const existMetrics: MetricDataRecord[] | undefined = map.get(metric.trialJobId);
            if (existMetrics !== undefined) {
                if (!multiPhase) {
                    this.log.error(`Found multiple FINAL results for trial job ${trialJobId}, metrics: ${JSON.stringify(metrics)}`);
                } else {
                    existMetrics.push(metric);
                }
            } else {
                map.set(metric.trialJobId, [metric]);
            }
>>>>>>> 02e9fcfc
        }

        return map;
    }

    private async isMultiPhase(): Promise<boolean> {
        if (this.multiPhase === undefined) {
            this.multiPhase = (await this.getExperimentProfile(getExperimentId())).params.multiPhase;
        }

        if (this.multiPhase !== undefined) {
            return this.multiPhase;
        } else {
            return false;
        }
    }

    private getJobStatusByLatestEvent(oldStatus: TrialJobStatus, event: TrialJobEvent): TrialJobStatus {
        switch (event) {
            case 'USER_TO_CANCEL':
                return 'USER_CANCELED';
            case 'ADD_CUSTOMIZED':
                return 'WAITING';
            case 'ADD_HYPERPARAMETER':
                return oldStatus;
            default:
        }

        return <TrialJobStatus>event;
    }

    private mergeHyperParameters(hyperParamList: string[], newParamStr: string): string[] {
        const mergedHyperParams: any[] = [];
        const newParam: any = JSON.parse(newParamStr);
        for (const hyperParamStr of hyperParamList) {
            const hyperParam: any = JSON.parse(hyperParamStr);
            mergedHyperParams.push(hyperParam);
        }
        if (mergedHyperParams.filter((value: any) => value.parameter_index === newParam.parameter_index).length <= 0) {
            mergedHyperParams.push(newParam);
        }

        return mergedHyperParams.map<string>((value: any) => { return JSON.stringify(value); });
    }

    private getTrialJobsByReplayEvents(trialJobEvents: TrialJobEventRecord[]):  Map<string, TrialJobInfo> {
        const map: Map<string, TrialJobInfo> = new Map();
        // assume data is stored by time ASC order
        for (const record of trialJobEvents) {
            let jobInfo: TrialJobInfo | undefined;
            if (record.trialJobId === undefined || record.trialJobId.length < 1) {
                continue;
            }
            if (map.has(record.trialJobId)) {
                jobInfo = map.get(record.trialJobId);
            } else {
                jobInfo = {
                    id: record.trialJobId,
                    status: this.getJobStatusByLatestEvent('UNKNOWN', record.event),
                    hyperParameters: []
                };
            }
            if (!jobInfo) {
                throw new Error('Empty JobInfo');
            }
            switch (record.event) {
                case 'RUNNING':
                    if (record.timestamp !== undefined) {
                        jobInfo.startTime = record.timestamp;
                    }
                case 'WAITING':
                    if (record.logPath !== undefined) {
                        jobInfo.logPath = record.logPath;
                    }
                    // Initially assign WAITING timestamp as job's start time,
                    // If there is RUNNING state event, it will be updated as RUNNING state timestamp
                    if (jobInfo.startTime === undefined && record.timestamp !== undefined) {
                        jobInfo.startTime = record.timestamp;
                    }
                    break;
                case 'SUCCEEDED':
                case 'FAILED':
                case 'USER_CANCELED':
                case 'SYS_CANCELED':
                case 'EARLY_STOPPED':
                    if (record.logPath !== undefined) {
                        jobInfo.logPath = record.logPath;
                    }
                    jobInfo.endTime = record.timestamp;
                    if (jobInfo.startTime === undefined && record.timestamp !== undefined) {
                        jobInfo.startTime = record.timestamp;
                    }
                default:
            }
            jobInfo.status = this.getJobStatusByLatestEvent(jobInfo.status, record.event);
            if (record.data !== undefined && record.data.trim().length > 0) {
                if (jobInfo.hyperParameters !== undefined) {
                    jobInfo.hyperParameters = this.mergeHyperParameters(jobInfo.hyperParameters, record.data);
                } else {
                    assert(false, 'jobInfo.hyperParameters is undefined');
                }
            }
            if (record.sequenceId !== undefined && jobInfo.sequenceId === undefined) {
                jobInfo.sequenceId = record.sequenceId;
            }
            map.set(record.trialJobId, jobInfo);
        }

        return map;
    }
}

export { NNIDataStore };<|MERGE_RESOLUTION|>--- conflicted
+++ resolved
@@ -177,11 +177,7 @@
         }
         const map: Map<string, TrialJobInfo> = this.getTrialJobsByReplayEvents(trialJobEvents);
 
-<<<<<<< HEAD
-        const finalMetricsMap: Map<string, MetricDataRecord> = await this.getFinalMetricData(trialJobId);
-=======
         const finalMetricsMap: Map<string, MetricDataRecord[]> = await this.getFinalMetricData(trialJobId);
->>>>>>> 02e9fcfc
 
         for (const key of map.keys()) {
             const jobInfo: TrialJobInfo | undefined = map.get(key);
@@ -199,24 +195,13 @@
         return result;
     }
 
-<<<<<<< HEAD
-    private async getFinalMetricData(trialJobId?: string): Promise<Map<string, MetricDataRecord>> {
-        const map: Map<string, MetricDataRecord> = new Map();
-=======
     private async getFinalMetricData(trialJobId?: string): Promise<Map<string, MetricDataRecord[]>> {
         const map: Map<string, MetricDataRecord[]> = new Map();
->>>>>>> 02e9fcfc
         const metrics: MetricDataRecord[] = await this.getMetricData(trialJobId, 'FINAL');
 
         const multiPhase: boolean = await this.isMultiPhase();
 
         for (const metric of metrics) {
-<<<<<<< HEAD
-            if (map.has(metric.trialJobId) && !multiPhase) {
-                this.log.error(`Found multiple FINAL results for trial job ${trialJobId}`);
-            }
-            map.set(metric.trialJobId, metric);
-=======
             const existMetrics: MetricDataRecord[] | undefined = map.get(metric.trialJobId);
             if (existMetrics !== undefined) {
                 if (!multiPhase) {
@@ -227,7 +212,6 @@
             } else {
                 map.set(metric.trialJobId, [metric]);
             }
->>>>>>> 02e9fcfc
         }
 
         return map;

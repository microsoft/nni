// Copyright (c) Microsoft Corporation.
// Licensed under the MIT license.

'use strict';

const joi = require('joi');

export namespace ValidationSchemas {
    export const SETCLUSTERMETADATA = {
        body: {
            machine_list: joi.array().items(joi.object({ // eslint-disable-line @typescript-eslint/camelcase
                username: joi.string().required(),
                ip: joi.string().ip().required(),
                port: joi.number().min(1).max(65535).required(),
                passwd: joi.string(),
                sshKeyPath: joi.string(),
                passphrase: joi.string(),
                gpuIndices: joi.string(),
                maxTrialNumPerGpu: joi.number(),
                useActiveGpu: joi.boolean()
            })),
            local_config: joi.object({ // eslint-disable-line @typescript-eslint/camelcase
                gpuIndices: joi.string(),
                maxTrialNumPerGpu: joi.number(),
                useActiveGpu: joi.boolean()
            }),
            trial_config: joi.object({ // eslint-disable-line @typescript-eslint/camelcase
                image: joi.string().min(1),
                codeDir: joi.string().min(1).required(),
                dataDir: joi.string(),
                outputDir: joi.string(),
                cpuNum: joi.number().min(1),
                memoryMB: joi.number().min(100),
                gpuNum: joi.number().min(0),
                command: joi.string().min(1),
                virtualCluster: joi.string(),
                shmMB: joi.number(),
                authFile: joi.string(),
                nasMode: joi.string().valid('classic_mode', 'enas_mode', 'oneshot_mode', 'darts_mode'),
                portList: joi.array().items(joi.object({
                    label: joi.string().required(),
                    beginAt: joi.number().required(),
                    portNumber: joi.number().required(),
                })),
                worker: joi.object({
                    replicas: joi.number().min(1).required(),
                    image: joi.string().min(1),
                    privateRegistryAuthPath: joi.string().min(1),
                    outputDir: joi.string(),
                    cpuNum: joi.number().min(1),
                    memoryMB: joi.number().min(100),
                    gpuNum: joi.number().min(0).required(),
                    command: joi.string().min(1).required()
                }),
                ps: joi.object({
                        replicas: joi.number().min(1).required(),
                        image: joi.string().min(1),
                        privateRegistryAuthPath: joi.string().min(1),
                        outputDir: joi.string(),
                        cpuNum: joi.number().min(1),
                        memoryMB: joi.number().min(100),
                        gpuNum: joi.number().min(0).required(),
                        command: joi.string().min(1).required()
                }),
                master: joi.object({
                    replicas: joi.number().min(1).required(),
                    image: joi.string().min(1),
                    privateRegistryAuthPath: joi.string().min(1),
                    outputDir: joi.string(),
                    cpuNum: joi.number().min(1),
                    memoryMB: joi.number().min(100),
                    gpuNum: joi.number().min(0).required(),
                    command: joi.string().min(1).required()
                }),
                taskRoles: joi.array({
                    name: joi.string().min(1),
                    taskNum: joi.number().min(1).required(),
                    image: joi.string().min(1),
                    privateRegistryAuthPath: joi.string().min(1),
                    outputDir: joi.string(),
                    cpuNum: joi.number().min(1),
                    memoryMB: joi.number().min(100),
                    shmMB: joi.number(),
                    gpuNum: joi.number().min(0).required(),
                    command: joi.string().min(1).required(),
                    frameworkAttemptCompletionPolicy: joi.object({
                        minFailedTaskCount: joi.number(),
                        minSucceededTaskCount: joi.number()
                    })
                })
            }),
            pai_config: joi.object({ // eslint-disable-line @typescript-eslint/camelcase
                userName: joi.string().min(1).required(),
                passWord: joi.string().min(1),
                token: joi.string().min(1),
                host: joi.string().min(1).required()
            }),
<<<<<<< HEAD
            pai_lite_config: joi.object({
                userName: joi.string().min(1).required(),
                passWord: joi.string().min(1),
                token: joi.string().min(1),
                host: joi.string().min(1).required(),
                nniManagerNFSMountPath: joi.string().min(1).required(),
                containerNFSMountPath: joi.string().min(1).required()
            }),
            kubeflow_config: joi.object({
=======
            kubeflow_config: joi.object({ // eslint-disable-line @typescript-eslint/camelcase
>>>>>>> 543239c6
                operator: joi.string().min(1).required(),
                storage: joi.string().min(1),
                apiVersion: joi.string().min(1),
                nfs: joi.object({
                    server: joi.string().min(1).required(),
                    path: joi.string().min(1).required()
                }),
                keyVault: joi.object({
                    vaultName: joi.string().regex(/^([0-9]|[a-z]|[A-Z]|-){1,127}$/),
                    name: joi.string().regex(/^([0-9]|[a-z]|[A-Z]|-){1,127}$/)
                }),
                azureStorage: joi.object({
                    accountName: joi.string().regex(/^([0-9]|[a-z]|[A-Z]|-){3,31}$/),
                    azureShare: joi.string().regex(/^([0-9]|[a-z]|[A-Z]|-){3,63}$/)
                }),
                uploadRetryCount: joi.number().min(1)
            }),
            frameworkcontroller_config: joi.object({ // eslint-disable-line @typescript-eslint/camelcase
                storage: joi.string().min(1),
                serviceAccountName: joi.string().min(1),
                nfs: joi.object({
                    server: joi.string().min(1).required(),
                    path: joi.string().min(1).required()
                }),
                keyVault: joi.object({
                    vaultName: joi.string().regex(/^([0-9]|[a-z]|[A-Z]|-){1,127}$/),
                    name: joi.string().regex(/^([0-9]|[a-z]|[A-Z]|-){1,127}$/)
                }),
                azureStorage: joi.object({
                    accountName: joi.string().regex(/^([0-9]|[a-z]|[A-Z]|-){3,31}$/),
                    azureShare: joi.string().regex(/^([0-9]|[a-z]|[A-Z]|-){3,63}$/)
                }),
                uploadRetryCount: joi.number().min(1)
            }),
            nni_manager_ip: joi.object({ // eslint-disable-line @typescript-eslint/camelcase
                nniManagerIp: joi.string().min(1)
            })
        }
    };
    export const STARTEXPERIMENT = {
        body: {
            experimentName: joi.string().required(),
            description: joi.string(),
            authorName: joi.string(),
            maxTrialNum: joi.number().min(0).required(),
            trialConcurrency: joi.number().min(0).required(),
            trainingServicePlatform: joi.string(),
            searchSpace: joi.string().required(),
            maxExecDuration: joi.number().min(0).required(),
            multiPhase: joi.boolean(),
            multiThread: joi.boolean(),
            versionCheck: joi.boolean(),
            logCollection: joi.string(),
            advisor: joi.object({
                builtinAdvisorName: joi.string().valid('Hyperband', 'BOHB'),
                codeDir: joi.string(),
                classFileName: joi.string(),
                className: joi.string(),
                classArgs: joi.any(),
                checkpointDir: joi.string().allow(''),
                gpuIndices: joi.string()
            }),
            tuner: joi.object({
                builtinTunerName: joi.string().valid('TPE', 'Random', 'Anneal', 'Evolution', 'SMAC', 'BatchTuner', 'GridSearch', 'NetworkMorphism', 'MetisTuner', 'GPTuner', 'PPOTuner'),
                codeDir: joi.string(),
                classFileName: joi.string(),
                className: joi.string(),
                classArgs: joi.any(),
                checkpointDir: joi.string().allow(''),
                includeIntermediateResults: joi.boolean(),
                gpuIndices: joi.string()
            }),
            assessor: joi.object({
                builtinAssessorName: joi.string().valid('Medianstop', 'Curvefitting'),
                codeDir: joi.string(),
                classFileName: joi.string(),
                className: joi.string(),
                classArgs: joi.any(),
                checkpointDir: joi.string().allow('')
            }),
            clusterMetaData: joi.array().items(joi.object({
                key: joi.string(),
                value: joi.any()
            }))
        }
    };
    export const UPDATEEXPERIMENT = {
        query: {
            /* eslint-disable-next-line @typescript-eslint/camelcase */
            update_type: joi.string().required().valid('TRIAL_CONCURRENCY', 'MAX_EXEC_DURATION', 'SEARCH_SPACE', 'MAX_TRIAL_NUM')
        },
        body: {
            id: joi.string().required(),
            revision: joi.number().min(0).required(),
            params: joi.object(STARTEXPERIMENT.body),
            execDuration: joi.number().required(),
            startTime: joi.number(),
            endTime: joi.number(),
            logDir: joi.string(),
            nextSequenceId: joi.number()
        }
    };
}<|MERGE_RESOLUTION|>--- conflicted
+++ resolved
@@ -95,7 +95,6 @@
                 token: joi.string().min(1),
                 host: joi.string().min(1).required()
             }),
-<<<<<<< HEAD
             pai_lite_config: joi.object({
                 userName: joi.string().min(1).required(),
                 passWord: joi.string().min(1),
@@ -104,10 +103,7 @@
                 nniManagerNFSMountPath: joi.string().min(1).required(),
                 containerNFSMountPath: joi.string().min(1).required()
             }),
-            kubeflow_config: joi.object({
-=======
             kubeflow_config: joi.object({ // eslint-disable-line @typescript-eslint/camelcase
->>>>>>> 543239c6
                 operator: joi.string().min(1).required(),
                 storage: joi.string().min(1),
                 apiVersion: joi.string().min(1),

/**
 * Copyright (c) Microsoft Corporation
 * All rights reserved.
 *
 * MIT License
 *
 * Permission is hereby granted, free of charge, to any person obtaining a copy of this software and associated
 * documentation files (the "Software"), to deal in the Software without restriction, including without limitation
 * the rights to use, copy, modify, merge, publish, distribute, sublicense, and/or sell copies of the Software, and
 * to permit persons to whom the Software is furnished to do so, subject to the following conditions:
 * The above copyright notice and this permission notice shall be included in all copies or substantial portions of the Software.
 *
 * THE SOFTWARE IS PROVIDED *AS IS*, WITHOUT WARRANTY OF ANY KIND, EXPRESS OR IMPLIED, INCLUDING
 * BUT NOT LIMITED TO THE WARRANTIES OF MERCHANTABILITY, FITNESS FOR A PARTICULAR PURPOSE AND
 * NONINFRINGEMENT. IN NO EVENT SHALL THE AUTHORS OR COPYRIGHT HOLDERS BE LIABLE FOR ANY CLAIM,
 * DAMAGES OR OTHER LIABILITY, WHETHER IN AN ACTION OF CONTRACT, TORT OR OTHERWISE, ARISING FROM,
 * OUT OF OR IN CONNECTION WITH THE SOFTWARE OR THE USE OR OTHER DEALINGS IN THE SOFTWARE.
 */

'use strict';

const joi = require('joi');

export namespace ValidationSchemas {
    export const SETCLUSTERMETADATA = {
        body: {
            machine_list: joi.array().items(joi.object({
                username: joi.string().required(),
                ip: joi.string().ip().required(),
                port: joi.number().min(1).max(65535).required(),
                passwd: joi.string(),
                sshKeyPath: joi.string(),
                passphrase: joi.string(),
                gpuIndices: joi.string(),
                maxTrialNumPerGpu: joi.number(),
                useActiveGpu: joi.boolean()
            })),
            local_config: joi.object({
                gpuIndices: joi.string(),
                maxTrialNumPerGpu: joi.number(),
                useActiveGpu: joi.boolean()
            }),
            trial_config: joi.object({
                image: joi.string().min(1),
                codeDir: joi.string().min(1).required(),
                dataDir: joi.string(),
                outputDir: joi.string(),
                cpuNum: joi.number().min(1),
                memoryMB: joi.number().min(100),
                gpuNum: joi.number().min(0),
                command: joi.string().min(1),
                virtualCluster: joi.string(),
                shmMB: joi.number(),
<<<<<<< HEAD
                nasMode: joi.string().valid('classic_mode', 'enas_mode', 'oneshot_mode', 'darts_mode'),
=======
                authFile: joi.string(),
                nasMode: joi.string().valid('classic_mode', 'enas_mode', 'oneshot_mode'),
>>>>>>> b56e4a17
                worker: joi.object({
                    replicas: joi.number().min(1).required(),
                    image: joi.string().min(1),
                    privateRegistryAuthPath: joi.string().min(1),
                    outputDir: joi.string(),
                    cpuNum: joi.number().min(1),
                    memoryMB: joi.number().min(100),
                    gpuNum: joi.number().min(0).required(),
                    command: joi.string().min(1).required()
                }),
                ps: joi.object({
                        replicas: joi.number().min(1).required(),
                        image: joi.string().min(1),
                        privateRegistryAuthPath: joi.string().min(1),
                        outputDir: joi.string(),
                        cpuNum: joi.number().min(1),
                        memoryMB: joi.number().min(100),
                        gpuNum: joi.number().min(0).required(),
                        command: joi.string().min(1).required()
                }),
                master: joi.object({
                    replicas: joi.number().min(1).required(),
                    image: joi.string().min(1),
                    privateRegistryAuthPath: joi.string().min(1),
                    outputDir: joi.string(),
                    cpuNum: joi.number().min(1),
                    memoryMB: joi.number().min(100),
                    gpuNum: joi.number().min(0).required(),
                    command: joi.string().min(1).required()
                }),
                taskRoles: joi.array({
                    name: joi.string().min(1),
                    taskNum: joi.number().min(1).required(),
                    image: joi.string().min(1),
                    privateRegistryAuthPath: joi.string().min(1),
                    outputDir: joi.string(),
                    cpuNum: joi.number().min(1),
                    memoryMB: joi.number().min(100),
                    shmMB: joi.number(),
                    gpuNum: joi.number().min(0).required(),
                    command: joi.string().min(1).required(),
                    frameworkAttemptCompletionPolicy: joi.object({
                        minFailedTaskCount: joi.number(),
                        minSucceededTaskCount: joi.number()
                    })
                })
            }),
            pai_config: joi.object({
                userName: joi.string().min(1).required(),
                passWord: joi.string().min(1).required(),
                host: joi.string().min(1).required()
            }),
            kubeflow_config: joi.object({
                operator: joi.string().min(1).required(),
                storage: joi.string().min(1),
                apiVersion: joi.string().min(1),
                nfs: joi.object({
                    server: joi.string().min(1).required(),
                    path: joi.string().min(1).required()
                }),
                keyVault: joi.object({
                    vaultName: joi.string().regex(/^([0-9]|[a-z]|[A-Z]|-){1,127}$/),
                    name: joi.string().regex(/^([0-9]|[a-z]|[A-Z]|-){1,127}$/)
                }),
                azureStorage: joi.object({
                    accountName: joi.string().regex(/^([0-9]|[a-z]|[A-Z]|-){3,31}$/),
                    azureShare: joi.string().regex(/^([0-9]|[a-z]|[A-Z]|-){3,63}$/)
                })
            }),
            frameworkcontroller_config: joi.object({
                storage: joi.string().min(1),
                serviceAccountName: joi.string().min(1),
                nfs: joi.object({
                    server: joi.string().min(1).required(),
                    path: joi.string().min(1).required()
                }),
                keyVault: joi.object({
                    vaultName: joi.string().regex(/^([0-9]|[a-z]|[A-Z]|-){1,127}$/),
                    name: joi.string().regex(/^([0-9]|[a-z]|[A-Z]|-){1,127}$/)
                }),
                azureStorage: joi.object({
                    accountName: joi.string().regex(/^([0-9]|[a-z]|[A-Z]|-){3,31}$/),
                    azureShare: joi.string().regex(/^([0-9]|[a-z]|[A-Z]|-){3,63}$/)
                })
            }),
            nni_manager_ip: joi.object({
                nniManagerIp: joi.string().min(1)
            })
        }
    };
    export const STARTEXPERIMENT = {
        body: {
            experimentName: joi.string().required(),
            description: joi.string(),
            authorName: joi.string(),
            maxTrialNum: joi.number().min(0).required(),
            trialConcurrency: joi.number().min(0).required(),
            trainingServicePlatform: joi.string(),
            searchSpace: joi.string().required(),
            maxExecDuration: joi.number().min(0).required(),
            multiPhase: joi.boolean(),
            multiThread: joi.boolean(),
            versionCheck: joi.boolean(),
            logCollection: joi.string(),
            advisor: joi.object({
                builtinAdvisorName: joi.string().valid('Hyperband', 'BOHB'),
                codeDir: joi.string(),
                classFileName: joi.string(),
                className: joi.string(),
                classArgs: joi.any(),
                gpuNum: joi.number().min(0),
                checkpointDir: joi.string().allow('')
            }),
            tuner: joi.object({
                builtinTunerName: joi.string().valid('TPE', 'Random', 'Anneal', 'Evolution', 'SMAC', 'BatchTuner', 'GridSearch', 'NetworkMorphism', 'MetisTuner', 'GPTuner'),
                codeDir: joi.string(),
                classFileName: joi.string(),
                className: joi.string(),
                classArgs: joi.any(),
                gpuNum: joi.number().min(0),
                checkpointDir: joi.string().allow(''),
                includeIntermediateResults: joi.boolean()
            }),
            assessor: joi.object({
                builtinAssessorName: joi.string().valid('Medianstop', 'Curvefitting'),
                codeDir: joi.string(),
                classFileName: joi.string(),
                className: joi.string(),
                classArgs: joi.any(),
                gpuNum: joi.number().min(0),
                checkpointDir: joi.string().allow('')
            }),
            clusterMetaData: joi.array().items(joi.object({
                key: joi.string(),
                value: joi.any()
            }))
        }
    };
    export const UPDATEEXPERIMENT = {
        query: {
            update_type: joi.string().required().valid('TRIAL_CONCURRENCY', 'MAX_EXEC_DURATION', 'SEARCH_SPACE', 'MAX_TRIAL_NUM')
        },
        body: {
            id: joi.string().required(),
            revision: joi.number().min(0).required(),
            params: joi.object(STARTEXPERIMENT.body),
            execDuration: joi.number().required(),
            startTime: joi.number(),
            endTime: joi.number(),
            logDir: joi.string(),
            maxSequenceId: joi.number()
        }
    };
}<|MERGE_RESOLUTION|>--- conflicted
+++ resolved
@@ -51,12 +51,8 @@
                 command: joi.string().min(1),
                 virtualCluster: joi.string(),
                 shmMB: joi.number(),
-<<<<<<< HEAD
+                authFile: joi.string(),
                 nasMode: joi.string().valid('classic_mode', 'enas_mode', 'oneshot_mode', 'darts_mode'),
-=======
-                authFile: joi.string(),
-                nasMode: joi.string().valid('classic_mode', 'enas_mode', 'oneshot_mode'),
->>>>>>> b56e4a17
                 worker: joi.object({
                     replicas: joi.number().min(1).required(),
                     image: joi.string().min(1),

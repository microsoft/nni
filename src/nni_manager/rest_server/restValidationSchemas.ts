/**
 * Copyright (c) Microsoft Corporation
 * All rights reserved.
 *
 * MIT License
 *
 * Permission is hereby granted, free of charge, to any person obtaining a copy of this software and associated
 * documentation files (the "Software"), to deal in the Software without restriction, including without limitation
 * the rights to use, copy, modify, merge, publish, distribute, sublicense, and/or sell copies of the Software, and
 * to permit persons to whom the Software is furnished to do so, subject to the following conditions:
 * The above copyright notice and this permission notice shall be included in all copies or substantial portions of the Software.
 *
 * THE SOFTWARE IS PROVIDED *AS IS*, WITHOUT WARRANTY OF ANY KIND, EXPRESS OR IMPLIED, INCLUDING
 * BUT NOT LIMITED TO THE WARRANTIES OF MERCHANTABILITY, FITNESS FOR A PARTICULAR PURPOSE AND
 * NONINFRINGEMENT. IN NO EVENT SHALL THE AUTHORS OR COPYRIGHT HOLDERS BE LIABLE FOR ANY CLAIM,
 * DAMAGES OR OTHER LIABILITY, WHETHER IN AN ACTION OF CONTRACT, TORT OR OTHERWISE, ARISING FROM,
 * OUT OF OR IN CONNECTION WITH THE SOFTWARE OR THE USE OR OTHER DEALINGS IN THE SOFTWARE.
 */

'use strict';

const joi = require('joi');

export namespace ValidationSchemas {
    export const SETCLUSTERMETADATA = {
        body: {
            machine_list: joi.array().items(joi.object({
                username: joi.string().required(),
                ip: joi.string().ip().required(),
                port: joi.number().min(1).max(65535).required(),
                passwd: joi.string().required(),
                sshKeyPath: joi.string(),
                passphrase: joi.string()
            })),
            trial_config: joi.object({
                image: joi.string().min(1),
                codeDir: joi.string().min(1).required(),
                dataDir: joi.string(),
                outputDir: joi.string(),
                cpuNum: joi.number().min(1),
                memoryMB: joi.number().min(100),
                gpuNum: joi.number().min(0),
                command: joi.string().min(1),
                virtualCluster: joi.string(),
                worker: joi.object({
                    replicas: joi.number().min(1).required(),
                    image: joi.string().min(1),
                    outputDir: joi.string(),
                    cpuNum: joi.number().min(1),
                    memoryMB: joi.number().min(100),
                    gpuNum: joi.number().min(0).required(),
                    command: joi.string().min(1).required()
                }),
                ps: joi.object({
                        replicas: joi.number().min(1).required(),
                        image: joi.string().min(1),
                        outputDir: joi.string(),
                        cpuNum: joi.number().min(1),
                        memoryMB: joi.number().min(100),
                        gpuNum: joi.number().min(0).required(),
                        command: joi.string().min(1).required()
                })
            }),
            pai_config: joi.object({
                userName: joi.string().min(1).required(),
                passWord: joi.string().min(1).required(),
                host: joi.string().min(1).required()
            }),
            kubeflow_config: joi.object({
                operator: joi.string().min(1).required(),
                nfs: joi.object({
                    server: joi.string().min(1).required(),
                    path: joi.string().min(1).required()
                }),
                kubernetesServer: joi.string().min(1),
                keyVault: joi.object({
                    vaultName: joi.string().regex(/^([0-9]|[a-z]|[A-Z]|-){1,127}$/),
                    name: joi.string().regex(/^([0-9]|[a-z]|[A-Z]|-){1,127}$/)
                }),
                azureStorage: joi.object({
                    accountName: joi.string().regex(/^([0-9]|[a-z]|[A-Z]|-){3,31}$/),
                    azureShare: joi.string().regex(/^([0-9]|[a-z]|[A-Z]|-){3,63}$/)
                })
            }),
            nni_manager_ip: joi.object({
                nniManagerIp: joi.string().min(1) 
            })
        }
    };
    export const STARTEXPERIMENT = {
        body: {
            experimentName: joi.string().required(),
            description: joi.string(),
            authorName: joi.string(),
            maxTrialNum: joi.number().min(0).required(),
            trialConcurrency: joi.number().min(0).required(),
            trainingServicePlatform: joi.string(),
            searchSpace: joi.string().required(),
            maxExecDuration: joi.number().min(0).required(),
            multiPhase: joi.boolean(),
            multiThread: joi.boolean(),
            tuner: joi.object({
<<<<<<< HEAD
                builtinTunerName: joi.string().valid('TPE', 'Random', 'Anneal', 'Evolution', 'SMAC', 'BatchTuner','NetworkMorphism'),
=======
                builtinTunerName: joi.string().valid('TPE', 'Random', 'Anneal', 'Evolution', 'SMAC', 'BatchTuner', 'GridSearch'),
>>>>>>> 02e9fcfc
                codeDir: joi.string(),
                classFileName: joi.string(),
                className: joi.string(),
                classArgs: joi.any(),
                gpuNum: joi.number().min(0),
                checkpointDir: joi.string()
            }).required(),
            assessor: joi.object({
                builtinAssessorName: joi.string().valid('Medianstop'),
                codeDir: joi.string(),
                classFileName: joi.string(),
                className: joi.string(),
                classArgs: joi.any(),
                gpuNum: joi.number().min(0),
                checkpointDir: joi.string()
            }),
            clusterMetaData: joi.array().items(joi.object({
                key: joi.string(),
                value: joi.any()
            }))
        }
    };
    export const UPDATEEXPERIMENT = {
        query: {
            update_type: joi.string().required().valid('TRIAL_CONCURRENCY', 'MAX_EXEC_DURATION', 'SEARCH_SPACE', 'MAX_TRIAL_NUM')
        },
        body: {
            id: joi.string().required(),
            revision: joi.number().min(0).required(),
            params: joi.object(STARTEXPERIMENT.body).required(),
            execDuration: joi.number().required(),
            startTime: joi.number(),
            endTime: joi.number(),
            logDir: joi.string(),
            maxSequenceId: joi.number()
        }
    };
    export const STARTTENSORBOARD = {
        query: {
            job_ids: joi.string().min(5).max(5).required()
        }
    };
    export const STOPTENSORBOARD = {
        query: {
            endpoint: joi.string().uri().required()
        }
    };
}<|MERGE_RESOLUTION|>--- conflicted
+++ resolved
@@ -100,11 +100,7 @@
             multiPhase: joi.boolean(),
             multiThread: joi.boolean(),
             tuner: joi.object({
-<<<<<<< HEAD
-                builtinTunerName: joi.string().valid('TPE', 'Random', 'Anneal', 'Evolution', 'SMAC', 'BatchTuner','NetworkMorphism'),
-=======
-                builtinTunerName: joi.string().valid('TPE', 'Random', 'Anneal', 'Evolution', 'SMAC', 'BatchTuner', 'GridSearch'),
->>>>>>> 02e9fcfc
+                builtinTunerName: joi.string().valid('TPE', 'Random', 'Anneal', 'Evolution', 'SMAC', 'BatchTuner','GridSearch','NetworkMorphism'),
                 codeDir: joi.string(),
                 classFileName: joi.string(),
                 className: joi.string(),

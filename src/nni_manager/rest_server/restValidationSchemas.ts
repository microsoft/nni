/**
 * Copyright (c) Microsoft Corporation
 * All rights reserved.
 *
 * MIT License
 *
 * Permission is hereby granted, free of charge, to any person obtaining a copy of this software and associated
 * documentation files (the "Software"), to deal in the Software without restriction, including without limitation
 * the rights to use, copy, modify, merge, publish, distribute, sublicense, and/or sell copies of the Software, and
 * to permit persons to whom the Software is furnished to do so, subject to the following conditions:
 * The above copyright notice and this permission notice shall be included in all copies or substantial portions of the Software.
 *
 * THE SOFTWARE IS PROVIDED *AS IS*, WITHOUT WARRANTY OF ANY KIND, EXPRESS OR IMPLIED, INCLUDING
 * BUT NOT LIMITED TO THE WARRANTIES OF MERCHANTABILITY, FITNESS FOR A PARTICULAR PURPOSE AND
 * NONINFRINGEMENT. IN NO EVENT SHALL THE AUTHORS OR COPYRIGHT HOLDERS BE LIABLE FOR ANY CLAIM,
 * DAMAGES OR OTHER LIABILITY, WHETHER IN AN ACTION OF CONTRACT, TORT OR OTHERWISE, ARISING FROM,
 * OUT OF OR IN CONNECTION WITH THE SOFTWARE OR THE USE OR OTHER DEALINGS IN THE SOFTWARE.
 */

'use strict';

const joi = require('joi');

export namespace ValidationSchemas {
    export const SETCLUSTERMETADATA = {
        body: {
            machine_list: joi.array().items(joi.object({
                username: joi.string().required(),
                ip: joi.string().ip().required(),
                port: joi.number().min(1).max(65535).required(),
                passwd: joi.string().required(),
                sshKeyPath: joi.string(),
                passphrase: joi.string()
            })),
            trial_config: joi.object({
                image: joi.string().min(1),
                codeDir: joi.string().min(1).required(),
                dataDir: joi.string(),
                outputDir: joi.string(),
                cpuNum: joi.number().min(1),
                memoryMB: joi.number().min(100),
                gpuNum: joi.number().min(0).required(),
                command: joi.string().min(1).required()                
            }),
            pai_config: joi.object({
                userName: joi.string().min(1).required(),
                passWord: joi.string().min(1).required(),
                host: joi.string().min(1).required()
            })
        }
    };
    export const STARTEXPERIMENT = {
        body: {
            experimentName: joi.string().required(),
            description: joi.string(),
            authorName: joi.string(),
            maxTrialNum: joi.number().min(0).required(),
            trialConcurrency: joi.number().min(0).required(),
            trainingServicePlatform: joi.string(),
            searchSpace: joi.string().required(),
            maxExecDuration: joi.number().min(0).required(),
            multiPhase: joi.boolean(),
            tuner: joi.object({
<<<<<<< HEAD
                builtinTunerName: joi.string().valid('TPE', 'Random', 'Anneal', 'Evolution', 'SMAC'),
=======
                builtinTunerName: joi.string().valid('TPE', 'Random', 'Anneal', 'Evolution', 'SMAC', 'BatchTuner'),
>>>>>>> 14fac162
                codeDir: joi.string(),
                classFileName: joi.string(),
                className: joi.string(),
                classArgs: joi.any(),
                gpuNum: joi.number().min(0),
                checkpointDir: joi.string()
            }).required(),
            assessor: joi.object({
                builtinAssessorName: joi.string().valid('Medianstop'),
                codeDir: joi.string(),
                classFileName: joi.string(),
                className: joi.string(),
                classArgs: joi.any(),
                gpuNum: joi.number().min(0),
                checkpointDir: joi.string()
            }),
            clusterMetaData: joi.array().items(joi.object({
                key: joi.string(),
                value: joi.any()
            }))
        }
    };
    export const UPDATEEXPERIMENT = {
        query: {
            update_type: joi.string().required().valid('TRIAL_CONCURRENCY', 'MAX_EXEC_DURATION', 'SEARCH_SPACE', 'MAX_TRIAL_NUM')
        },
        body: {
            id: joi.string().required(),
            revision: joi.number().min(0).required(),
            params: joi.object(STARTEXPERIMENT.body).required(),
            execDuration: joi.number().required(),
            startTime: joi.number(),
            endTime: joi.number()
        }
    };
    export const STARTTENSORBOARD = {
        query: {
            job_ids: joi.string().min(5).max(5).required()
        }
    };
    export const STOPTENSORBOARD = {
        query: {
            endpoint: joi.string().uri().required()
        }
    };
}<|MERGE_RESOLUTION|>--- conflicted
+++ resolved
@@ -61,11 +61,7 @@
             maxExecDuration: joi.number().min(0).required(),
             multiPhase: joi.boolean(),
             tuner: joi.object({
-<<<<<<< HEAD
-                builtinTunerName: joi.string().valid('TPE', 'Random', 'Anneal', 'Evolution', 'SMAC'),
-=======
                 builtinTunerName: joi.string().valid('TPE', 'Random', 'Anneal', 'Evolution', 'SMAC', 'BatchTuner'),
->>>>>>> 14fac162
                 codeDir: joi.string(),
                 classFileName: joi.string(),
                 className: joi.string(),

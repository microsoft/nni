--- conflicted
+++ resolved
@@ -101,13 +101,8 @@
         });
 
         // If it's a fatal error, exit process
-<<<<<<< HEAD
         if (isFatal) {
-            this.log.critical(err);
-=======
-        if(isFatal) {
             this.log.fatal(err);
->>>>>>> b307843f
             process.exit(1);
         } else {
             this.log.error(err);

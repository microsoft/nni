--- conflicted
+++ resolved
@@ -159,44 +159,28 @@
             status: 'SUCCEEDED',
             startTime: Date.now(),
             endTime: Date.now(),
-<<<<<<< HEAD
-            finalMetricData: {
-=======
             finalMetricData: [{
->>>>>>> 02e9fcfc
                 timestamp: 0,
                 trialJobId: '3456',
                 parameterId: '123',
                 type: 'FINAL',
                 sequence: 0,
                 data: '0.2'
-<<<<<<< HEAD
-            }
-=======
             }]
->>>>>>> 02e9fcfc
         };
         const job2: TrialJobInfo = {
             id: '3456',
             status: 'FAILED',
             startTime: Date.now(),
             endTime: Date.now(),
-<<<<<<< HEAD
-            finalMetricData: {
-=======
             finalMetricData: [{
->>>>>>> 02e9fcfc
                 timestamp: 0,
                 trialJobId: '3456',
                 parameterId: '123',
                 type: 'FINAL',
                 sequence: 0,
                 data: '0.2'
-<<<<<<< HEAD
-            }
-=======
             }]
->>>>>>> 02e9fcfc
         };
 
         return Promise.resolve([job1, job2]);

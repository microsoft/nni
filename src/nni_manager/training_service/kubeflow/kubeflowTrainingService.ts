/**
 * Copyright (c) Microsoft Corporation
 * All rights reserved.
 *
 * MIT License
 *
 * Permission is hereby granted, free of charge, to any person obtaining a copy of this software and associated
 * documentation files (the "Software"), to deal in the Software without restriction, including without limitation
 * the rights to use, copy, modify, merge, publish, distribute, sublicense, and/or sell copies of the Software, and
 * to permit persons to whom the Software is furnished to do so, subject to the following conditions:
 * The above copyright notice and this permission notice shall be included in all copies or substantial portions of the Software.
 *
 * THE SOFTWARE IS PROVIDED *AS IS*, WITHOUT WARRANTY OF ANY KIND, EXPRESS OR IMPLIED, INCLUDING
 * BUT NOT LIMITED TO THE WARRANTIES OF MERCHANTABILITY, FITNESS FOR A PARTICULAR PURPOSE AND
 * NONINFRINGEMENT. IN NO EVENT SHALL THE AUTHORS OR COPYRIGHT HOLDERS BE LIABLE FOR ANY CLAIM,
 * DAMAGES OR OTHER LIABILITY, WHETHER IN AN ACTION OF CONTRACT, TORT OR OTHERWISE, ARISING FROM,
 * OUT OF OR IN CONNECTION WITH THE SOFTWARE OR THE USE OR OTHER DEALINGS IN THE SOFTWARE.
 */

'use strict'

import * as assert from 'assert';
import * as component from '../../common/component';
import * as cpp from 'child-process-promise';
import * as fs from 'fs';
import * as path from 'path';

import { CONTAINER_INSTALL_NNI_SHELL_FORMAT } from '../common/containerJobData';
import { EventEmitter } from 'events';
import { getExperimentId, getInitTrialSequenceId } from '../../common/experimentStartupInfo';
import { getLogger, Logger } from '../../common/log';
import { MethodNotImplementedError } from '../../common/errors';
import { TrialConfigMetadataKey } from '../common/trialConfigMetadataKey';
import {
    JobApplicationForm, TrainingService, TrialJobApplicationForm,
    TrialJobDetail, TrialJobMetric
} from '../../common/trainingService';
import { delay, generateParamFileName, getExperimentRootDir, getIPV4Address, uniqueString } from '../../common/utils';
import { KubeflowClusterConfig, kubeflowOperatorMap, KubeflowTrialConfig, NFSConfig } from './kubeflowConfig';
import { KubeflowTrialJobDetail } from './kubeflowData';
import { KubeflowJobRestServer } from './kubeflowJobRestServer';
import { KubeflowJobInfoCollector } from './kubeflowJobInfoCollector';
import { AzureStorageClientUtility } from './azureStorageClientUtils';

var yaml = require('node-yaml');
var azure = require('azure-storage');

type DistTrainRole = 'worker' | 'ps';

/**
 * Training Service implementation for Kubeflow
 * Refer https://github.com/kubeflow/kubeflow for more info about Kubeflow
 */
@component.Singleton
class KubeflowTrainingService implements TrainingService {
    private readonly NNI_KUBEFLOW_TRIAL_LABEL = 'nni-kubeflow-trial';
    private readonly log!: Logger;
    private readonly metricsEmitter: EventEmitter;
    private readonly trialJobsMap: Map<string, KubeflowTrialJobDetail>;
    /**  experiment root dir in NFS */
    private readonly trialLocalNFSTempFolder: string;
    private stopping: boolean = false;
    private experimentId! : string;
    private nextTrialSequenceId: number;
    private kubeflowClusterConfig?: KubeflowClusterConfig;
    private kubeflowTrialConfig?: KubeflowTrialConfig;
    private kubeflowJobInfoCollector: KubeflowJobInfoCollector;
    private kubeflowRestServerPort?: number;
    private kubeflowJobPlural?: string;
<<<<<<< HEAD
    private readonly CONTAINER_MOUNT_PATH: string;
    private azureStorageClient: any;
    private azureStorageShare: any;
    private azureStorageSecretName: any;
    private azureStorageAccountName: any;

=======
    private readonly CONTAINER_MOUNT_PATH: string;    
    
>>>>>>> b59eef4e
    constructor() {        
        this.log = getLogger();
        this.metricsEmitter = new EventEmitter();
        this.trialJobsMap = new Map<string, KubeflowTrialJobDetail>();
        this.kubeflowJobInfoCollector = new KubeflowJobInfoCollector(this.trialJobsMap);
        this.trialLocalNFSTempFolder = path.join(getExperimentRootDir(), 'trials-nfs-tmp');
        this.experimentId = getExperimentId();      
        this.nextTrialSequenceId = -1;
        this.CONTAINER_MOUNT_PATH = '/tmp/mount';
    }

    public async run(): Promise<void> {
        const restServer: KubeflowJobRestServer = component.get(KubeflowJobRestServer);
        await restServer.start();
        this.log.info(`Kubeflow Training service rest server listening on: ${restServer.endPoint}`);
        while (!this.stopping) {
            // collect metrics by calling 'kubectl get' command on Kubeflow jobs 
            await delay(3000);
            await this.kubeflowJobInfoCollector.retrieveTrialStatus();            
        }
    }

    public async submitTrialJob(form: JobApplicationForm): Promise<TrialJobDetail> {
        if(!this.kubeflowClusterConfig) {
            throw new Error('Kubeflow Cluster config is not initialized');
        }

        if(!this.kubeflowTrialConfig || !this.kubeflowTrialConfig.worker) {
            throw new Error('Kubeflow trial config or worker config is not initialized');
        }

        if(!this.kubeflowJobPlural) {
            throw new Error('Kubeflow job plural name is undefined');
        }

        if(!this.kubeflowRestServerPort) {
            const restServer: KubeflowJobRestServer = component.get(KubeflowJobRestServer);
            this.kubeflowRestServerPort = restServer.clusterRestServerPort;
        }

        const trialJobId: string = uniqueString(5);
        const curTrialSequenceId: number = this.generateSequenceId();
        // Set trial's NFS working folder
        const trialWorkingFolder: string = path.join(this.CONTAINER_MOUNT_PATH, 'nni', getExperimentId(), trialJobId);
        const trialLocalTempFolder: string = path.join(getExperimentRootDir(), 'trials-local', trialJobId);
        //create tmp trial working folder locally.
        await cpp.exec(`mkdir -p ${path.dirname(trialLocalTempFolder)}`);
        await cpp.exec(`cp -r ${this.kubeflowTrialConfig.codeDir} ${trialLocalTempFolder}`);

        const runScriptContent : string = CONTAINER_INSTALL_NNI_SHELL_FORMAT;
        // Write NNI installation file to local tmp files
        await fs.promises.writeFile(path.join(trialLocalTempFolder, 'install_nni.sh'), runScriptContent, { encoding: 'utf8' });

        // Create tmp trial working folder locally.
        await cpp.exec(`mkdir -p ${trialLocalTempFolder}`);

        // Write worker file content run_worker.sh to local tmp folders
        if(this.kubeflowTrialConfig.worker) {
            const workerRunScriptContent: string = this.genereateRunScript(trialJobId, trialWorkingFolder, 
                    this.kubeflowTrialConfig.worker.command, curTrialSequenceId.toString(), 'worker');

            await fs.promises.writeFile(path.join(trialLocalTempFolder, 'run_worker.sh'), workerRunScriptContent, { encoding: 'utf8' });
        }

        // Write parameter server file content run_ps.sh to local tmp folders
        if(this.kubeflowTrialConfig.ps) {
            const psRunScriptContent: string = this.genereateRunScript(trialJobId, trialWorkingFolder, 
                this.kubeflowTrialConfig.ps.command, curTrialSequenceId.toString(), 'ps');

            await fs.promises.writeFile(path.join(trialLocalTempFolder, 'run_ps.sh'), psRunScriptContent, { encoding: 'utf8' });
        }

        // Write file content ( parameter.cfg ) to local tmp folders
        const trialForm : TrialJobApplicationForm = (<TrialJobApplicationForm>form)
        if(trialForm && trialForm.hyperParameters) {
            await fs.promises.writeFile(path.join(trialLocalTempFolder, generateParamFileName(trialForm.hyperParameters)), 
                            trialForm.hyperParameters.value, { encoding: 'utf8' });
        }

        const kubeflowJobYamlPath = path.join(trialLocalTempFolder, `kubeflow-job-${trialJobId}.yaml`);
        const kubeflowJobName = `nni-exp-${this.experimentId}-trial-${trialJobId}`.toLowerCase();
        const workerPodResources : any = {};
        workerPodResources.requests = {
            'memory': `${this.kubeflowTrialConfig.worker.memoryMB}Mi`,
            'cpu': `${this.kubeflowTrialConfig.worker.cpuNum}`,
            'nvidia.com/gpu': `${this.kubeflowTrialConfig.worker.gpuNum}`
        }
<<<<<<< HEAD

        podResources.limits = Object.assign({}, podResources.requests);
        
=======
        workerPodResources.limits = Object.assign({}, workerPodResources.requests);

        let psPodResources : any = undefined;
        if(this.kubeflowTrialConfig.ps) {
            psPodResources = {};
            psPodResources.requests = {
                'memory': `${this.kubeflowTrialConfig.ps.memoryMB}Mi`,
                'cpu': `${this.kubeflowTrialConfig.ps.cpuNum}`,
                'nvidia.com/gpu': `${this.kubeflowTrialConfig.ps.gpuNum}`
            }
            psPodResources.limits = Object.assign({}, psPodResources.requests);
        }        

>>>>>>> b59eef4e
        // Generate kubeflow job resource yaml file for K8S
        yaml.write(
            kubeflowJobYamlPath,
            this.generateKubeflowJobConfig(trialJobId, trialWorkingFolder, kubeflowJobName, workerPodResources, psPodResources),
            'utf-8'
        );

        let trialJobDetail: KubeflowTrialJobDetail;

        if(this.kubeflowClusterConfig.nfs){
            // Creat work dir for current trial in NFS directory 
            await cpp.exec(`mkdir -p ${this.trialLocalNFSTempFolder}/nni/${getExperimentId()}/${trialJobId}`);
            // Copy code files from local dir to NFS mounted dir

            
            await cpp.exec(`cp -r ${trialLocalTempFolder}/* ${this.trialLocalNFSTempFolder}/nni/${getExperimentId()}/${trialJobId}/.`);
        
            const nfsConfig: NFSConfig = this.kubeflowClusterConfig.nfs;
            trialJobDetail = new KubeflowTrialJobDetail(
                trialJobId,
                'WAITING',
                Date.now(),
                trialWorkingFolder,
                form,
                kubeflowJobName,
                curTrialSequenceId,
                `nfs://${nfsConfig.server}:${path.join(nfsConfig.path, 'nni', getExperimentId(), trialJobId, 'output')}`,
                this.kubeflowJobPlural
            );
        }else{
            try{
                //upload local files to azure storage
                await AzureStorageClientUtility.uploadDirectory(this.azureStorageClient, `nni/${getExperimentId()}/${trialJobId}`, this.azureStorageShare, `${trialLocalTempFolder}`);
                trialJobDetail = new KubeflowTrialJobDetail(
                    trialJobId,
                    'WAITING',
                    Date.now(),
                    trialWorkingFolder,
                    form,
                    kubeflowJobName,
                    curTrialSequenceId,
                    `https://${this.azureStorageAccountName}.file.core.windows.net/${this.azureStorageShare}/${path.join('nni', getExperimentId(), trialJobId, 'output')}`,
                    this.kubeflowJobPlural
                );
            }catch(error){
                this.log.error(error);
                return Promise.reject(error);
            }
        }
        // Create kubeflow training jobs
        await cpp.exec(`kubectl create -f ${kubeflowJobYamlPath}`);
        // Set trial job detail until kubectl create resource successfully 
        this.trialJobsMap.set(trialJobId, trialJobDetail);

        return Promise.resolve(trialJobDetail);
    }

    public updateTrialJob(trialJobId: string, form: JobApplicationForm): Promise<TrialJobDetail> {
        throw new MethodNotImplementedError();
    }

    public listTrialJobs(): Promise<TrialJobDetail[]> {
        throw new MethodNotImplementedError();
    }

    public getTrialJob(trialJobId: string): Promise<TrialJobDetail> {
        if(!this.kubeflowClusterConfig) {
            throw new Error('Kubeflow Cluster config is not initialized');
        }

        const kubeflowTrialJob: TrialJobDetail | undefined = this.trialJobsMap.get(trialJobId);

        if (!kubeflowTrialJob) {
            return Promise.reject(`trial job ${trialJobId} not found`)
        }        

        return Promise.resolve(kubeflowTrialJob);
    }

    public addTrialJobMetricListener(listener: (metric: TrialJobMetric) => void) {
        this.metricsEmitter.on('metric', listener);
    }

    public removeTrialJobMetricListener(listener: (metric: TrialJobMetric) => void) {
        this.metricsEmitter.off('metric', listener);
    }
 
    public get isMultiPhaseJobSupported(): boolean {
        return false;
    }

    public async cancelTrialJob(trialJobId: string): Promise<void> {
        const trialJobDetail : KubeflowTrialJobDetail | undefined =  this.trialJobsMap.get(trialJobId);
        if(!trialJobDetail) {
            const errorMessage: string = `CancelTrialJob: trial job id ${trialJobId} not found`;
            this.log.error(errorMessage);
            return Promise.reject(errorMessage);
        }
        if(!this.kubeflowJobPlural) {
            const errorMessage: string = `CancelTrialJob: trial job id ${trialJobId} failed because kubeflowJobPlural is undefined`;
            this.log.error(errorMessage);
            return Promise.reject(errorMessage);
        }

        const result: cpp.childProcessPromise.Result = await cpp.exec(`kubectl delete ${this.kubeflowJobPlural} -l app=${this.NNI_KUBEFLOW_TRIAL_LABEL},expId=${getExperimentId()},trialId=${trialJobId}`);
        if(result.stderr) {
            const errorMessage: string = `kubectl delete ${this.kubeflowJobPlural} for trial ${trialJobId} failed: ${result.stderr}`;
            this.log.error(errorMessage);
            return Promise.reject(errorMessage);
        }

        trialJobDetail.endTime = Date.now();
        trialJobDetail.status = 'USER_CANCELED';        

        return Promise.resolve();
    }

    public async setClusterMetadata(key: string, value: string): Promise<void> {
        switch (key) {
            case TrialConfigMetadataKey.KUBEFLOW_CLUSTER_CONFIG:
                this.kubeflowClusterConfig = <KubeflowClusterConfig>JSON.parse(value);
                // If NFS config section is valid in config file, proceed to mount and config NFS
                if(this.kubeflowClusterConfig.nfs) {
                    //Check and mount NFS mount point here
                    await cpp.exec(`mkdir -p ${this.trialLocalNFSTempFolder}`);
                    const nfsServer: string = this.kubeflowClusterConfig.nfs.server;
                    const nfsPath: string = this.kubeflowClusterConfig.nfs.path;

                    try {
                        await cpp.exec(`sudo mount ${nfsServer}:${nfsPath} ${this.trialLocalNFSTempFolder}`);
                    } catch(error) {
                        const mountError: string = `Mount NFS ${nfsServer}:${nfsPath} to ${this.trialLocalNFSTempFolder} failed, error is ${error}`;
                        this.log.error(mountError);
                        throw new Error(mountError);
                    }
                }else if(this.kubeflowClusterConfig.keyVault && this.kubeflowClusterConfig.azureStorage){
                    const vaultName = this.kubeflowClusterConfig.keyVault.vaultName;
                    const valutKeyName = this.kubeflowClusterConfig.keyVault.name;
                    this.azureStorageAccountName = this.kubeflowClusterConfig.azureStorage.accountName;
                    this.azureStorageShare = this.kubeflowClusterConfig.azureStorage.azureShare;
                    try{
                        const result = await cpp.exec(`az keyvault secret show --name ${valutKeyName} --vault-name ${vaultName}`);
                        if(result.stderr) {
                            const errorMessage: string = result.stderr;
                            this.log.error(errorMessage);
                            return Promise.reject(errorMessage);
                        }
                        const storageAccountKey =JSON.parse(result.stdout).value;
                        //create storage client
                        this.azureStorageClient = azure.createFileService(this.azureStorageAccountName, storageAccountKey);
                        await AzureStorageClientUtility.createShare(this.azureStorageClient, this.azureStorageShare);
                        //create sotrage secret
                        this.azureStorageSecretName = 'nni-secret-' + uniqueString(8).toLowerCase();
                        await cpp.exec(`kubectl create secret generic ${this.azureStorageSecretName} --from-literal=azurestorageaccountname=${this.azureStorageAccountName} --from-literal=azurestorageaccountkey=${storageAccountKey}`)

                    }catch(err){
                        throw new Error(err);
                    }
                }else{
                    const clusterConfigError: string = 'kubeflow cluster config format error!';
                    this.log.error(clusterConfigError);
                    throw new Error(clusterConfigError);
                }

                this.kubeflowJobPlural = kubeflowOperatorMap.get(this.kubeflowClusterConfig.operator);
                break;

            case TrialConfigMetadataKey.TRIAL_CONFIG:
                if (!this.kubeflowClusterConfig){
                    this.log.error('kubeflow cluster config is not initialized');
                    return Promise.reject(new Error('kubeflow cluster config is not initialized'));                    
                }

                this.kubeflowTrialConfig = <KubeflowTrialConfig>JSON.parse(value);
                assert(this.kubeflowClusterConfig !== undefined && this.kubeflowTrialConfig.worker !== undefined);
                break;
            default:
                break;
        }

        return Promise.resolve();
    }

    public getClusterMetadata(key: string): Promise<string> {
        throw new MethodNotImplementedError();
    }

    public async cleanUp(): Promise<void> {
        this.stopping = true;

        // First, cancel all running kubeflow jobs
        for(let [trialJobId, kubeflowTrialJob] of this.trialJobsMap) {
            if(['RUNNING', 'WAITING', 'UNKNOWN'].includes(kubeflowTrialJob.status)) {
                try {
                    await this.cancelTrialJob(trialJobId);
                } catch(error) {} // DONT throw error during cleanup
                kubeflowTrialJob.status = 'SYS_CANCELED';
            }
        }

        assert(this.kubeflowJobPlural !== undefined);
        
        // Delete all kubeflow jobs whose expId label is current experiment id 
        try {
            await cpp.exec(`kubectl delete ${this.kubeflowJobPlural} -l app=${this.NNI_KUBEFLOW_TRIAL_LABEL},expId=${getExperimentId()}`);
        } catch(error) {
            this.log.error(`Delete ${this.kubeflowJobPlural} with label: app=${this.NNI_KUBEFLOW_TRIAL_LABEL},expId=${getExperimentId()} failed, error is ${error}`);
        }

        // Unmount NFS
        try {
            await cpp.exec(`sudo umount ${this.trialLocalNFSTempFolder}`);
        } catch(error) {
            this.log.error(`Unmount ${this.trialLocalNFSTempFolder} failed, error is ${error}`);
        }

        // Stop Kubeflow rest server 
        const restServer: KubeflowJobRestServer = component.get(KubeflowJobRestServer);
        try {
            await restServer.stop();
            this.log.info('Kubeflow Training service rest server stopped successfully.');
        } catch (error) {
            this.log.error(`Kubeflow Training service rest server stopped failed, error: ${error.message}`);
            Promise.reject(error);
        }

        return Promise.resolve();
    }

    public get MetricsEmitter() : EventEmitter {
        return this.metricsEmitter;
    }

    /**
     * Generate kubeflow resource config file
     * @param trialJobId trial job id
     * @param trialWorkingFolder working folder
     * @param kubeflowJobName job name
     * @param workerPodResources worker pod template
     * @param psPodResources ps pod template
     */
    private generateKubeflowJobConfig(trialJobId: string, trialWorkingFolder: string, kubeflowJobName : string, workerPodResources : any, psPodResources?: any) : any {
        if(!this.kubeflowClusterConfig) {
            throw new Error('Kubeflow Cluster config is not initialized');
        }

        if(!this.kubeflowTrialConfig) {
            throw new Error('Kubeflow trial config is not initialized');
        }
<<<<<<< HEAD
        let volumeSpecMap = new Map<string, any>();
        if(this.kubeflowClusterConfig.nfs){
            volumeSpecMap.set('nfsVolumeMounts', [
            {
                name: 'nni-nfs-vol',
                mountPath: this.CONTAINER_MOUNT_PATH
            }])
            volumeSpecMap.set('nfsVolumes', [
            {
                name: 'nni-nfs-vol',
                nfs: {
                    server: `${this.kubeflowClusterConfig.nfs.server}`,
                    path: `${this.kubeflowClusterConfig.nfs.path}`
                }
            }])
        }else if(this.kubeflowClusterConfig.azureStorage && this.kubeflowClusterConfig.keyVault){
            volumeSpecMap.set('azureVolumeMounts', [
            {
                name: 'nni-azure-vol',
                mountPath: this.CONTAINER_MOUNT_PATH
            }])
            volumeSpecMap.set('azureVolumes', [
            {
                name: 'nni-azure-vol',
                azureFile: {
                    secretName: `${this.azureStorageSecretName}`,
                    shareName: `${this.azureStorageShare}`,
                    readonly: false
                }
            }])
        }else{
            const clusterConfigError: string = 'kubeflow cluster config format error!';
            this.log.error(clusterConfigError);
            throw new Error(clusterConfigError);
        }
=======

        const tfReplicaSpecsObj: any = {};
        tfReplicaSpecsObj.Worker = this.generateReplicaConfig(trialWorkingFolder, this.kubeflowTrialConfig.worker.replicas, 
            this.kubeflowTrialConfig.worker.image, 'run_worker.sh', workerPodResources);

        if(this.kubeflowTrialConfig.ps) {
            tfReplicaSpecsObj.Ps = this.generateReplicaConfig(trialWorkingFolder, this.kubeflowTrialConfig.ps.replicas, 
                this.kubeflowTrialConfig.ps.image, 'run_ps.sh', psPodResources);
        }

>>>>>>> b59eef4e
        return {
            apiVersion: 'kubeflow.org/v1alpha2',
            kind: 'TFJob',
            metadata: { 
                name: kubeflowJobName,
                namespace: 'default',
                labels: {
                    app: this.NNI_KUBEFLOW_TRIAL_LABEL,
                    expId: getExperimentId(),
                    trialId: trialJobId
                }
            },
            spec: {
<<<<<<< HEAD
                tfReplicaSpecs: {
                    Worker: {
                        replicas: 1,
                        template: {
                            metadata: {
                                creationTimestamp: null
                            },
                            spec: {
                                containers: [
                                {
                                    // Kubeflow tensorflow operator requires that containers' name must be tensorflow
                                    // TODO: change the name based on operator's type
                                    name: 'tensorflow',
                                    image: this.kubeflowTrialConfig.image,
                                    args: ["sh", `${path.join(trialWorkingFolder, 'run.sh')}`],
                                    volumeMounts: this.kubeflowClusterConfig.nfs?volumeSpecMap.get('nfsVolumeMounts'):volumeSpecMap.get('azureVolumeMounts'),
                                    resources: podResources//,
                                    //workingDir: '/tmp/nni/nuDEP'
                                }],
                                restartPolicy: 'ExitCode',
                                volumes: this.kubeflowClusterConfig.nfs?volumeSpecMap.get('nfsVolumes'):volumeSpecMap.get('azureVolumes'),
                            }
                        }
                    }
                }
=======
                tfReplicaSpecs: tfReplicaSpecsObj
>>>>>>> b59eef4e
            }                
        };        
    }

    /**
     * Generate tf-operator's tfjobs replica config section
     * @param trialWorkingFolder trial working folder
     * @param replicaNumber replica number
     * @param replicaImage image
     * @param runScriptFile script file name
     * @param podResources pod resource config section
     */
    private generateReplicaConfig(trialWorkingFolder: string, replicaNumber: number, replicaImage: string, runScriptFile: string, podResources: any): any {
        if(!this.kubeflowClusterConfig) {
            throw new Error('Kubeflow Cluster config is not initialized');
        }

        if(!this.kubeflowTrialConfig) {
            throw new Error('Kubeflow trial config is not initialized');
        }

        return {
            replicas: replicaNumber,
            template: {
                metadata: {
                    creationTimestamp: null
                },
                spec: {
                    containers: [
                    {
                        // Kubeflow tensorflow operator requires that containers' name must be tensorflow
                        // TODO: change the name based on operator's type
                        name: 'tensorflow',
                        image: replicaImage,
                        args: ["sh", `${path.join(trialWorkingFolder, runScriptFile)}`],
                        volumeMounts: [{
                            name: 'nni-nfs-vol',
                            mountPath: this.CONTAINER_MOUNT_PATH
                        }],
                        resources: podResources
                    }],
                    restartPolicy: 'ExitCode',
                    volumes: [{
                        name: 'nni-nfs-vol',
                        nfs: {
                            server: `${this.kubeflowClusterConfig.nfs.server}`,
                            path: `${this.kubeflowClusterConfig.nfs.path}`
                        }
                    }]
                }
            }
        };
    }

    /**
     * Genereate run script for different roles(like worker or ps)
     * @param trialJobId trial job id
     * @param trialWorkingFolder working folder
     * @param command 
     * @param trialSequenceId sequence id
     */
    private genereateRunScript(trialJobId: string, trialWorkingFolder: string, 
                command: string, trialSequenceId: string, roleType: DistTrainRole): string {
        const runScriptLines: string[] = [];

        runScriptLines.push('#!/bin/bash');
        runScriptLines.push('export NNI_PLATFORM=kubeflow');
        runScriptLines.push(`export NNI_SYS_DIR=$PWD/nni/${trialJobId}`);
        runScriptLines.push(`export NNI_OUTPUT_DIR=${path.join(trialWorkingFolder, 'output', `${roleType}_output`)}`);
        runScriptLines.push('export MULTI_PHASE=false');
        runScriptLines.push(`export NNI_TRIAL_JOB_ID=${trialJobId}`);
        runScriptLines.push(`export NNI_EXP_ID=${getExperimentId()}`);
        runScriptLines.push(`export NNI_CODE_DIR=${trialWorkingFolder}`);
        runScriptLines.push(`export NNI_TRIAL_SEQ_ID=${trialSequenceId}`);

        // Nvidia devcie plugin for K8S has a known issue that requesting zero GPUs allocates all GPUs
        // Refer https://github.com/NVIDIA/k8s-device-plugin/issues/61
        // So we have to explicitly set CUDA_VISIBLE_DEVICES to empty if user sets gpuNum to 0 in NNI config file
        if(this.kubeflowTrialConfig) {
            switch(roleType) {
                case 'ps':
                    if(this.kubeflowTrialConfig.ps && this.kubeflowTrialConfig.ps.gpuNum == 0) {
                        runScriptLines.push(`export CUDA_VISIBLE_DEVICES=''`);
                    }
                    break;
                case 'worker':
                    if(this.kubeflowTrialConfig.worker && this.kubeflowTrialConfig.worker.gpuNum == 0) {
                        runScriptLines.push(`export CUDA_VISIBLE_DEVICES=''`);
                    }
                    break;
                default:
                    break;
            }
        }

        runScriptLines.push('mkdir -p $NNI_SYS_DIR');
        runScriptLines.push('mkdir -p $NNI_OUTPUT_DIR');
        runScriptLines.push('cp -rT $NNI_CODE_DIR $NNI_SYS_DIR');
        runScriptLines.push('cd $NNI_SYS_DIR');
        runScriptLines.push('sh install_nni.sh # Check and install NNI pkg');
        runScriptLines.push(`python3 -m nni_trial_tool.trial_keeper --trial_command '${command}' --nnimanager_ip '${getIPV4Address()}' --nnimanager_port '${this.kubeflowRestServerPort}' 1>$NNI_OUTPUT_DIR/trialkeeper_stdout 2>$NNI_OUTPUT_DIR/trialkeeper_stderr`);

        return runScriptLines.join('\n');
    }

    private generateSequenceId(): number {
        if (this.nextTrialSequenceId === -1) {
            this.nextTrialSequenceId = getInitTrialSequenceId();
        }

        return this.nextTrialSequenceId++;
    }
}

export { KubeflowTrainingService }<|MERGE_RESOLUTION|>--- conflicted
+++ resolved
@@ -67,17 +67,12 @@
     private kubeflowJobInfoCollector: KubeflowJobInfoCollector;
     private kubeflowRestServerPort?: number;
     private kubeflowJobPlural?: string;
-<<<<<<< HEAD
     private readonly CONTAINER_MOUNT_PATH: string;
     private azureStorageClient: any;
     private azureStorageShare: any;
     private azureStorageSecretName: any;
     private azureStorageAccountName: any;
-
-=======
-    private readonly CONTAINER_MOUNT_PATH: string;    
     
->>>>>>> b59eef4e
     constructor() {        
         this.log = getLogger();
         this.metricsEmitter = new EventEmitter();
@@ -165,11 +160,6 @@
             'cpu': `${this.kubeflowTrialConfig.worker.cpuNum}`,
             'nvidia.com/gpu': `${this.kubeflowTrialConfig.worker.gpuNum}`
         }
-<<<<<<< HEAD
-
-        podResources.limits = Object.assign({}, podResources.requests);
-        
-=======
         workerPodResources.limits = Object.assign({}, workerPodResources.requests);
 
         let psPodResources : any = undefined;
@@ -183,7 +173,6 @@
             psPodResources.limits = Object.assign({}, psPodResources.requests);
         }        
 
->>>>>>> b59eef4e
         // Generate kubeflow job resource yaml file for K8S
         yaml.write(
             kubeflowJobYamlPath,
@@ -433,43 +422,6 @@
         if(!this.kubeflowTrialConfig) {
             throw new Error('Kubeflow trial config is not initialized');
         }
-<<<<<<< HEAD
-        let volumeSpecMap = new Map<string, any>();
-        if(this.kubeflowClusterConfig.nfs){
-            volumeSpecMap.set('nfsVolumeMounts', [
-            {
-                name: 'nni-nfs-vol',
-                mountPath: this.CONTAINER_MOUNT_PATH
-            }])
-            volumeSpecMap.set('nfsVolumes', [
-            {
-                name: 'nni-nfs-vol',
-                nfs: {
-                    server: `${this.kubeflowClusterConfig.nfs.server}`,
-                    path: `${this.kubeflowClusterConfig.nfs.path}`
-                }
-            }])
-        }else if(this.kubeflowClusterConfig.azureStorage && this.kubeflowClusterConfig.keyVault){
-            volumeSpecMap.set('azureVolumeMounts', [
-            {
-                name: 'nni-azure-vol',
-                mountPath: this.CONTAINER_MOUNT_PATH
-            }])
-            volumeSpecMap.set('azureVolumes', [
-            {
-                name: 'nni-azure-vol',
-                azureFile: {
-                    secretName: `${this.azureStorageSecretName}`,
-                    shareName: `${this.azureStorageShare}`,
-                    readonly: false
-                }
-            }])
-        }else{
-            const clusterConfigError: string = 'kubeflow cluster config format error!';
-            this.log.error(clusterConfigError);
-            throw new Error(clusterConfigError);
-        }
-=======
 
         const tfReplicaSpecsObj: any = {};
         tfReplicaSpecsObj.Worker = this.generateReplicaConfig(trialWorkingFolder, this.kubeflowTrialConfig.worker.replicas, 
@@ -480,7 +432,6 @@
                 this.kubeflowTrialConfig.ps.image, 'run_ps.sh', psPodResources);
         }
 
->>>>>>> b59eef4e
         return {
             apiVersion: 'kubeflow.org/v1alpha2',
             kind: 'TFJob',
@@ -494,35 +445,7 @@
                 }
             },
             spec: {
-<<<<<<< HEAD
-                tfReplicaSpecs: {
-                    Worker: {
-                        replicas: 1,
-                        template: {
-                            metadata: {
-                                creationTimestamp: null
-                            },
-                            spec: {
-                                containers: [
-                                {
-                                    // Kubeflow tensorflow operator requires that containers' name must be tensorflow
-                                    // TODO: change the name based on operator's type
-                                    name: 'tensorflow',
-                                    image: this.kubeflowTrialConfig.image,
-                                    args: ["sh", `${path.join(trialWorkingFolder, 'run.sh')}`],
-                                    volumeMounts: this.kubeflowClusterConfig.nfs?volumeSpecMap.get('nfsVolumeMounts'):volumeSpecMap.get('azureVolumeMounts'),
-                                    resources: podResources//,
-                                    //workingDir: '/tmp/nni/nuDEP'
-                                }],
-                                restartPolicy: 'ExitCode',
-                                volumes: this.kubeflowClusterConfig.nfs?volumeSpecMap.get('nfsVolumes'):volumeSpecMap.get('azureVolumes'),
-                            }
-                        }
-                    }
-                }
-=======
                 tfReplicaSpecs: tfReplicaSpecsObj
->>>>>>> b59eef4e
             }                
         };        
     }

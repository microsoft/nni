/**
 * Copyright (c) Microsoft Corporation
 * All rights reserved.
 *
 * MIT License
 *
 * Permission is hereby granted, free of charge, to any person obtaining a copy of this software and associated
 * documentation files (the "Software"), to deal in the Software without restriction, including without limitation
 * the rights to use, copy, modify, merge, publish, distribute, sublicense, and/or sell copies of the Software, and
 * to permit persons to whom the Software is furnished to do so, subject to the following conditions:
 * The above copyright notice and this permission notice shall be included in all copies or substantial portions of the Software.
 *
 * THE SOFTWARE IS PROVIDED *AS IS*, WITHOUT WARRANTY OF ANY KIND, EXPRESS OR IMPLIED, INCLUDING
 * BUT NOT LIMITED TO THE WARRANTIES OF MERCHANTABILITY, FITNESS FOR A PARTICULAR PURPOSE AND
 * NONINFRINGEMENT. IN NO EVENT SHALL THE AUTHORS OR COPYRIGHT HOLDERS BE LIABLE FOR ANY CLAIM,
 * DAMAGES OR OTHER LIABILITY, WHETHER IN AN ACTION OF CONTRACT, TORT OR OTHERWISE, ARISING FROM,
 * OUT OF OR IN CONNECTION WITH THE SOFTWARE OR THE USE OR OTHER DEALINGS IN THE SOFTWARE.
 */

'use strict'

import * as assert from 'assert';
import * as component from '../../common/component';
import * as cpp from 'child-process-promise';
import * as fs from 'fs';
import * as path from 'path';

import { CONTAINER_INSTALL_NNI_SHELL_FORMAT } from '../common/containerJobData';
import { EventEmitter } from 'events';
import { getExperimentId, getInitTrialSequenceId } from '../../common/experimentStartupInfo';
import { getLogger, Logger } from '../../common/log';
import { MethodNotImplementedError } from '../../common/errors';
import { TrialConfigMetadataKey } from '../common/trialConfigMetadataKey';
import {
    JobApplicationForm, TrainingService, TrialJobApplicationForm,
    TrialJobDetail, TrialJobMetric, NNIManagerIpConfig
} from '../../common/trainingService';
import { delay, generateParamFileName, getExperimentRootDir, getIPV4Address, uniqueString, getJobCancelStatus } from '../../common/utils';
import { KubeflowClusterConfig, kubeflowOperatorMap, KubeflowTrialConfig, NFSConfig, kubeflowOperatorJobKindMap } from './kubeflowConfig';
import { KubeflowTrialJobDetail } from './kubeflowData';
import { KubeflowJobRestServer } from './kubeflowJobRestServer';
import { KubeflowJobInfoCollector } from './kubeflowJobInfoCollector';
import { AzureStorageClientUtility } from './azureStorageClientUtils';
import * as azureStorage from 'azure-storage';

var yaml = require('node-yaml');
var azure = require('azure-storage');

type DistTrainRole = 'worker' | 'ps' | 'master';

/**
 * Training Service implementation for Kubeflow
 * Refer https://github.com/kubeflow/kubeflow for more info about Kubeflow
 */
@component.Singleton
class KubeflowTrainingService implements TrainingService {
    private readonly NNI_KUBEFLOW_TRIAL_LABEL = 'nni-kubeflow-trial';
    private readonly log!: Logger;
    private readonly metricsEmitter: EventEmitter;
    private readonly trialJobsMap: Map<string, KubeflowTrialJobDetail>;
    /**  experiment root dir in NFS */
    private readonly trialLocalNFSTempFolder: string;
    private stopping: boolean = false;
    private experimentId! : string;
    private nextTrialSequenceId: number;
    private kubeflowClusterConfig?: KubeflowClusterConfig;
    private kubeflowTrialConfig?: KubeflowTrialConfig;
    private kubeflowJobInfoCollector: KubeflowJobInfoCollector;
    private kubeflowRestServerPort?: number;
    private kubeflowJobPlural?: string;
    private kubeflowJobKind?: string;
    private readonly CONTAINER_MOUNT_PATH: string;
    private azureStorageClient?: azureStorage.FileService;
    private azureStorageShare?: string;
    private azureStorageSecretName?: string;
    private azureStorageAccountName?: string;
    private nniManagerIpConfig?: NNIManagerIpConfig;
    
    constructor() {        
        this.log = getLogger();
        this.metricsEmitter = new EventEmitter();
        this.trialJobsMap = new Map<string, KubeflowTrialJobDetail>();
        this.kubeflowJobInfoCollector = new KubeflowJobInfoCollector(this.trialJobsMap);
        this.trialLocalNFSTempFolder = path.join(getExperimentRootDir(), 'trials-nfs-tmp');
        this.experimentId = getExperimentId();      
        this.nextTrialSequenceId = -1;
        this.CONTAINER_MOUNT_PATH = '/tmp/mount';
    }

    public async run(): Promise<void> {
        const restServer: KubeflowJobRestServer = component.get(KubeflowJobRestServer);
        await restServer.start();
        this.log.info(`Kubeflow Training service rest server listening on: ${restServer.endPoint}`);
        while (!this.stopping) {
            // collect metrics by calling 'kubectl get' command on Kubeflow jobs 
            await delay(3000);
            await this.kubeflowJobInfoCollector.retrieveTrialStatus();            
        }
    }

    public async submitTrialJob(form: JobApplicationForm): Promise<TrialJobDetail> {
        if(!this.kubeflowClusterConfig) {
            throw new Error('Kubeflow Cluster config is not initialized');
        }

        if(!this.kubeflowTrialConfig || !this.kubeflowTrialConfig.worker) {
            throw new Error('Kubeflow trial config or worker config is not initialized');
        }

        if(!this.kubeflowJobPlural) {
            throw new Error('Kubeflow job plural name is undefined');
        }

        if(!this.kubeflowRestServerPort) {
            const restServer: KubeflowJobRestServer = component.get(KubeflowJobRestServer);
            this.kubeflowRestServerPort = restServer.clusterRestServerPort;
        }

        const trialJobId: string = uniqueString(5);
        const curTrialSequenceId: number = this.generateSequenceId();
        // Set trial's NFS working folder
        const trialWorkingFolder: string = path.join(this.CONTAINER_MOUNT_PATH, 'nni', getExperimentId(), trialJobId);
        const trialLocalTempFolder: string = path.join(getExperimentRootDir(), 'trials-local', trialJobId);
        //create tmp trial working folder locally.
        await cpp.exec(`mkdir -p ${path.dirname(trialLocalTempFolder)}`);
        await cpp.exec(`cp -r ${this.kubeflowTrialConfig.codeDir} ${trialLocalTempFolder}`);

        const runScriptContent : string = CONTAINER_INSTALL_NNI_SHELL_FORMAT;
        // Write NNI installation file to local tmp files
        await fs.promises.writeFile(path.join(trialLocalTempFolder, 'install_nni.sh'), runScriptContent, { encoding: 'utf8' });

        // Create tmp trial working folder locally.
        await cpp.exec(`mkdir -p ${trialLocalTempFolder}`);

        // Write worker file content run_worker.sh to local tmp folders
        if(this.kubeflowTrialConfig.worker) {
            const workerRunScriptContent: string = this.genereateRunScript(trialJobId, trialWorkingFolder, 
                    this.kubeflowTrialConfig.worker.command, curTrialSequenceId.toString(), 'worker');

            await fs.promises.writeFile(path.join(trialLocalTempFolder, 'run_worker.sh'), workerRunScriptContent, { encoding: 'utf8' });
        }

        // Write parameter server file content run_ps.sh to local tmp folders
        if(this.kubeflowTrialConfig.ps) {
            const psRunScriptContent: string = this.genereateRunScript(trialJobId, trialWorkingFolder, 
                this.kubeflowTrialConfig.ps.command, curTrialSequenceId.toString(), 'ps');

            await fs.promises.writeFile(path.join(trialLocalTempFolder, 'run_ps.sh'), psRunScriptContent, { encoding: 'utf8' });
        }

        // Write parameter server file content run_master.sh to local tmp folders
        if(this.kubeflowTrialConfig.master) {
            const masterRunScriptContent: string = this.genereateRunScript(trialJobId, trialWorkingFolder, 
                this.kubeflowTrialConfig.master.command, curTrialSequenceId.toString(), 'master');

            await fs.promises.writeFile(path.join(trialLocalTempFolder, 'run_master.sh'), masterRunScriptContent, { encoding: 'utf8' });
        }

        // Write file content ( parameter.cfg ) to local tmp folders
        const trialForm : TrialJobApplicationForm = (<TrialJobApplicationForm>form)
        if(trialForm && trialForm.hyperParameters) {
            await fs.promises.writeFile(path.join(trialLocalTempFolder, generateParamFileName(trialForm.hyperParameters)), 
                            trialForm.hyperParameters.value, { encoding: 'utf8' });
        }

        const kubeflowJobYamlPath = path.join(trialLocalTempFolder, `kubeflow-job-${trialJobId}.yaml`);
        const kubeflowJobName = `nni-exp-${this.experimentId}-trial-${trialJobId}`.toLowerCase();
        const workerPodResources : any = {};
        workerPodResources.requests = {
            'memory': `${this.kubeflowTrialConfig.worker.memoryMB}Mi`,
            'cpu': `${this.kubeflowTrialConfig.worker.cpuNum}`,
            'nvidia.com/gpu': `${this.kubeflowTrialConfig.worker.gpuNum}`
        }
        workerPodResources.limits = Object.assign({}, workerPodResources.requests);

        let psOrMasterPodResources : any = undefined;
        if(this.kubeflowTrialConfig.ps) {
            psOrMasterPodResources = {};
            psOrMasterPodResources.requests = {
                'memory': `${this.kubeflowTrialConfig.ps.memoryMB}Mi`,
                'cpu': `${this.kubeflowTrialConfig.ps.cpuNum}`,
                'nvidia.com/gpu': `${this.kubeflowTrialConfig.ps.gpuNum}`
            }
            psOrMasterPodResources.limits = Object.assign({}, psOrMasterPodResources.requests);
        }else if(this.kubeflowTrialConfig.master){
            psOrMasterPodResources = {};
            psOrMasterPodResources.requests = {
                'memory': `${this.kubeflowTrialConfig.master.memoryMB}Mi`,
                'cpu': `${this.kubeflowTrialConfig.master.cpuNum}`,
                'nvidia.com/gpu': `${this.kubeflowTrialConfig.master.gpuNum}`
            }
            psOrMasterPodResources.limits = Object.assign({}, psOrMasterPodResources.requests);
        }       

        // Generate kubeflow job resource yaml file for K8S
        yaml.write(
            kubeflowJobYamlPath,
            this.generateKubeflowJobConfig(trialJobId, trialWorkingFolder, kubeflowJobName, workerPodResources, psOrMasterPodResources),
            'utf-8'
        );

        let trialJobDetail: KubeflowTrialJobDetail;
        //The url used in trialJobDetail
        let trialJobDetailUrl: string;
        if(this.kubeflowClusterConfig.nfs) {
            // Creat work dir for current trial in NFS directory 
            await cpp.exec(`mkdir -p ${this.trialLocalNFSTempFolder}/nni/${getExperimentId()}/${trialJobId}`);
            // Copy code files from local dir to NFS mounted dir
            await cpp.exec(`cp -r ${trialLocalTempFolder}/* ${this.trialLocalNFSTempFolder}/nni/${getExperimentId()}/${trialJobId}/.`);
        
            const nfsConfig: NFSConfig = this.kubeflowClusterConfig.nfs;
            trialJobDetailUrl = `nfs://${nfsConfig.server}:${path.join(nfsConfig.path, 'nni', getExperimentId(), trialJobId, 'output')}`
        } else {
            try{
                //upload local files to azure storage
                await AzureStorageClientUtility.uploadDirectory(this.azureStorageClient, 
                    `nni/${getExperimentId()}/${trialJobId}`, this.azureStorageShare, `${trialLocalTempFolder}`);

                trialJobDetailUrl = `https://${this.azureStorageAccountName}.file.core.windows.net/${this.azureStorageShare}/${path.join('nni', getExperimentId(), trialJobId, 'output')}`
            }catch(error){
                this.log.error(error);
                return Promise.reject(error);
            }
        }
    
        trialJobDetail = new KubeflowTrialJobDetail(
            trialJobId,
            'WAITING',
            Date.now(),
            trialWorkingFolder,
            form,
            kubeflowJobName,
            curTrialSequenceId,
            trialJobDetailUrl, 
            this.kubeflowJobPlural
        );

        // Create kubeflow training jobs
        await cpp.exec(`kubectl create -f ${kubeflowJobYamlPath}`);
        // Set trial job detail until kubectl create resource successfully 
        this.trialJobsMap.set(trialJobId, trialJobDetail);

        return Promise.resolve(trialJobDetail);
    }

    public updateTrialJob(trialJobId: string, form: JobApplicationForm): Promise<TrialJobDetail> {
        throw new MethodNotImplementedError();
    }

    public listTrialJobs(): Promise<TrialJobDetail[]> {
        const jobs: TrialJobDetail[] = [];
        
        this.trialJobsMap.forEach(async (value: KubeflowTrialJobDetail, key: string) => {
            if (value.form.jobType === 'TRIAL') {
                jobs.push(await this.getTrialJob(key));
            }
        });

        return Promise.resolve(jobs);
    }

    public getTrialJob(trialJobId: string): Promise<TrialJobDetail> {
        if(!this.kubeflowClusterConfig) {
            throw new Error('Kubeflow Cluster config is not initialized');
        }

        const kubeflowTrialJob: TrialJobDetail | undefined = this.trialJobsMap.get(trialJobId);

        if (!kubeflowTrialJob) {
            return Promise.reject(`trial job ${trialJobId} not found`)
        }        

        return Promise.resolve(kubeflowTrialJob);
    }

    public addTrialJobMetricListener(listener: (metric: TrialJobMetric) => void) {
        this.metricsEmitter.on('metric', listener);
    }

    public removeTrialJobMetricListener(listener: (metric: TrialJobMetric) => void) {
        this.metricsEmitter.off('metric', listener);
    }
 
    public get isMultiPhaseJobSupported(): boolean {
        return false;
    }

    public async cancelTrialJob(trialJobId: string, isEarlyStopped: boolean = false): Promise<void> {
        const trialJobDetail : KubeflowTrialJobDetail | undefined =  this.trialJobsMap.get(trialJobId);
        if(!trialJobDetail) {
            const errorMessage: string = `CancelTrialJob: trial job id ${trialJobId} not found`;
            this.log.error(errorMessage);
            return Promise.reject(errorMessage);
        }
        if(!this.kubeflowJobPlural) {
            const errorMessage: string = `CancelTrialJob: trial job id ${trialJobId} failed because kubeflowJobPlural is undefined`;
            this.log.error(errorMessage);
            return Promise.reject(errorMessage);
        }

        const result: cpp.childProcessPromise.Result = await cpp.exec(`kubectl delete 
        ${this.kubeflowJobPlural} -l app=${this.NNI_KUBEFLOW_TRIAL_LABEL},expId=${getExperimentId()},trialId=${trialJobId}`);
        if(result.stderr) {
            const errorMessage: string = `kubectl delete ${this.kubeflowJobPlural} for trial ${trialJobId} failed: ${result.stderr}`;
            this.log.error(errorMessage);
            return Promise.reject(errorMessage);
        }

        trialJobDetail.endTime = Date.now();
        trialJobDetail.status = getJobCancelStatus(isEarlyStopped);

        return Promise.resolve();
    }

    public async setClusterMetadata(key: string, value: string): Promise<void> {
        switch (key) {
            case TrialConfigMetadataKey.NNI_MANAGER_IP:
                this.nniManagerIpConfig = <NNIManagerIpConfig>JSON.parse(value);
                break;
            
            case TrialConfigMetadataKey.KUBEFLOW_CLUSTER_CONFIG:
                this.kubeflowClusterConfig = <KubeflowClusterConfig>JSON.parse(value);
                // If NFS config section is valid in config file, proceed to mount and config NFS
                if(this.kubeflowClusterConfig.nfs) {
                    //Check and mount NFS mount point here
                    await cpp.exec(`mkdir -p ${this.trialLocalNFSTempFolder}`);
                    const nfsServer: string = this.kubeflowClusterConfig.nfs.server;
                    const nfsPath: string = this.kubeflowClusterConfig.nfs.path;

                    try {
                        await cpp.exec(`sudo mount ${nfsServer}:${nfsPath} ${this.trialLocalNFSTempFolder}`);
                    } catch(error) {
                        const mountError: string = `Mount NFS ${nfsServer}:${nfsPath} to ${this.trialLocalNFSTempFolder} failed, error is ${error}`;
                        this.log.error(mountError);
                        throw new Error(mountError);
                    }
                }else if(this.kubeflowClusterConfig.keyVault && this.kubeflowClusterConfig.azureStorage){
                    const vaultName = this.kubeflowClusterConfig.keyVault.vaultName;
                    const valutKeyName = this.kubeflowClusterConfig.keyVault.name;
                    this.azureStorageAccountName = this.kubeflowClusterConfig.azureStorage.accountName;
                    this.azureStorageShare = this.kubeflowClusterConfig.azureStorage.azureShare;
                    try{
                        const result = await cpp.exec(`az keyvault secret show --name ${valutKeyName} --vault-name ${vaultName}`);
                        if(result.stderr) {
                            const errorMessage: string = result.stderr;
                            this.log.error(errorMessage);
                            return Promise.reject(errorMessage);
                        }
                        const storageAccountKey =JSON.parse(result.stdout).value;
                        //create storage client
                        this.azureStorageClient = azure.createFileService(this.azureStorageAccountName, storageAccountKey);
                        await AzureStorageClientUtility.createShare(this.azureStorageClient, this.azureStorageShare);
                        //create sotrage secret
                        this.azureStorageSecretName = 'nni-secret-' + uniqueString(8).toLowerCase();
                        await cpp.exec(`kubectl create secret generic ${this.azureStorageSecretName} `
                        + `--from-literal=azurestorageaccountname=${this.azureStorageAccountName} `
                        + `--from-literal=azurestorageaccountkey=${storageAccountKey}`)

                    }catch(error){
                        this.log.error(`command error: ${error}`);
                        throw new Error(error);
                    }
                }else{
                    const clusterConfigError: string = 'kubeflow cluster config format error!';
                    this.log.error(clusterConfigError);
                    throw new Error(clusterConfigError);
                }

                this.kubeflowJobPlural = kubeflowOperatorMap.get(this.kubeflowClusterConfig.operator);
                this.kubeflowJobKind = kubeflowOperatorJobKindMap.get(this.kubeflowClusterConfig.operator)
                break;

            case TrialConfigMetadataKey.TRIAL_CONFIG:
                if (!this.kubeflowClusterConfig){
                    this.log.error('kubeflow cluster config is not initialized');
                    return Promise.reject(new Error('kubeflow cluster config is not initialized'));                    
                }

                this.kubeflowTrialConfig = <KubeflowTrialConfig>JSON.parse(value);
                assert(this.kubeflowClusterConfig !== undefined && this.kubeflowTrialConfig.worker !== undefined);
                break;
            default:
                break;
        }

        return Promise.resolve();
    }

    public getClusterMetadata(key: string): Promise<string> {
        return Promise.resolve('');
    }

    public async cleanUp(): Promise<void> {
        this.stopping = true;

        // First, cancel all running kubeflow jobs
        for(let [trialJobId, kubeflowTrialJob] of this.trialJobsMap) {
            if(['RUNNING', 'WAITING', 'UNKNOWN'].includes(kubeflowTrialJob.status)) {
                try {
                    await this.cancelTrialJob(trialJobId);
                } catch(error) {} // DONT throw error during cleanup
                kubeflowTrialJob.status = 'SYS_CANCELED';
            }
        }

        assert(this.kubeflowJobPlural !== undefined);
        
        // Delete all kubeflow jobs whose expId label is current experiment id 
        try {
            await cpp.exec(`kubectl delete ${this.kubeflowJobPlural} -l app=${this.NNI_KUBEFLOW_TRIAL_LABEL},expId=${getExperimentId()}`);
        } catch(error) {
            this.log.error(`Delete ${this.kubeflowJobPlural} with label: app=${this.NNI_KUBEFLOW_TRIAL_LABEL},expId=${getExperimentId()} failed, error is ${error}`);
        }

        // Unmount NFS
        try {
            await cpp.exec(`sudo umount ${this.trialLocalNFSTempFolder}`);
        } catch(error) {
            this.log.error(`Unmount ${this.trialLocalNFSTempFolder} failed, error is ${error}`);
        }

        // Stop Kubeflow rest server 
        const restServer: KubeflowJobRestServer = component.get(KubeflowJobRestServer);
        try {
            await restServer.stop();
            this.log.info('Kubeflow Training service rest server stopped successfully.');
        } catch (error) {
            this.log.error(`Kubeflow Training service rest server stopped failed, error: ${error.message}`);
            Promise.reject(error);
        }

        return Promise.resolve();
    }

    public get MetricsEmitter() : EventEmitter {
        return this.metricsEmitter;
    }

    /**
     * Generate kubeflow resource config file
     * @param trialJobId trial job id
     * @param trialWorkingFolder working folder
     * @param kubeflowJobName job name
     * @param workerPodResources worker pod template
     * @param psPodResources ps pod template
     */
    private generateKubeflowJobConfig(trialJobId: string, trialWorkingFolder: string, kubeflowJobName : string, workerPodResources : any, psOrMasterPodResources?: any) : any {
        if(!this.kubeflowClusterConfig) {
            throw new Error('Kubeflow Cluster config is not initialized');
        }

        if(!this.kubeflowTrialConfig) {
            throw new Error('Kubeflow trial config is not initialized');
        }
        
        if(!this.kubeflowJobPlural) {
            throw new Error('Kubeflow job plural name is undefined');
        }
        const replicaSpecsObj: any = {};
        let replicaSpecsObjMap = new Map<string, any>();

        replicaSpecsObj.Worker = this.generateReplicaConfig(trialWorkingFolder, this.kubeflowTrialConfig.worker.replicas, 
            this.kubeflowTrialConfig.worker.image, 'run_worker.sh', workerPodResources);

        if(this.kubeflowJobPlural == 'tfjobs' && this.kubeflowTrialConfig.ps) {
            replicaSpecsObj.Ps = this.generateReplicaConfig(trialWorkingFolder, this.kubeflowTrialConfig.ps.replicas, 
                this.kubeflowTrialConfig.ps.image, 'run_ps.sh', psOrMasterPodResources);
            replicaSpecsObjMap.set(this.kubeflowJobPlural, {'tfReplicaSpecs': replicaSpecsObj})
        }else if(this.kubeflowJobPlural == 'pytorchjobs' && this.kubeflowTrialConfig.master) {
            replicaSpecsObj.Master = this.generateReplicaConfig(trialWorkingFolder, this.kubeflowTrialConfig.master.replicas, 
                this.kubeflowTrialConfig.master.image, 'run_master.sh', psOrMasterPodResources);
            replicaSpecsObjMap.set(this.kubeflowJobPlural, {'pytorchReplicaSpecs': replicaSpecsObj})
        }

        return {
            apiVersion: 'kubeflow.org/v1alpha2',
            kind: this.kubeflowJobKind,
            metadata: { 
                name: kubeflowJobName,
                namespace: 'default',
                labels: {
                    app: this.NNI_KUBEFLOW_TRIAL_LABEL,
                    expId: getExperimentId(),
                    trialId: trialJobId
                }
            },
            spec: replicaSpecsObjMap.get(this.kubeflowJobPlural)
        };        
    }

    /**
     * Generate tf-operator's tfjobs replica config section
     * @param trialWorkingFolder trial working folder
     * @param replicaNumber replica number
     * @param replicaImage image
     * @param runScriptFile script file name
     * @param podResources pod resource config section
     */
    private generateReplicaConfig(trialWorkingFolder: string, replicaNumber: number, replicaImage: string, runScriptFile: string, podResources: any): any {
        if(!this.kubeflowClusterConfig) {
            throw new Error('Kubeflow Cluster config is not initialized');
        }

        if(!this.kubeflowTrialConfig) {
            throw new Error('Kubeflow trial config is not initialized');
        }

<<<<<<< HEAD
        if(!this.kubeflowJobPlural) {
            throw new Error('Kubeflow job plural name is undefined');
        }

        let volumeSpecMap = new Map<string, any>();
=======
        let volumeSpecMap = new Map<string, object>();
>>>>>>> fa0a011e
        if(this.kubeflowClusterConfig.nfs){
            volumeSpecMap.set('nniVolumes', [
            {
                name: 'nni-vol',
                nfs: {
                    server: `${this.kubeflowClusterConfig.nfs.server}`,
                    path: `${this.kubeflowClusterConfig.nfs.path}`
                }
            }])
        }else if(this.kubeflowClusterConfig.azureStorage && this.kubeflowClusterConfig.keyVault){
            volumeSpecMap.set('nniVolumes', [
            {
                name: 'nni-vol',
                azureFile: {
                    secretName: `${this.azureStorageSecretName}`,
                    shareName: `${this.azureStorageShare}`,
                    readonly: false
                }
            }])
        }else{
            const clusterConfigError: string = 'kubeflow cluster config format error!';
            this.log.error(clusterConfigError);
            throw new Error(clusterConfigError);
        }
        let containerNameMap = new Map<string, any>();
        if(this.kubeflowJobPlural == 'tfjobs'){
            containerNameMap.set(this.kubeflowJobPlural, 'tensorflow');
        }else if(this.kubeflowJobPlural == 'pytorchjobs'){
            containerNameMap.set(this.kubeflowJobPlural, 'pytorch');
        }

        return {
            replicas: replicaNumber,
            template: {
                metadata: {
                    creationTimestamp: null
                },
                spec: {
                    containers: [
                    {
                        // Kubeflow tensorflow operator requires that containers' name must be tensorflow
                        // TODO: change the name based on operator's type
                        name: containerNameMap.get(this.kubeflowJobPlural),
                        image: replicaImage,
                        args: ["sh", `${path.join(trialWorkingFolder, runScriptFile)}`],
                        volumeMounts: [
                        {
                            name: 'nni-vol',
                            mountPath: this.CONTAINER_MOUNT_PATH
                        }],
                        resources: podResources
                    }],
                    restartPolicy: 'ExitCode',
                    volumes: volumeSpecMap.get('nniVolumes')
                }
            }
        };
    }

    /**
     * Genereate run script for different roles(like worker or ps)
     * @param trialJobId trial job id
     * @param trialWorkingFolder working folder
     * @param command 
     * @param trialSequenceId sequence id
     */
    private genereateRunScript(trialJobId: string, trialWorkingFolder: string, 
                command: string, trialSequenceId: string, roleType: DistTrainRole): string {
        const runScriptLines: string[] = [];

        runScriptLines.push('#!/bin/bash');
        runScriptLines.push('export NNI_PLATFORM=kubeflow');
        runScriptLines.push(`export NNI_SYS_DIR=$PWD/nni/${trialJobId}`);
        runScriptLines.push(`export NNI_OUTPUT_DIR=${path.join(trialWorkingFolder, 'output', `${roleType}_output`)}`);
        runScriptLines.push('export MULTI_PHASE=false');
        runScriptLines.push(`export NNI_TRIAL_JOB_ID=${trialJobId}`);
        runScriptLines.push(`export NNI_EXP_ID=${getExperimentId()}`);
        runScriptLines.push(`export NNI_CODE_DIR=${trialWorkingFolder}`);
        runScriptLines.push(`export NNI_TRIAL_SEQ_ID=${trialSequenceId}`);

        // Nvidia devcie plugin for K8S has a known issue that requesting zero GPUs allocates all GPUs
        // Refer https://github.com/NVIDIA/k8s-device-plugin/issues/61
        // So we have to explicitly set CUDA_VISIBLE_DEVICES to empty if user sets gpuNum to 0 in NNI config file
        if(this.kubeflowTrialConfig) {
            switch(roleType) {
                case 'ps':
                    if(this.kubeflowTrialConfig.ps && this.kubeflowTrialConfig.ps.gpuNum == 0) {
                        runScriptLines.push(`export CUDA_VISIBLE_DEVICES=''`);
                    }
                    break;
                case 'worker':
                    if(this.kubeflowTrialConfig.worker && this.kubeflowTrialConfig.worker.gpuNum == 0) {
                        runScriptLines.push(`export CUDA_VISIBLE_DEVICES=''`);
                    }
                    break;
                case 'master':
                    if(this.kubeflowTrialConfig.master && this.kubeflowTrialConfig.master.gpuNum == 0) {
                        runScriptLines.push(`export CUDA_VISIBLE_DEVICES=''`);
                    }
                    break;
                default:
                    break;
            }
        }
        const nniManagerIp = this.nniManagerIpConfig?this.nniManagerIpConfig.nniManagerIp:getIPV4Address();
        runScriptLines.push('mkdir -p $NNI_SYS_DIR');
        runScriptLines.push('mkdir -p $NNI_OUTPUT_DIR');
        runScriptLines.push('cp -rT $NNI_CODE_DIR $NNI_SYS_DIR');
        runScriptLines.push('cd $NNI_SYS_DIR');
        runScriptLines.push('sh install_nni.sh # Check and install NNI pkg');
        runScriptLines.push(`python3 -m nni_trial_tool.trial_keeper --trial_command '${command}' `
        + `--nnimanager_ip '${nniManagerIp}' --nnimanager_port '${this.kubeflowRestServerPort}' `
        + `1>$NNI_OUTPUT_DIR/trialkeeper_stdout 2>$NNI_OUTPUT_DIR/trialkeeper_stderr`);

        return runScriptLines.join('\n');
    }

    private generateSequenceId(): number {
        if (this.nextTrialSequenceId === -1) {
            this.nextTrialSequenceId = getInitTrialSequenceId();
        }

        return this.nextTrialSequenceId++;
    }
}

export { KubeflowTrainingService }<|MERGE_RESOLUTION|>--- conflicted
+++ resolved
@@ -505,15 +505,11 @@
             throw new Error('Kubeflow trial config is not initialized');
         }
 
-<<<<<<< HEAD
         if(!this.kubeflowJobPlural) {
             throw new Error('Kubeflow job plural name is undefined');
         }
 
-        let volumeSpecMap = new Map<string, any>();
-=======
         let volumeSpecMap = new Map<string, object>();
->>>>>>> fa0a011e
         if(this.kubeflowClusterConfig.nfs){
             volumeSpecMap.set('nniVolumes', [
             {

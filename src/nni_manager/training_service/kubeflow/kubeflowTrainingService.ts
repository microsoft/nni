/**
 * Copyright (c) Microsoft Corporation
 * All rights reserved.
 *
 * MIT License
 *
 * Permission is hereby granted, free of charge, to any person obtaining a copy of this software and associated
 * documentation files (the "Software"), to deal in the Software without restriction, including without limitation
 * the rights to use, copy, modify, merge, publish, distribute, sublicense, and/or sell copies of the Software, and
 * to permit persons to whom the Software is furnished to do so, subject to the following conditions:
 * The above copyright notice and this permission notice shall be included in all copies or substantial portions of the Software.
 *
 * THE SOFTWARE IS PROVIDED *AS IS*, WITHOUT WARRANTY OF ANY KIND, EXPRESS OR IMPLIED, INCLUDING
 * BUT NOT LIMITED TO THE WARRANTIES OF MERCHANTABILITY, FITNESS FOR A PARTICULAR PURPOSE AND
 * NONINFRINGEMENT. IN NO EVENT SHALL THE AUTHORS OR COPYRIGHT HOLDERS BE LIABLE FOR ANY CLAIM,
 * DAMAGES OR OTHER LIABILITY, WHETHER IN AN ACTION OF CONTRACT, TORT OR OTHERWISE, ARISING FROM,
 * OUT OF OR IN CONNECTION WITH THE SOFTWARE OR THE USE OR OTHER DEALINGS IN THE SOFTWARE.
 */

'use strict'

import * as assert from 'assert';
import * as component from '../../common/component';
import * as cpp from 'child-process-promise';
import * as fs from 'fs';
import * as path from 'path';

import { CONTAINER_INSTALL_NNI_SHELL_FORMAT } from '../common/containerJobData';
import { EventEmitter } from 'events';
import { getExperimentId, getInitTrialSequenceId } from '../../common/experimentStartupInfo';
import { getLogger, Logger } from '../../common/log';
import { MethodNotImplementedError } from '../../common/errors';
import { TrialConfigMetadataKey } from '../common/trialConfigMetadataKey';
import {
    JobApplicationForm, TrainingService, TrialJobApplicationForm,
    TrialJobDetail, TrialJobMetric, NNIManagerIpConfig
} from '../../common/trainingService';
import { delay, generateParamFileName, getExperimentRootDir, getIPV4Address, uniqueString } from '../../common/utils';
import { KubeflowClusterConfig, kubeflowOperatorMap, KubeflowTrialConfig, NFSConfig } from './kubeflowConfig';
import { KubeflowTrialJobDetail } from './kubeflowData';
import { KubeflowJobRestServer } from './kubeflowJobRestServer';
import { KubeflowJobInfoCollector } from './kubeflowJobInfoCollector';
import { AzureStorageClientUtility } from './azureStorageClientUtils';

var yaml = require('node-yaml');
var azure = require('azure-storage');

type DistTrainRole = 'worker' | 'ps';

/**
 * Training Service implementation for Kubeflow
 * Refer https://github.com/kubeflow/kubeflow for more info about Kubeflow
 */
@component.Singleton
class KubeflowTrainingService implements TrainingService {
    private readonly NNI_KUBEFLOW_TRIAL_LABEL = 'nni-kubeflow-trial';
    private readonly log!: Logger;
    private readonly metricsEmitter: EventEmitter;
    private readonly trialJobsMap: Map<string, KubeflowTrialJobDetail>;
    /**  experiment root dir in NFS */
    private readonly trialLocalNFSTempFolder: string;
    private stopping: boolean = false;
    private experimentId! : string;
    private nextTrialSequenceId: number;
    private kubeflowClusterConfig?: KubeflowClusterConfig;
    private kubeflowTrialConfig?: KubeflowTrialConfig;
    private kubeflowJobInfoCollector: KubeflowJobInfoCollector;
    private kubeflowRestServerPort?: number;
    private kubeflowJobPlural?: string;
    private readonly CONTAINER_MOUNT_PATH: string;
<<<<<<< HEAD
    private azureStorageClient: any;
    private azureStorageShare: any;
    private azureStorageSecretName: any;
    private azureStorageAccountName: any;
=======
    private nniManagerIpConfig?: NNIManagerIpConfig;
>>>>>>> d877522e
    
    constructor() {        
        this.log = getLogger();
        this.metricsEmitter = new EventEmitter();
        this.trialJobsMap = new Map<string, KubeflowTrialJobDetail>();
        this.kubeflowJobInfoCollector = new KubeflowJobInfoCollector(this.trialJobsMap);
        this.trialLocalNFSTempFolder = path.join(getExperimentRootDir(), 'trials-nfs-tmp');
        this.experimentId = getExperimentId();      
        this.nextTrialSequenceId = -1;
        this.CONTAINER_MOUNT_PATH = '/tmp/mount';
    }

    public async run(): Promise<void> {
        const restServer: KubeflowJobRestServer = component.get(KubeflowJobRestServer);
        await restServer.start();
        this.log.info(`Kubeflow Training service rest server listening on: ${restServer.endPoint}`);
        while (!this.stopping) {
            // collect metrics by calling 'kubectl get' command on Kubeflow jobs 
            await delay(3000);
            await this.kubeflowJobInfoCollector.retrieveTrialStatus();            
        }
    }

    public async submitTrialJob(form: JobApplicationForm): Promise<TrialJobDetail> {
        if(!this.kubeflowClusterConfig) {
            throw new Error('Kubeflow Cluster config is not initialized');
        }

        if(!this.kubeflowTrialConfig || !this.kubeflowTrialConfig.worker) {
            throw new Error('Kubeflow trial config or worker config is not initialized');
        }

        if(!this.kubeflowJobPlural) {
            throw new Error('Kubeflow job plural name is undefined');
        }

        if(!this.kubeflowRestServerPort) {
            const restServer: KubeflowJobRestServer = component.get(KubeflowJobRestServer);
            this.kubeflowRestServerPort = restServer.clusterRestServerPort;
        }

        const trialJobId: string = uniqueString(5);
        const curTrialSequenceId: number = this.generateSequenceId();
        // Set trial's NFS working folder
        const trialWorkingFolder: string = path.join(this.CONTAINER_MOUNT_PATH, 'nni', getExperimentId(), trialJobId);
        const trialLocalTempFolder: string = path.join(getExperimentRootDir(), 'trials-local', trialJobId);
        //create tmp trial working folder locally.
        await cpp.exec(`mkdir -p ${path.dirname(trialLocalTempFolder)}`);
        await cpp.exec(`cp -r ${this.kubeflowTrialConfig.codeDir} ${trialLocalTempFolder}`);

        const runScriptContent : string = CONTAINER_INSTALL_NNI_SHELL_FORMAT;
        // Write NNI installation file to local tmp files
        await fs.promises.writeFile(path.join(trialLocalTempFolder, 'install_nni.sh'), runScriptContent, { encoding: 'utf8' });

        // Create tmp trial working folder locally.
        await cpp.exec(`mkdir -p ${trialLocalTempFolder}`);

        // Write worker file content run_worker.sh to local tmp folders
        if(this.kubeflowTrialConfig.worker) {
            const workerRunScriptContent: string = this.genereateRunScript(trialJobId, trialWorkingFolder, 
                    this.kubeflowTrialConfig.worker.command, curTrialSequenceId.toString(), 'worker');

            await fs.promises.writeFile(path.join(trialLocalTempFolder, 'run_worker.sh'), workerRunScriptContent, { encoding: 'utf8' });
        }

        // Write parameter server file content run_ps.sh to local tmp folders
        if(this.kubeflowTrialConfig.ps) {
            const psRunScriptContent: string = this.genereateRunScript(trialJobId, trialWorkingFolder, 
                this.kubeflowTrialConfig.ps.command, curTrialSequenceId.toString(), 'ps');

            await fs.promises.writeFile(path.join(trialLocalTempFolder, 'run_ps.sh'), psRunScriptContent, { encoding: 'utf8' });
        }

        // Write file content ( parameter.cfg ) to local tmp folders
        const trialForm : TrialJobApplicationForm = (<TrialJobApplicationForm>form)
        if(trialForm && trialForm.hyperParameters) {
            await fs.promises.writeFile(path.join(trialLocalTempFolder, generateParamFileName(trialForm.hyperParameters)), 
                            trialForm.hyperParameters.value, { encoding: 'utf8' });
        }

        const kubeflowJobYamlPath = path.join(trialLocalTempFolder, `kubeflow-job-${trialJobId}.yaml`);
        const kubeflowJobName = `nni-exp-${this.experimentId}-trial-${trialJobId}`.toLowerCase();
        const workerPodResources : any = {};
        workerPodResources.requests = {
            'memory': `${this.kubeflowTrialConfig.worker.memoryMB}Mi`,
            'cpu': `${this.kubeflowTrialConfig.worker.cpuNum}`,
            'nvidia.com/gpu': `${this.kubeflowTrialConfig.worker.gpuNum}`
        }
        workerPodResources.limits = Object.assign({}, workerPodResources.requests);

        let psPodResources : any = undefined;
        if(this.kubeflowTrialConfig.ps) {
            psPodResources = {};
            psPodResources.requests = {
                'memory': `${this.kubeflowTrialConfig.ps.memoryMB}Mi`,
                'cpu': `${this.kubeflowTrialConfig.ps.cpuNum}`,
                'nvidia.com/gpu': `${this.kubeflowTrialConfig.ps.gpuNum}`
            }
            psPodResources.limits = Object.assign({}, psPodResources.requests);
        }        

        // Generate kubeflow job resource yaml file for K8S
        yaml.write(
            kubeflowJobYamlPath,
            this.generateKubeflowJobConfig(trialJobId, trialWorkingFolder, kubeflowJobName, workerPodResources, psPodResources),
            'utf-8'
        );

        let trialJobDetail: KubeflowTrialJobDetail;

        if(this.kubeflowClusterConfig.nfs){
            // Creat work dir for current trial in NFS directory 
            await cpp.exec(`mkdir -p ${this.trialLocalNFSTempFolder}/nni/${getExperimentId()}/${trialJobId}`);
            // Copy code files from local dir to NFS mounted dir

            
            await cpp.exec(`cp -r ${trialLocalTempFolder}/* ${this.trialLocalNFSTempFolder}/nni/${getExperimentId()}/${trialJobId}/.`);
        
            const nfsConfig: NFSConfig = this.kubeflowClusterConfig.nfs;
            trialJobDetail = new KubeflowTrialJobDetail(
                trialJobId,
                'WAITING',
                Date.now(),
                trialWorkingFolder,
                form,
                kubeflowJobName,
                curTrialSequenceId,
                `nfs://${nfsConfig.server}:${path.join(nfsConfig.path, 'nni', getExperimentId(), trialJobId, 'output')}`,
                this.kubeflowJobPlural
            );
        }else{
            try{
                //upload local files to azure storage
                await AzureStorageClientUtility.uploadDirectory(this.azureStorageClient, `nni/${getExperimentId()}/${trialJobId}`, this.azureStorageShare, `${trialLocalTempFolder}`);
                trialJobDetail = new KubeflowTrialJobDetail(
                    trialJobId,
                    'WAITING',
                    Date.now(),
                    trialWorkingFolder,
                    form,
                    kubeflowJobName,
                    curTrialSequenceId,
                    `https://${this.azureStorageAccountName}.file.core.windows.net/${this.azureStorageShare}/${path.join('nni', getExperimentId(), trialJobId, 'output')}`,
                    this.kubeflowJobPlural
                );
            }catch(error){
                this.log.error(error);
                return Promise.reject(error);
            }
        }
        // Create kubeflow training jobs
        await cpp.exec(`kubectl create -f ${kubeflowJobYamlPath}`);
        // Set trial job detail until kubectl create resource successfully 
        this.trialJobsMap.set(trialJobId, trialJobDetail);

        return Promise.resolve(trialJobDetail);
    }

    public updateTrialJob(trialJobId: string, form: JobApplicationForm): Promise<TrialJobDetail> {
        throw new MethodNotImplementedError();
    }

    public listTrialJobs(): Promise<TrialJobDetail[]> {
        const jobs: TrialJobDetail[] = [];
        
        this.trialJobsMap.forEach(async (value: KubeflowTrialJobDetail, key: string) => {
            if (value.form.jobType === 'TRIAL') {
                jobs.push(await this.getTrialJob(key));
            }
        });

        return Promise.resolve(jobs);
    }

    public getTrialJob(trialJobId: string): Promise<TrialJobDetail> {
        if(!this.kubeflowClusterConfig) {
            throw new Error('Kubeflow Cluster config is not initialized');
        }

        const kubeflowTrialJob: TrialJobDetail | undefined = this.trialJobsMap.get(trialJobId);

        if (!kubeflowTrialJob) {
            return Promise.reject(`trial job ${trialJobId} not found`)
        }        

        return Promise.resolve(kubeflowTrialJob);
    }

    public addTrialJobMetricListener(listener: (metric: TrialJobMetric) => void) {
        this.metricsEmitter.on('metric', listener);
    }

    public removeTrialJobMetricListener(listener: (metric: TrialJobMetric) => void) {
        this.metricsEmitter.off('metric', listener);
    }
 
    public get isMultiPhaseJobSupported(): boolean {
        return false;
    }

    public async cancelTrialJob(trialJobId: string): Promise<void> {
        const trialJobDetail : KubeflowTrialJobDetail | undefined =  this.trialJobsMap.get(trialJobId);
        if(!trialJobDetail) {
            const errorMessage: string = `CancelTrialJob: trial job id ${trialJobId} not found`;
            this.log.error(errorMessage);
            return Promise.reject(errorMessage);
        }
        if(!this.kubeflowJobPlural) {
            const errorMessage: string = `CancelTrialJob: trial job id ${trialJobId} failed because kubeflowJobPlural is undefined`;
            this.log.error(errorMessage);
            return Promise.reject(errorMessage);
        }

        const result: cpp.childProcessPromise.Result = await cpp.exec(`kubectl delete ${this.kubeflowJobPlural} -l app=${this.NNI_KUBEFLOW_TRIAL_LABEL},expId=${getExperimentId()},trialId=${trialJobId}`);
        if(result.stderr) {
            const errorMessage: string = `kubectl delete ${this.kubeflowJobPlural} for trial ${trialJobId} failed: ${result.stderr}`;
            this.log.error(errorMessage);
            return Promise.reject(errorMessage);
        }

        trialJobDetail.endTime = Date.now();
        trialJobDetail.status = 'USER_CANCELED';        

        return Promise.resolve();
    }

    public async setClusterMetadata(key: string, value: string): Promise<void> {
        switch (key) {
            case TrialConfigMetadataKey.NNI_MANAGER_IP:
                this.nniManagerIpConfig = <NNIManagerIpConfig>JSON.parse(value);
                break;
            
            case TrialConfigMetadataKey.KUBEFLOW_CLUSTER_CONFIG:
                this.kubeflowClusterConfig = <KubeflowClusterConfig>JSON.parse(value);
                // If NFS config section is valid in config file, proceed to mount and config NFS
                if(this.kubeflowClusterConfig.nfs) {
                    //Check and mount NFS mount point here
                    await cpp.exec(`mkdir -p ${this.trialLocalNFSTempFolder}`);
                    const nfsServer: string = this.kubeflowClusterConfig.nfs.server;
                    const nfsPath: string = this.kubeflowClusterConfig.nfs.path;

                    try {
                        await cpp.exec(`sudo mount ${nfsServer}:${nfsPath} ${this.trialLocalNFSTempFolder}`);
                    } catch(error) {
                        const mountError: string = `Mount NFS ${nfsServer}:${nfsPath} to ${this.trialLocalNFSTempFolder} failed, error is ${error}`;
                        this.log.error(mountError);
                        throw new Error(mountError);
                    }
                }else if(this.kubeflowClusterConfig.keyVault && this.kubeflowClusterConfig.azureStorage){
                    const vaultName = this.kubeflowClusterConfig.keyVault.vaultName;
                    const valutKeyName = this.kubeflowClusterConfig.keyVault.name;
                    this.azureStorageAccountName = this.kubeflowClusterConfig.azureStorage.accountName;
                    this.azureStorageShare = this.kubeflowClusterConfig.azureStorage.azureShare;
                    try{
                        const result = await cpp.exec(`az keyvault secret show --name ${valutKeyName} --vault-name ${vaultName}`);
                        if(result.stderr) {
                            const errorMessage: string = result.stderr;
                            this.log.error(errorMessage);
                            return Promise.reject(errorMessage);
                        }
                        const storageAccountKey =JSON.parse(result.stdout).value;
                        //create storage client
                        this.azureStorageClient = azure.createFileService(this.azureStorageAccountName, storageAccountKey);
                        await AzureStorageClientUtility.createShare(this.azureStorageClient, this.azureStorageShare);
                        //create sotrage secret
                        this.azureStorageSecretName = 'nni-secret-' + uniqueString(8).toLowerCase();
                        await cpp.exec(`kubectl create secret generic ${this.azureStorageSecretName} --from-literal=azurestorageaccountname=${this.azureStorageAccountName} --from-literal=azurestorageaccountkey=${storageAccountKey}`)

                    }catch(err){
                        throw new Error(err);
                    }
                }else{
                    const clusterConfigError: string = 'kubeflow cluster config format error!';
                    this.log.error(clusterConfigError);
                    throw new Error(clusterConfigError);
                }

                this.kubeflowJobPlural = kubeflowOperatorMap.get(this.kubeflowClusterConfig.operator);
                break;

            case TrialConfigMetadataKey.TRIAL_CONFIG:
                if (!this.kubeflowClusterConfig){
                    this.log.error('kubeflow cluster config is not initialized');
                    return Promise.reject(new Error('kubeflow cluster config is not initialized'));                    
                }

                this.kubeflowTrialConfig = <KubeflowTrialConfig>JSON.parse(value);
                assert(this.kubeflowClusterConfig !== undefined && this.kubeflowTrialConfig.worker !== undefined);
                break;
            default:
                break;
        }

        return Promise.resolve();
    }

    public getClusterMetadata(key: string): Promise<string> {
        return Promise.resolve('');
    }

    public async cleanUp(): Promise<void> {
        this.stopping = true;

        // First, cancel all running kubeflow jobs
        for(let [trialJobId, kubeflowTrialJob] of this.trialJobsMap) {
            if(['RUNNING', 'WAITING', 'UNKNOWN'].includes(kubeflowTrialJob.status)) {
                try {
                    await this.cancelTrialJob(trialJobId);
                } catch(error) {} // DONT throw error during cleanup
                kubeflowTrialJob.status = 'SYS_CANCELED';
            }
        }

        assert(this.kubeflowJobPlural !== undefined);
        
        // Delete all kubeflow jobs whose expId label is current experiment id 
        try {
            await cpp.exec(`kubectl delete ${this.kubeflowJobPlural} -l app=${this.NNI_KUBEFLOW_TRIAL_LABEL},expId=${getExperimentId()}`);
        } catch(error) {
            this.log.error(`Delete ${this.kubeflowJobPlural} with label: app=${this.NNI_KUBEFLOW_TRIAL_LABEL},expId=${getExperimentId()} failed, error is ${error}`);
        }

        // Unmount NFS
        try {
            await cpp.exec(`sudo umount ${this.trialLocalNFSTempFolder}`);
        } catch(error) {
            this.log.error(`Unmount ${this.trialLocalNFSTempFolder} failed, error is ${error}`);
        }

        // Stop Kubeflow rest server 
        const restServer: KubeflowJobRestServer = component.get(KubeflowJobRestServer);
        try {
            await restServer.stop();
            this.log.info('Kubeflow Training service rest server stopped successfully.');
        } catch (error) {
            this.log.error(`Kubeflow Training service rest server stopped failed, error: ${error.message}`);
            Promise.reject(error);
        }

        return Promise.resolve();
    }

    public get MetricsEmitter() : EventEmitter {
        return this.metricsEmitter;
    }

    /**
     * Generate kubeflow resource config file
     * @param trialJobId trial job id
     * @param trialWorkingFolder working folder
     * @param kubeflowJobName job name
     * @param workerPodResources worker pod template
     * @param psPodResources ps pod template
     */
    private generateKubeflowJobConfig(trialJobId: string, trialWorkingFolder: string, kubeflowJobName : string, workerPodResources : any, psPodResources?: any) : any {
        if(!this.kubeflowClusterConfig) {
            throw new Error('Kubeflow Cluster config is not initialized');
        }

        if(!this.kubeflowTrialConfig) {
            throw new Error('Kubeflow trial config is not initialized');
        }

        const tfReplicaSpecsObj: any = {};
        tfReplicaSpecsObj.Worker = this.generateReplicaConfig(trialWorkingFolder, this.kubeflowTrialConfig.worker.replicas, 
            this.kubeflowTrialConfig.worker.image, 'run_worker.sh', workerPodResources);

        if(this.kubeflowTrialConfig.ps) {
            tfReplicaSpecsObj.Ps = this.generateReplicaConfig(trialWorkingFolder, this.kubeflowTrialConfig.ps.replicas, 
                this.kubeflowTrialConfig.ps.image, 'run_ps.sh', psPodResources);
        }

        return {
            apiVersion: 'kubeflow.org/v1alpha2',
            kind: 'TFJob',
            metadata: { 
                name: kubeflowJobName,
                namespace: 'default',
                labels: {
                    app: this.NNI_KUBEFLOW_TRIAL_LABEL,
                    expId: getExperimentId(),
                    trialId: trialJobId
                }
            },
            spec: {
                tfReplicaSpecs: tfReplicaSpecsObj
            }                
        };        
    }

    /**
     * Generate tf-operator's tfjobs replica config section
     * @param trialWorkingFolder trial working folder
     * @param replicaNumber replica number
     * @param replicaImage image
     * @param runScriptFile script file name
     * @param podResources pod resource config section
     */
    private generateReplicaConfig(trialWorkingFolder: string, replicaNumber: number, replicaImage: string, runScriptFile: string, podResources: any): any {
        if(!this.kubeflowClusterConfig) {
            throw new Error('Kubeflow Cluster config is not initialized');
        }

        if(!this.kubeflowTrialConfig) {
            throw new Error('Kubeflow trial config is not initialized');
        }

        let volumeSpecMap = new Map<string, any>();
        if(this.kubeflowClusterConfig.nfs){
            volumeSpecMap.set('nfsVolumeMounts', [
            {
                name: 'nni-nfs-vol',
                mountPath: this.CONTAINER_MOUNT_PATH
            }])
            volumeSpecMap.set('nfsVolumes', [
            {
                name: 'nni-nfs-vol',
                nfs: {
                    server: `${this.kubeflowClusterConfig.nfs.server}`,
                    path: `${this.kubeflowClusterConfig.nfs.path}`
                }
            }])
        }else if(this.kubeflowClusterConfig.azureStorage && this.kubeflowClusterConfig.keyVault){
            volumeSpecMap.set('azureVolumeMounts', [
            {
                name: 'nni-azure-vol',
                mountPath: this.CONTAINER_MOUNT_PATH
            }])
            volumeSpecMap.set('azureVolumes', [
            {
                name: 'nni-azure-vol',
                azureFile: {
                    secretName: `${this.azureStorageSecretName}`,
                    shareName: `${this.azureStorageShare}`,
                    readonly: false
                }
            }])
        }else{
            const clusterConfigError: string = 'kubeflow cluster config format error!';
            this.log.error(clusterConfigError);
            throw new Error(clusterConfigError);
        }

        return {
            replicas: replicaNumber,
            template: {
                metadata: {
                    creationTimestamp: null
                },
                spec: {
                    containers: [
                    {
                        // Kubeflow tensorflow operator requires that containers' name must be tensorflow
                        // TODO: change the name based on operator's type
                        name: 'tensorflow',
                        image: replicaImage,
                        args: ["sh", `${path.join(trialWorkingFolder, runScriptFile)}`],
                        volumeMounts: this.kubeflowClusterConfig.nfs?volumeSpecMap.get('nfsVolumeMounts'):volumeSpecMap.get('azureVolumeMounts'),
                        resources: podResources
                    }],
                    restartPolicy: 'ExitCode',
                    volumes: this.kubeflowClusterConfig.nfs?volumeSpecMap.get('nfsVolumes'):volumeSpecMap.get('azureVolumes')
                }
            }
        };
    }

    /**
     * Genereate run script for different roles(like worker or ps)
     * @param trialJobId trial job id
     * @param trialWorkingFolder working folder
     * @param command 
     * @param trialSequenceId sequence id
     */
    private genereateRunScript(trialJobId: string, trialWorkingFolder: string, 
                command: string, trialSequenceId: string, roleType: DistTrainRole): string {
        const runScriptLines: string[] = [];

        runScriptLines.push('#!/bin/bash');
        runScriptLines.push('export NNI_PLATFORM=kubeflow');
        runScriptLines.push(`export NNI_SYS_DIR=$PWD/nni/${trialJobId}`);
        runScriptLines.push(`export NNI_OUTPUT_DIR=${path.join(trialWorkingFolder, 'output', `${roleType}_output`)}`);
        runScriptLines.push('export MULTI_PHASE=false');
        runScriptLines.push(`export NNI_TRIAL_JOB_ID=${trialJobId}`);
        runScriptLines.push(`export NNI_EXP_ID=${getExperimentId()}`);
        runScriptLines.push(`export NNI_CODE_DIR=${trialWorkingFolder}`);
        runScriptLines.push(`export NNI_TRIAL_SEQ_ID=${trialSequenceId}`);

        // Nvidia devcie plugin for K8S has a known issue that requesting zero GPUs allocates all GPUs
        // Refer https://github.com/NVIDIA/k8s-device-plugin/issues/61
        // So we have to explicitly set CUDA_VISIBLE_DEVICES to empty if user sets gpuNum to 0 in NNI config file
        if(this.kubeflowTrialConfig) {
            switch(roleType) {
                case 'ps':
                    if(this.kubeflowTrialConfig.ps && this.kubeflowTrialConfig.ps.gpuNum == 0) {
                        runScriptLines.push(`export CUDA_VISIBLE_DEVICES=''`);
                    }
                    break;
                case 'worker':
                    if(this.kubeflowTrialConfig.worker && this.kubeflowTrialConfig.worker.gpuNum == 0) {
                        runScriptLines.push(`export CUDA_VISIBLE_DEVICES=''`);
                    }
                    break;
                default:
                    break;
            }
        }
        const nniManagerIp = this.nniManagerIpConfig?this.nniManagerIpConfig.nniManagerIp:getIPV4Address();
        runScriptLines.push('mkdir -p $NNI_SYS_DIR');
        runScriptLines.push('mkdir -p $NNI_OUTPUT_DIR');
        runScriptLines.push('cp -rT $NNI_CODE_DIR $NNI_SYS_DIR');
        runScriptLines.push('cd $NNI_SYS_DIR');
        runScriptLines.push('sh install_nni.sh # Check and install NNI pkg');
        runScriptLines.push(`python3 -m nni_trial_tool.trial_keeper --trial_command '${command}' --nnimanager_ip '${nniManagerIp}' --nnimanager_port '${this.kubeflowRestServerPort}' 1>$NNI_OUTPUT_DIR/trialkeeper_stdout 2>$NNI_OUTPUT_DIR/trialkeeper_stderr`);

        return runScriptLines.join('\n');
    }

    private generateSequenceId(): number {
        if (this.nextTrialSequenceId === -1) {
            this.nextTrialSequenceId = getInitTrialSequenceId();
        }

        return this.nextTrialSequenceId++;
    }
}

export { KubeflowTrainingService }<|MERGE_RESOLUTION|>--- conflicted
+++ resolved
@@ -68,14 +68,11 @@
     private kubeflowRestServerPort?: number;
     private kubeflowJobPlural?: string;
     private readonly CONTAINER_MOUNT_PATH: string;
-<<<<<<< HEAD
     private azureStorageClient: any;
     private azureStorageShare: any;
     private azureStorageSecretName: any;
     private azureStorageAccountName: any;
-=======
     private nniManagerIpConfig?: NNIManagerIpConfig;
->>>>>>> d877522e
     
     constructor() {        
         this.log = getLogger();

--- conflicted
+++ resolved
@@ -19,19 +19,14 @@
 
 'use strict';
 
-<<<<<<< HEAD
 import { KubernetesClusterConfig, KubernetesStorageKind, NFSConfig, AzureStorage, keyVaultConfig,
         KubernetesTrialConfig, KubernetesTrialConfigTemplate } from '../kubernetes/kubernetesConfig'
 
 /** operator types that kubeflow supported */
 export type KubeflowOperator = 'tf-operator' | 'pytorch-operator' ;
-=======
-/** operator types that kubeflow supported */
-export type KubeflowOperator = 'tf-operator' | 'pytorch-operator' ;
 export type KubeflowStorageKind = 'nfs' | 'azureStorage';
 export type DistTrainRole = 'worker' | 'ps' | 'master';
 export type OperatorApiVersion = 'v1alpha2' | 'v1beta1';
->>>>>>> 17e70069
 
 /**
  * Kuberflow cluster configuration
@@ -40,11 +35,8 @@
 export class KubeflowClusterConfigBase extends KubernetesClusterConfig {
     /** Name of Kubeflow operator, like tf-operator */
     public readonly operator: KubeflowOperator;
-<<<<<<< HEAD
-=======
     public readonly apiVersion: OperatorApiVersion;
     public readonly storage?: KubeflowStorageKind;    
->>>>>>> 17e70069
     
     /**
      * Constructor
@@ -52,31 +44,21 @@
      * @param passWord password of Kubeflow Cluster
      * @param host Host IP of Kubeflow Cluster
      */
-<<<<<<< HEAD
-    constructor(operator: KubeflowOperator, storage?: KubernetesStorageKind) {
+    constructor(operator: KubeflowOperator, apiVersion: OperatorApiVersion, storage?: KubeflowStorageKind) {
         super(storage)
-        this.operator = operator;
-=======
-    constructor(operator: KubeflowOperator, apiVersion: OperatorApiVersion, storage?: KubeflowStorageKind) {
         this.operator = operator;
         this.apiVersion = apiVersion;
         this.storage = storage;
->>>>>>> 17e70069
     }
 }
 
 export class KubeflowClusterConfigNFS extends KubeflowClusterConfigBase{
     public readonly nfs: NFSConfig;
     
-<<<<<<< HEAD
-    constructor(operator: KubeflowOperator, nfs: NFSConfig, storage?: KubernetesStorageKind) {
-        super(operator, storage)
-=======
     constructor(operator: KubeflowOperator, 
             apiVersion: OperatorApiVersion, 
             nfs: NFSConfig, storage?: KubeflowStorageKind) {
         super(operator, apiVersion, storage);
->>>>>>> 17e70069
         this.nfs = nfs;
     }
 }
@@ -85,17 +67,12 @@
     public readonly keyVault: keyVaultConfig;
     public readonly azureStorage: AzureStorage;
     
-<<<<<<< HEAD
-    constructor(operator: KubeflowOperator, keyVault: keyVaultConfig, azureStorage: AzureStorage, storage?: KubernetesStorageKind) {
-        super(operator, storage)
-=======
     constructor(operator: KubeflowOperator, 
             apiVersion: OperatorApiVersion, 
             keyVault: keyVaultConfig, 
             azureStorage: AzureStorage, 
             storage?: KubeflowStorageKind) {
         super(operator, apiVersion, storage);
->>>>>>> 17e70069
         this.keyVault = keyVault;
         this.azureStorage = azureStorage;
     }
@@ -112,19 +89,11 @@
     }
 }
 
-<<<<<<< HEAD
 export class KubeflowTrialConfigPytorch extends KubernetesTrialConfig{
     public readonly master: KubernetesTrialConfigTemplate;
     public readonly worker?: KubernetesTrialConfigTemplate;
 
     constructor(codeDir: string, master: KubernetesTrialConfigTemplate, worker?: KubernetesTrialConfigTemplate) {
-=======
-export class KubeflowTrialConfigPytorch extends KubeflowTrialConfigBase{
-    public readonly master: KubeflowTrialConfigTemplate;
-    public readonly worker?: KubeflowTrialConfigTemplate;
-
-    constructor(codeDir: string, master: KubeflowTrialConfigTemplate, worker?: KubeflowTrialConfigTemplate) {
->>>>>>> 17e70069
         super(codeDir);
         this.master = master;
         this.worker = worker;

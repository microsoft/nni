/**
 * Copyright (c) Microsoft Corporation
 * All rights reserved.
 *
 * MIT License
 *
 * Permission is hereby granted, free of charge, to any person obtaining a copy of this software and associated
 * documentation files (the "Software"), to deal in the Software without restriction, including without limitation
 * the rights to use, copy, modify, merge, publish, distribute, sublicense, and/or sell copies of the Software, and
 * to permit persons to whom the Software is furnished to do so, subject to the following conditions:
 * The above copyright notice and this permission notice shall be included in all copies or substantial portions of the Software.
 *
 * THE SOFTWARE IS PROVIDED *AS IS*, WITHOUT WARRANTY OF ANY KIND, EXPRESS OR IMPLIED, INCLUDING
 * BUT NOT LIMITED TO THE WARRANTIES OF MERCHANTABILITY, FITNESS FOR A PARTICULAR PURPOSE AND
 * NONINFRINGEMENT. IN NO EVENT SHALL THE AUTHORS OR COPYRIGHT HOLDERS BE LIABLE FOR ANY CLAIM,
 * DAMAGES OR OTHER LIABILITY, WHETHER IN AN ACTION OF CONTRACT, TORT OR OTHERWISE, ARISING FROM,
 * OUT OF OR IN CONNECTION WITH THE SOFTWARE OR THE USE OR OTHER DEALINGS IN THE SOFTWARE.
 */

'use strict';

/** operator types that kubeflow supported */
export type KubeflowOperator = 'tf-operator' | 'pytorch-operator' ;
export type KubeflowOperatorPlural = 'tfjobs' | 'pytorchjobs' ;
export type KubeflowOperatorJobKind = 'TFJob' | 'PyTorchJob';
export type KubeflowStorageKind = 'nfs' | 'azureStorage';

/**
 * map from Kubeflow operator name to its plural name in K8S
 */
export const kubeflowOperatorMap : Map<KubeflowOperator, KubeflowOperatorPlural> =  new Map<KubeflowOperator, KubeflowOperatorPlural>([
    ['tf-operator' , 'tfjobs'],
    ['pytorch-operator', 'pytorchjobs'] 
]);

/**
 * map from Kubeflow operator name to its job kind name in K8S
 */
export const kubeflowOperatorJobKindMap : Map<KubeflowOperator, KubeflowOperatorJobKind> =  new Map<KubeflowOperator, KubeflowOperatorJobKind>([
    ['tf-operator' , 'TFJob'],
    ['pytorch-operator', 'PyTorchJob']
]);

/**
 * Kuberflow cluster configuration
 * 
 */
export class KubeflowClusterConfigBase {
    /** Name of Kubeflow operator, like tf-operator */
    public readonly operator: KubeflowOperator;
<<<<<<< HEAD
    public readonly nfs?: NFSConfig;
    public readonly keyVault?: keyVaultConfig;
    public readonly azureStorage?: AzureStorage;
=======
    public readonly storage?: KubeflowStorageKind;
>>>>>>> 89c2dcf2
    
    /**
     * Constructor
     * @param userName User name of Kubeflow Cluster
     * @param passWord password of Kubeflow Cluster
     * @param host Host IP of Kubeflow Cluster
     */
<<<<<<< HEAD
    constructor(operator: KubeflowOperator, nfs?: NFSConfig, keyVault?: keyVaultConfig, azureStorage ?: AzureStorage) {
        this.operator = operator;
        this.nfs = nfs;        
=======
    constructor(operator: KubeflowOperator, storage?: KubeflowStorageKind) {
        this.operator = operator;
        this.storage = storage;
    }
}

export class KubeflowClusterConfigNFS extends KubeflowClusterConfigBase{
    public readonly nfs: NFSConfig;
    
    constructor(operator: KubeflowOperator, nfs: NFSConfig, storage?: KubeflowStorageKind) {
        super(operator, storage)
        this.nfs = nfs;
    }
}

export class KubeflowClusterConfigAzure extends KubeflowClusterConfigBase{
    public readonly keyVault: keyVaultConfig;
    public readonly azureStorage: AzureStorage;
    
    constructor(operator: KubeflowOperator, keyVault: keyVaultConfig, azureStorage: AzureStorage, storage?: KubeflowStorageKind) {
        super(operator, storage)
>>>>>>> 89c2dcf2
        this.keyVault = keyVault;
        this.azureStorage = azureStorage;
    }
}

/**
 * NFS configuration to store Kubeflow job related files
 */
export class NFSConfig {
    /** IP Adress of NFS server */
    public readonly server : string;
    /** exported NFS path on NFS server */
    public readonly path : string;

    constructor(server : string, path : string) {
        this.server = server;
        this.path = path;
    }
}

/**
 * KeyVault configuration to store the key of Azure Storage Service
 * Refer https://docs.microsoft.com/en-us/azure/key-vault/key-vault-manage-with-cli2
 */
export class keyVaultConfig {
    /**The vault-name to specify vault */
    public readonly vaultName : string;
    /**The name to specify private key */
    public readonly name : string;

    constructor(vaultName : string, name : string){
        this.vaultName = vaultName;
        this.name = name;
    }
}

/**
 * Azure Storage Service
 */
export class AzureStorage {
    /**The azure share to storage files */
    public readonly azureShare : string;
    
    /**The account name of sotrage service */
    public readonly accountName: string;
    constructor(azureShare : string, accountName: string){
        this.azureShare = azureShare;
        this.accountName = accountName;
    }
}

/**
 * Trial job configuration for Kubeflow
 */
export class KubeflowTrialConfigTemplate {
    /** replication number of current role */
    public readonly replicas: number;

    /** CPU number */
    public readonly cpuNum: number;

    /** Memory  */
    public readonly memoryMB: number;

    /** Docker image */
    public readonly image: string;

    /** Trail command */
    public readonly command : string;

    /** Required GPU number for trial job. The number should be in [0,100] */
    public readonly gpuNum : number;
    
    constructor(replicas: number, command : string, gpuNum : number, 
        cpuNum: number, memoryMB: number, image: string) {
        this.replicas = replicas;
        this.command = command;
        this.gpuNum = gpuNum;
        this.cpuNum = cpuNum;
        this.memoryMB = memoryMB;
        this.image = image;
    }
}

export class KubeflowTrialConfigBase {
    public readonly codeDir: string;

    constructor(codeDir: string) {
        this.codeDir = codeDir;
    }
}

export class KubeflowTrialConfigTensorflow extends KubeflowTrialConfigBase{
    public readonly ps?: KubeflowTrialConfigTemplate;
    public readonly worker: KubeflowTrialConfigTemplate;

    constructor(codeDir: string, worker: KubeflowTrialConfigTemplate,  ps?: KubeflowTrialConfigTemplate) {
        super(codeDir);
        this.ps = ps;
        this.worker = worker;
    }
}

export class KubeflowTrialConfigPytorch extends KubeflowTrialConfigBase{
    public readonly master?: KubeflowTrialConfigTemplate;
    public readonly worker: KubeflowTrialConfigTemplate;

    constructor(codeDir: string, worker: KubeflowTrialConfigTemplate,  master?: KubeflowTrialConfigTemplate) {
        super(codeDir);
        this.master = master;
        this.worker = worker;
    }
}
<|MERGE_RESOLUTION|>--- conflicted
+++ resolved
@@ -48,13 +48,7 @@
 export class KubeflowClusterConfigBase {
     /** Name of Kubeflow operator, like tf-operator */
     public readonly operator: KubeflowOperator;
-<<<<<<< HEAD
-    public readonly nfs?: NFSConfig;
-    public readonly keyVault?: keyVaultConfig;
-    public readonly azureStorage?: AzureStorage;
-=======
     public readonly storage?: KubeflowStorageKind;
->>>>>>> 89c2dcf2
     
     /**
      * Constructor
@@ -62,11 +56,6 @@
      * @param passWord password of Kubeflow Cluster
      * @param host Host IP of Kubeflow Cluster
      */
-<<<<<<< HEAD
-    constructor(operator: KubeflowOperator, nfs?: NFSConfig, keyVault?: keyVaultConfig, azureStorage ?: AzureStorage) {
-        this.operator = operator;
-        this.nfs = nfs;        
-=======
     constructor(operator: KubeflowOperator, storage?: KubeflowStorageKind) {
         this.operator = operator;
         this.storage = storage;
@@ -88,7 +77,6 @@
     
     constructor(operator: KubeflowOperator, keyVault: keyVaultConfig, azureStorage: AzureStorage, storage?: KubeflowStorageKind) {
         super(operator, storage)
->>>>>>> 89c2dcf2
         this.keyVault = keyVault;
         this.azureStorage = azureStorage;
     }

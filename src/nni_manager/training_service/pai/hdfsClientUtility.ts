/**
 * Copyright (c) Microsoft Corporation
 * All rights reserved.
 *
 * MIT License
 *
 * Permission is hereby granted, free of charge, to any person obtaining a copy of this software and associated
 * documentation files (the "Software"), to deal in the Software without restriction, including without limitation
 * the rights to use, copy, modify, merge, publish, distribute, sublicense, and/or sell copies of the Software, and
 * to permit persons to whom the Software is furnished to do so, subject to the following conditions:
 * The above copyright notice and this permission notice shall be included in all copies or substantial portions of the Software.
 *
 * THE SOFTWARE IS PROVIDED *AS IS*, WITHOUT WARRANTY OF ANY KIND, EXPRESS OR IMPLIED, INCLUDING
 * BUT NOT LIMITED TO THE WARRANTIES OF MERCHANTABILITY, FITNESS FOR A PARTICULAR PURPOSE AND
 * NONINFRINGEMENT. IN NO EVENT SHALL THE AUTHORS OR COPYRIGHT HOLDERS BE LIABLE FOR ANY CLAIM,
 * DAMAGES OR OTHER LIABILITY, WHETHER IN AN ACTION OF CONTRACT, TORT OR OTHERWISE, ARISING FROM,
 * OUT OF OR IN CONNECTION WITH THE SOFTWARE OR THE USE OR OTHER DEALINGS IN THE SOFTWARE.
 */

import * as fs from 'fs';
import * as path from 'path';
import { Deferred } from 'ts-deferred';
import { getExperimentId } from '../../common/experimentStartupInfo';
import { getLogger } from '../../common/log';
import { unixPathJoin } from '../../common/utils';

/**
 * HDFS client utility, including copy file/directory
 */
export namespace HDFSClientUtility {
    /**
     * Get NNI experiment root directory
     * @param hdfsUserName HDFS user name
     */
    function hdfsExpRootDir(hdfsUserName: string): string {
        // tslint:disable-next-line:prefer-template
        return '/' + unixPathJoin(hdfsUserName, 'nni', 'experiments', getExperimentId());
    }

    /**
     * Get NNI experiment code directory
     * @param hdfsUserName HDFS user name
     */
    export function getHdfsExpCodeDir(hdfsUserName: string): string {
        return unixPathJoin(hdfsExpRootDir(hdfsUserName), 'codeDir');
    }

    /**
     * Get NNI trial working directory
     * @param hdfsUserName HDFS user name
     * @param trialId NNI trial ID
     */
    export function getHdfsTrialWorkDir(hdfsUserName: string, trialId: string): string {
        const root: string = hdfsExpRootDir(hdfsUserName);

        return unixPathJoin(root, 'trials', trialId);
    }

    /**
     * Copy a local file to hdfs directory
<<<<<<< HEAD
=======
     *
>>>>>>> ae7a72bc
     * @param localFilePath local file path(source)
     * @param hdfsFilePath hdfs file path(target)
     * @param hdfsClient hdfs client
     */
    // tslint:disable: no-unsafe-any non-literal-fs-path no-any
    export async function copyFileToHdfs(localFilePath : string, hdfsFilePath : string, hdfsClient : any) : Promise<void> {
        const deferred: Deferred<void> = new Deferred<void>();
        // tslint:disable-next-line:non-literal-fs-path
        fs.exists(localFilePath, (exists : boolean) => {
            // Detect if local file exist
            if (exists) {
                const localFileStream: fs.ReadStream = fs.createReadStream(localFilePath);
                const hdfsFileStream: any = hdfsClient.createWriteStream(hdfsFilePath);
                localFileStream.pipe(hdfsFileStream);
                hdfsFileStream.on('finish', () => {
                    deferred.resolve();
                });
                hdfsFileStream.on('error', (err : any) => {
                    getLogger()
                      .error(`HDFSCientUtility:copyFileToHdfs, copy file failed, err is ${err.message}`);
                    deferred.reject(err);
                });
            } else {
                getLogger()
                  .error(`HDFSCientUtility:copyFileToHdfs, ${localFilePath} doesn't exist locally`);
                deferred.reject('file not exist!');
            }
        });

        return deferred.promise;
    }

    /**
     * Recursively copy local directory to hdfs directory
<<<<<<< HEAD
=======
     *
>>>>>>> ae7a72bc
     * @param localDirectory local directory
     * @param hdfsDirectory HDFS directory
     * @param hdfsClient   HDFS client
     */
    export async function copyDirectoryToHdfs(localDirectory : string, hdfsDirectory : string, hdfsClient : any) : Promise<void> {
        const deferred: Deferred<void> = new Deferred<void>();
        // TODO: fs.readdirSync doesn't support ~($HOME)
        const fileNameArray: string[] = fs.readdirSync(localDirectory);

        for (const fileName of fileNameArray) {
            const fullFilePath: string = path.join(localDirectory, fileName);
            try {
                // tslint:disable-next-line:non-literal-fs-path
                if (fs.lstatSync(fullFilePath)
                    .isFile()) {
                    await copyFileToHdfs(fullFilePath, path.join(hdfsDirectory, fileName), hdfsClient);
                } else {
                    // If filePath is a directory, recuisively copy it to remote directory
                    await copyDirectoryToHdfs(fullFilePath, path.join(hdfsDirectory, fileName), hdfsClient);
                }
            } catch (error) {
                deferred.reject(error);
            }
        }
        // All files/directories are copied successfully, resolve
        deferred.resolve();

        return deferred.promise;
    }

    /**
     * Read content from HDFS file
<<<<<<< HEAD
=======
     *
>>>>>>> ae7a72bc
     * @param hdfsPath HDFS file path
     * @param hdfsClient HDFS client
     */
    export async function readFileFromHDFS(hdfsPath : string, hdfsClient : any) : Promise<Buffer> {
        const deferred: Deferred<Buffer> = new Deferred<Buffer>();
        let buffer : Buffer = Buffer.alloc(0);

        const exist : boolean = await pathExists(hdfsPath, hdfsClient);
        if (!exist) {
            deferred.reject(`${hdfsPath} doesn't exists`);
        }

        const remoteFileStream: any = hdfsClient.createReadStream(hdfsPath);
        remoteFileStream.on('error', (err : any) => {
            // Reject with the error
            deferred.reject(err);
        });

        remoteFileStream.on('data', (chunk : any) => {
            // Concat the data chunk to buffer
            buffer = Buffer.concat([buffer, chunk]);
        });

<<<<<<< HEAD
        remoteFileStream.on('finish', () => {
=======
        remoteFileStream.on('finish', function onFinish () {
>>>>>>> ae7a72bc
            // Upload is done, resolve
            deferred.resolve(buffer);
        });

        return deferred.promise;
    }

    /**
     * Check if an HDFS path already exists
<<<<<<< HEAD
=======
     *
>>>>>>> ae7a72bc
     * @param hdfsPath target path need to check in HDFS
     * @param hdfsClient HDFS client
     */
    export async function pathExists(hdfsPath : string, hdfsClient : any) : Promise<boolean> {
        const deferred : Deferred<boolean> = new Deferred<boolean>();
        hdfsClient.exists(hdfsPath, (exist : boolean) => {
             deferred.resolve(exist);
        });

        let timeoutId : NodeJS.Timer;

        const delayTimeout : Promise<boolean> = new Promise<boolean>((resolve : Function, reject : Function) : void => {
            // Set timeout and reject the promise once reach timeout (5 seconds)
<<<<<<< HEAD
            timeoutId = setTimeout(() => { reject(`Check HDFS path ${hdfsPath} exists timeout`); }, 5000);
=======
            timeoutId = setTimeout(() => deferred.reject(`Check HDFS path ${hdfsPath} exists timeout`), 5000);
>>>>>>> ae7a72bc
        });

        return Promise.race([deferred.promise, delayTimeout])
          .finally(() => { clearTimeout(timeoutId); });
    }

    /**
     * Mkdir in HDFS, use default permission 755
<<<<<<< HEAD
     * @param hdfsPath the path in HDFS. It could be either file or directory
     * @param hdfsClient HDFS client
=======
     *
     * @param hdfsPath the path in HDFS. It could be either file or directory
     * @param hdfsClient
>>>>>>> ae7a72bc
     */
    export function mkdir(hdfsPath : string, hdfsClient : any) : Promise<boolean> {
        const deferred : Deferred<boolean> = new Deferred<boolean>();

        hdfsClient.mkdir(hdfsPath, (err : any) => {
            if (!err) {
                deferred.resolve(true);
            } else {
                deferred.reject(err.message);
            }
        });

        return deferred.promise;
    }

    /**
     * Read directory contents
<<<<<<< HEAD
     * @param hdfsPath the path in HDFS. It could be either file or directory
     * @param hdfsClient HDFS client
=======
     *
     * @param hdfsPath the path in HDFS. It could be either file or directory
     * @param hdfsClient
>>>>>>> ae7a72bc
     */
    export async function readdir(hdfsPath : string, hdfsClient : any) : Promise<string[]> {
        const deferred : Deferred<string[]> = new Deferred<string[]>();
        const exist : boolean = await pathExists(hdfsPath, hdfsClient);
        if (!exist) {
            deferred.reject(`${hdfsPath} doesn't exists`);
        }

        hdfsClient.readdir(hdfsPath, (err : any, files : any[]) => {
            if (err) {
                deferred.reject(err);
            }

            deferred.resolve(files);
        });

        return deferred.promise;
    }

    /**
     * Delete HDFS path
     * @param hdfsPath the path in HDFS. It could be either file or directory
<<<<<<< HEAD
     * @param hdfsClient HDFS client
=======
     * @param hdfsClient
>>>>>>> ae7a72bc
     * @param recursive Mark if need to delete recursively
     */
    export function deletePath(hdfsPath : string, hdfsClient : any, recursive : boolean = true) : Promise<boolean> {
        const deferred : Deferred<boolean> = new Deferred<boolean>();
        hdfsClient.unlink(hdfsPath, recursive, (err : any) => {
            if (!err) {
                deferred.resolve(true);
            } else {
                deferred.reject(err.message);
            }
        });

        return deferred.promise;
    }
    // tslint:enable: no-unsafe-any non-literal-fs-path no-any
}<|MERGE_RESOLUTION|>--- conflicted
+++ resolved
@@ -58,10 +58,7 @@
 
     /**
      * Copy a local file to hdfs directory
-<<<<<<< HEAD
-=======
-     *
->>>>>>> ae7a72bc
+     *
      * @param localFilePath local file path(source)
      * @param hdfsFilePath hdfs file path(target)
      * @param hdfsClient hdfs client
@@ -96,10 +93,7 @@
 
     /**
      * Recursively copy local directory to hdfs directory
-<<<<<<< HEAD
-=======
-     *
->>>>>>> ae7a72bc
+     *
      * @param localDirectory local directory
      * @param hdfsDirectory HDFS directory
      * @param hdfsClient   HDFS client
@@ -132,10 +126,7 @@
 
     /**
      * Read content from HDFS file
-<<<<<<< HEAD
-=======
-     *
->>>>>>> ae7a72bc
+     *
      * @param hdfsPath HDFS file path
      * @param hdfsClient HDFS client
      */
@@ -159,11 +150,7 @@
             buffer = Buffer.concat([buffer, chunk]);
         });
 
-<<<<<<< HEAD
         remoteFileStream.on('finish', () => {
-=======
-        remoteFileStream.on('finish', function onFinish () {
->>>>>>> ae7a72bc
             // Upload is done, resolve
             deferred.resolve(buffer);
         });
@@ -173,10 +160,7 @@
 
     /**
      * Check if an HDFS path already exists
-<<<<<<< HEAD
-=======
-     *
->>>>>>> ae7a72bc
+     *
      * @param hdfsPath target path need to check in HDFS
      * @param hdfsClient HDFS client
      */
@@ -190,11 +174,7 @@
 
         const delayTimeout : Promise<boolean> = new Promise<boolean>((resolve : Function, reject : Function) : void => {
             // Set timeout and reject the promise once reach timeout (5 seconds)
-<<<<<<< HEAD
             timeoutId = setTimeout(() => { reject(`Check HDFS path ${hdfsPath} exists timeout`); }, 5000);
-=======
-            timeoutId = setTimeout(() => deferred.reject(`Check HDFS path ${hdfsPath} exists timeout`), 5000);
->>>>>>> ae7a72bc
         });
 
         return Promise.race([deferred.promise, delayTimeout])
@@ -203,14 +183,9 @@
 
     /**
      * Mkdir in HDFS, use default permission 755
-<<<<<<< HEAD
+     * 
      * @param hdfsPath the path in HDFS. It could be either file or directory
      * @param hdfsClient HDFS client
-=======
-     *
-     * @param hdfsPath the path in HDFS. It could be either file or directory
-     * @param hdfsClient
->>>>>>> ae7a72bc
      */
     export function mkdir(hdfsPath : string, hdfsClient : any) : Promise<boolean> {
         const deferred : Deferred<boolean> = new Deferred<boolean>();
@@ -228,14 +203,9 @@
 
     /**
      * Read directory contents
-<<<<<<< HEAD
+     * 
      * @param hdfsPath the path in HDFS. It could be either file or directory
      * @param hdfsClient HDFS client
-=======
-     *
-     * @param hdfsPath the path in HDFS. It could be either file or directory
-     * @param hdfsClient
->>>>>>> ae7a72bc
      */
     export async function readdir(hdfsPath : string, hdfsClient : any) : Promise<string[]> {
         const deferred : Deferred<string[]> = new Deferred<string[]>();
@@ -258,11 +228,7 @@
     /**
      * Delete HDFS path
      * @param hdfsPath the path in HDFS. It could be either file or directory
-<<<<<<< HEAD
-     * @param hdfsClient HDFS client
-=======
-     * @param hdfsClient
->>>>>>> ae7a72bc
+     * @param hdfsClient HDFS client
      * @param recursive Mark if need to delete recursively
      */
     export function deletePath(hdfsPath : string, hdfsClient : any, recursive : boolean = true) : Promise<boolean> {

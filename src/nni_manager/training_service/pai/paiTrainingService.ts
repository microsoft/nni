--- conflicted
+++ resolved
@@ -171,36 +171,9 @@
             trialSequenceId,
             hdfsLogPath);
 
-<<<<<<< HEAD
         this.trialJobsMap.set(trialJobId, trialJobDetail);
         this.jobQueue.push(trialJobId);
         deferred.resolve(trialJobDetail);
-=======
-        // Step 3. Submit PAI job via Rest call
-        // Refer https://github.com/Microsoft/pai/blob/master/docs/rest-server/API.md for more detail about PAI Rest API
-        const submitJobRequest: request.Options = {
-            uri: `http://${this.paiClusterConfig.host}/rest-server/api/v1/user/${this.paiClusterConfig.userName}/jobs`,
-            method: 'POST',
-            json: true,
-            body: paiJobConfig,
-            headers: {
-                "Content-Type": "application/json",
-                "Authorization": 'Bearer ' + this.paiToken
-            }
-        };
-        request(submitJobRequest, (error: Error, response: request.Response, body: any) => {
-            if (error || response.statusCode >= 400) {
-                const errorMessage : string = error ? error.message : 
-                    `Submit trial ${trialJobId} failed, http code:${response.statusCode}, http body: ${response.body}`;
-                this.log.error(errorMessage);
-                trialJobDetail.status = 'FAILED';
-                deferred.reject(new Error(errorMessage));
-            } else {
-                trialJobDetail.submitTime = Date.now();
-                deferred.resolve(trialJobDetail);
-            }
-        });
->>>>>>> 982ab624
 
         return deferred.promise;
     }
@@ -532,10 +505,11 @@
         };
         request(submitJobRequest, (error: Error, response: request.Response, body: any) => {
             if (error || response.statusCode >= 400) {
-                this.log.error(`PAI Training service: Submit trial ${trialJobId} to PAI Cluster failed,
-                    error: ${error}, response: ${response}`);
+                const errorMessage : string = error ? error.message :
+                    `Submit trial ${trialJobId} failed, http code:${response.statusCode}, http body: ${response.body}`;
+                this.log.error(errorMessage);
                 trialJobDetail.status = 'FAILED';
-                deferred.reject(error ? error.message : `Submit trial failed, http code: ${response.statusCode}`);
+                deferred.reject(new Error(errorMessage));
             } else {
                 trialJobDetail.submitTime = Date.now();
                 deferred.resolve(true);
@@ -567,7 +541,7 @@
 
     private async submitJobLoop(): Promise<void> {
         while (!this.stopping) {
-            while (this.jobQueue.length > 0) {
+            while (!this.stopping && this.jobQueue.length > 0) {
                 const trialJobId: string = this.jobQueue[0];
                 if (await this.submitTrialJobToPAI(trialJobId)) {
                     // Remove trial job with trialJobId from job queue

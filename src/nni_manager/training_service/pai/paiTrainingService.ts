--- conflicted
+++ resolved
@@ -167,10 +167,7 @@
         if(trialForm) {
             await fs.promises.writeFile(path.join(trialLocalTempFolder, generateParamFileName(trialForm.hyperParameters)), 
                             trialForm.hyperParameters.value, { encoding: 'utf8' });
-<<<<<<< HEAD
-=======
             await fs.promises.writeFile(path.join(trialLocalTempFolder, '.nni', 'sequence_id'), trialSequenceId.toString(), { encoding: 'utf8' });
->>>>>>> 32864b0d
         }
         
         // Step 1. Prepare PAI job configuration

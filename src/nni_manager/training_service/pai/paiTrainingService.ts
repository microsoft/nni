
/**
 * Copyright (c) Microsoft Corporation
 * All rights reserved.
 *
 * MIT License
 *
 * Permission is hereby granted, free of charge, to any person obtaining a copy of this software and associated
 * documentation files (the "Software"), to deal in the Software without restriction, including without limitation
 * the rights to use, copy, modify, merge, publish, distribute, sublicense, and/or sell copies of the Software, and
 * to permit persons to whom the Software is furnished to do so, subject to the following conditions:
 * The above copyright notice and this permission notice shall be included in all copies or substantial portions of the Software.
 *
 * THE SOFTWARE IS PROVIDED *AS IS*, WITHOUT WARRANTY OF ANY KIND, EXPRESS OR IMPLIED, INCLUDING
 * BUT NOT LIMITED TO THE WARRANTIES OF MERCHANTABILITY, FITNESS FOR A PARTICULAR PURPOSE AND
 * NONINFRINGEMENT. IN NO EVENT SHALL THE AUTHORS OR COPYRIGHT HOLDERS BE LIABLE FOR ANY CLAIM,
 * DAMAGES OR OTHER LIABILITY, WHETHER IN AN ACTION OF CONTRACT, TORT OR OTHERWISE, ARISING FROM,
 * OUT OF OR IN CONNECTION WITH THE SOFTWARE OR THE USE OR OTHER DEALINGS IN THE SOFTWARE.
 */

'use strict'

import * as assert from 'assert';
import * as component from '../../common/component';
import * as cpp from 'child-process-promise';
import * as fs from 'fs';
import * as path from 'path';
import * as request from 'request';

import { Deferred } from 'ts-deferred';
import { EventEmitter } from 'events';
import { getExperimentId } from '../../common/experimentStartupInfo';
import { HDFSClientUtility } from './hdfsClientUtility'
import { MethodNotImplementedError } from '../../common/errors';
import { getLogger, Logger } from '../../common/log';
import { TrialConfigMetadataKey } from '../common/trialConfigMetadataKey';
import {
    JobApplicationForm, TrainingService, TrialJobApplicationForm,
    TrialJobDetail, TrialJobMetric
} from '../../common/trainingService';
import { delay, generateParamFileName, getExperimentRootDir, getIPV4Address, uniqueString } from '../../common/utils';
import { PAIJobRestServer } from './paiJobRestServer'
import { PAITrialJobDetail, PAI_INSTALL_NNI_SHELL_FORMAT, PAI_TRIAL_COMMAND_FORMAT, PAI_OUTPUT_DIR_FORMAT, PAI_LOG_PATH_FORMAT } from './paiData';
import { PAIJobInfoCollector } from './paiJobInfoCollector';
import { String } from 'typescript-string-operations';
import { NNIPAITrialConfig, PAIClusterConfig, PAIJobConfig, PAITaskRole } from './paiConfig';

var WebHDFS = require('webhdfs');

/**
 * Training Service implementation for OpenPAI (Open Platform for AI)
 * Refer https://github.com/Microsoft/pai for more info about OpenPAI
 */
@component.Singleton
class PAITrainingService implements TrainingService {
    private readonly log!: Logger;
    private readonly metricsEmitter: EventEmitter;
    private readonly trialJobsMap: Map<string, PAITrialJobDetail>;
    private readonly expRootDir: string;
    private paiTrialConfig: NNIPAITrialConfig | undefined;
    private paiClusterConfig?: PAIClusterConfig;
    private stopping: boolean = false;
    private hdfsClient: any;
    private paiToken? : string;
    private experimentId! : string;
    private readonly paiJobCollector : PAIJobInfoCollector;
    private readonly hdfsDirPattern: string;
    private hdfsBaseDir: string | undefined;
    private hdfsOutputHost: string | undefined;
    private trialSequenceId: number;

    constructor() {
        this.log = getLogger();
        this.metricsEmitter = new EventEmitter();
        this.trialJobsMap = new Map<string, PAITrialJobDetail>();
        // Root dir on HDFS
        this.expRootDir = path.join('/nni', 'experiments', getExperimentId());
        this.experimentId = getExperimentId();      
        this.paiJobCollector = new PAIJobInfoCollector(this.trialJobsMap);
        this.hdfsDirPattern = 'hdfs://(?<host>([0-9]{1,3}.){3}[0-9]{1,3})(:[0-9]{2,5})?(?<baseDir>/.*)?';
        this.trialSequenceId = 0;
    }

    public async run(): Promise<void> {
        const restServer: PAIJobRestServer = component.get(PAIJobRestServer);
        await restServer.start();
        this.log.info(`PAI Training service rest server listening on: ${restServer.endPoint}`);
        while (!this.stopping) {
            await this.paiJobCollector.updateTrialStatusFromPAI(this.paiToken, this.paiClusterConfig);
            await delay(3000);
        }
    }

    public async listTrialJobs(): Promise<TrialJobDetail[]> {
        const jobs: TrialJobDetail[] = [];
        
        this.trialJobsMap.forEach(async (value: PAITrialJobDetail, key: string) => {
            if (value.form.jobType === 'TRIAL') {
                jobs.push(await this.getTrialJob(key));
            }
        });

        return Promise.resolve(jobs);
    }

    public getTrialJob(trialJobId: string): Promise<TrialJobDetail> {
        if(!this.paiClusterConfig) {
            throw new Error('PAI Cluster config is not initialized');
        }

        const paiTrialJob: PAITrialJobDetail | undefined = this.trialJobsMap.get(trialJobId);

        if (!paiTrialJob) {
            return Promise.reject(`trial job ${trialJobId} not found`)
        }        

        return Promise.resolve(paiTrialJob);
    }

    public addTrialJobMetricListener(listener: (metric: TrialJobMetric) => void) {
        this.metricsEmitter.on('metric', listener);
    }

    public removeTrialJobMetricListener(listener: (metric: TrialJobMetric) => void) {
        this.metricsEmitter.off('metric', listener);
    }

    public async submitTrialJob(form: JobApplicationForm): Promise<TrialJobDetail> {
        const deferred : Deferred<PAITrialJobDetail> = new Deferred<PAITrialJobDetail>();
        if(!this.paiClusterConfig) {
            throw new Error('PAI Cluster config is not initialized');
        }
        if (!this.paiTrialConfig) {
            throw new Error('trial config is not initialized');
        }
        if (!this.paiToken) {
            throw new Error('PAI token is not initialized');
        }
        
        if(!this.hdfsBaseDir){
            throw new Error('hdfsBaseDir is not initialized');
        }

        if(!this.hdfsOutputHost){
            throw new Error('hdfsOutputHost is not initialized');
        }

        this.log.info(`submitTrialJob: form: ${JSON.stringify(form)}`);

        const trialJobId: string = uniqueString(5);
        const trialSequenceId: number = this.generateSequenceId();
        //TODO: use HDFS working folder instead
        const trialWorkingFolder: string = path.join(this.expRootDir, 'trials', trialJobId);
        
        const trialLocalTempFolder: string = path.join(getExperimentRootDir(), 'trials-local', trialJobId);
        //create tmp trial working folder locally.
        await cpp.exec(`mkdir -p ${path.dirname(trialLocalTempFolder)}`);
        await cpp.exec(`cp -r ${this.paiTrialConfig.codeDir} ${trialLocalTempFolder}`);
        await cpp.exec(`mkdir -p ${path.join(trialLocalTempFolder, '.nni')}`);

        const runScriptContent : string = PAI_INSTALL_NNI_SHELL_FORMAT;
        // Write NNI installation file to local tmp files
        await fs.promises.writeFile(path.join(trialLocalTempFolder, 'install_nni.sh'), runScriptContent, { encoding: 'utf8' });

        // Write file content ( parameter.cfg ) to local tmp folders
        const trialForm : TrialJobApplicationForm = (<TrialJobApplicationForm>form)
        if(trialForm) {
<<<<<<< HEAD
            await fs.promises.writeFile(path.join(trialLocalTempFolder, 'parameter.cfg'), trialForm.hyperParameters, { encoding: 'utf8' });
            await fs.promises.writeFile(path.join(trialLocalTempFolder, '.nni', 'sequence_id'), trialSequenceId.toString(), { encoding: 'utf8' });
=======
            await fs.promises.writeFile(path.join(trialLocalTempFolder, generateParamFileName(trialForm.hyperParameters)), 
                            trialForm.hyperParameters.value, { encoding: 'utf8' });
>>>>>>> f4ee9f8a
        }
        
        // Step 1. Prepare PAI job configuration
        const paiJobName : string = `nni_exp_${this.experimentId}_trial_${trialJobId}`;
        const hdfsCodeDir : string = path.join(this.expRootDir, trialJobId);
        
        const hdfsOutputDir : string = path.join(this.hdfsBaseDir, this.experimentId, trialJobId);
        const hdfsLogPath : string = String.Format(
            PAI_LOG_PATH_FORMAT,
            this.hdfsOutputHost,
            hdfsOutputDir);

        const trialJobDetail: PAITrialJobDetail = new PAITrialJobDetail(
            trialJobId,
            'WAITING',
            paiJobName,            
            Date.now(),
            trialWorkingFolder,
            form,
            trialSequenceId,
            hdfsLogPath);
        this.trialJobsMap.set(trialJobId, trialJobDetail);

        const nniPaiTrialCommand : string = String.Format(
            PAI_TRIAL_COMMAND_FORMAT,
            // PAI will copy job's codeDir into /root directory
            `$PWD/${trialJobId}`,
            `$PWD/${trialJobId}/nnioutput`,
            trialJobId,
            this.experimentId,
            this.paiTrialConfig.command, 
            getIPV4Address(),
            hdfsOutputDir,
            this.hdfsOutputHost,
            this.paiClusterConfig.userName
        ).replace(/\r\n|\n|\r/gm, '');

        console.log(`nniPAItrial command is ${nniPaiTrialCommand.trim()}`);
        const paiTaskRoles : PAITaskRole[] = [new PAITaskRole('nni_trail_' + trialJobId, 
                                    // Task role number
                                    1, 
                                    // Task CPU number
                                    this.paiTrialConfig.cpuNum, 
                                    // Task memory
                                    this.paiTrialConfig.memoryMB, 
                                    // Task GPU number
                                    this.paiTrialConfig.gpuNum, 
                                    // Task command
                                    nniPaiTrialCommand)];

        const paiJobConfig : PAIJobConfig = new PAIJobConfig(
                                    // Job name
                                    paiJobName, 
                                    // Docker image
                                    this.paiTrialConfig.image, 
                                    // dataDir
                                    this.paiTrialConfig.dataDir, 
                                    // outputDir
                                    this.paiTrialConfig.outputDir, 
                                    // codeDir
                                    `$PAI_DEFAULT_FS_URI${hdfsCodeDir}`, 
                                    // TODO: Add Virutal Cluster
                                    // PAI Task roles
                                    paiTaskRoles);

        // Step 2. Upload code files in codeDir onto HDFS
        try {
            await HDFSClientUtility.copyDirectoryToHdfs(trialLocalTempFolder, hdfsCodeDir, this.hdfsClient);
        } catch (error) {
            this.log.error(`PAI Training service: copy ${this.paiTrialConfig.codeDir} to HDFS ${hdfsCodeDir} failed, error is ${error}`);
            throw new Error(error.message);
        }

        // Step 3. Submit PAI job via Rest call
        // Refer https://github.com/Microsoft/pai/blob/master/docs/rest-server/API.md for more detail about PAI Rest API
        const submitJobRequest: request.Options = {
            uri: `http://${this.paiClusterConfig.host}:9186/api/v1/jobs`,
            method: 'POST',
            json: true,
            body: paiJobConfig,
            headers: {
                "Content-Type": "application/json",
                "Authorization": 'Bearer ' + this.paiToken
            }
        };
        request(submitJobRequest, (error: Error, response: request.Response, body: any) => {
            if (error || response.statusCode >= 400) {
                this.log.error(`PAI Training service: Submit trial ${trialJobId} to PAI Cluster failed!`);
                trialJobDetail.status = 'FAILED';
                deferred.reject(error ? error.message : 'Submit trial failed, http code: ' + response.statusCode);                
            } else {
                trialJobDetail.submitTime = Date.now();
                deferred.resolve(trialJobDetail);
            }
        });

        return deferred.promise;
    }

    public updateTrialJob(trialJobId: string, form: JobApplicationForm): Promise<TrialJobDetail> {
        throw new MethodNotImplementedError();
    }

    public get isMultiPhaseJobSupported(): boolean {
        return false;
    }

    public cancelTrialJob(trialJobId: string): Promise<void> {
        const trialJobDetail : PAITrialJobDetail | undefined =  this.trialJobsMap.get(trialJobId);
        const deferred : Deferred<void> = new Deferred<void>();
        if(!trialJobDetail) {
            this.log.error(`cancelTrialJob: trial job id ${trialJobId} not found`);
            return Promise.reject();
        }

        if(!this.paiClusterConfig) {
            throw new Error('PAI Cluster config is not initialized');
        }        
        if (!this.paiToken) {
            throw new Error('PAI token is not initialized');
        }

        const stopJobRequest: request.Options = {
            uri: `http://${this.paiClusterConfig.host}:9186/api/v1/jobs/${trialJobDetail.paiJobName}/executionType`,
            method: 'PUT',
            json: true,
            body: {'value' : 'STOP'},
            headers: {
                "Content-Type": "application/json",
                "Authorization": 'Bearer ' + this.paiToken
            }
        };
        request(stopJobRequest, (error: Error, response: request.Response, body: any) => {
            if (error || response.statusCode >= 400) {
                this.log.error(`PAI Training service: stop trial ${trialJobId} to PAI Cluster failed!`);
                deferred.reject(error ? error.message : 'Stop trial failed, http code: ' + response.statusCode);                
            } else {
                deferred.resolve();
            }
        });

        return deferred.promise; 
    }

    public async setClusterMetadata(key: string, value: string): Promise<void> {
        const deferred : Deferred<void> = new Deferred<void>();

        switch (key) {
            case TrialConfigMetadataKey.PAI_CLUSTER_CONFIG:
                //TODO: try catch exception when setting up HDFS client and get PAI token
                this.paiClusterConfig = <PAIClusterConfig>JSON.parse(value);
                
                this.hdfsClient = WebHDFS.createClient({
                    user: this.paiClusterConfig.userName,
                    port: 50070,
                    host: this.paiClusterConfig.host
                });

                // Get PAI authentication token
                const authentication_req: request.Options = {
                    uri: `http://${this.paiClusterConfig.host}:9186/api/v1/token`,
                    method: 'POST',
                    json: true,
                    body: {
                        username: this.paiClusterConfig.userName,
                        password: this.paiClusterConfig.passWord
                    }
                };

                request(authentication_req, (error: Error, response: request.Response, body: any) => {
                    if (error) {
                        this.log.error(`Get PAI token failed: ${error.message}`);
                        deferred.reject(new Error(`Get PAI token failed: ${error.message}`));
                    } else {
                        if(response.statusCode !== 200){
                            this.log.error(`Get PAI token failed: get PAI Rest return code ${response.statusCode}`);
                            deferred.reject(new Error(`Get PAI token failed, please check paiConfig username or password`));
                        }
                        this.paiToken = body.token;

                        deferred.resolve();
                    }
                });

                let timeoutId: NodeJS.Timer;
                const timeoutDelay: Promise<void> = new Promise<void>((resolve: Function, reject: Function): void => {
                    // Set timeout and reject the promise once reach timeout (5 seconds)
                    timeoutId = setTimeout(
                        () => reject(new Error('Get PAI token timeout. Please check your PAI cluster.')),
                        5000);
                });

                return Promise.race([timeoutDelay, deferred.promise]).finally(() => clearTimeout(timeoutId));

            case TrialConfigMetadataKey.TRIAL_CONFIG:
                if (!this.paiClusterConfig){
                    this.log.error('pai cluster config is not initialized');
                    deferred.reject(new Error('pai cluster config is not initialized'));
                    break;
                }
                this.paiTrialConfig = <NNIPAITrialConfig>JSON.parse(value);
                //paiTrialConfig.outputDir could be null if it is not set in nnictl
                if(this.paiTrialConfig.outputDir === undefined || this.paiTrialConfig.outputDir === null){
                    this.paiTrialConfig.outputDir = String.Format(
                        PAI_OUTPUT_DIR_FORMAT,
                        this.paiClusterConfig.host
                    ).replace(/\r\n|\n|\r/gm, '');
                }
                
                const hdfsDirContent = this.paiTrialConfig.outputDir.match(this.hdfsDirPattern);

                if(hdfsDirContent === null) {
                    throw new Error('Trial outputDir format Error');
                }
                const groups = hdfsDirContent.groups;
                if(groups === undefined) {
                    throw new Error('Trial outputDir format Error');
                }
        
                this.hdfsOutputHost = groups['host'];
                this.hdfsBaseDir = groups['baseDir'];
                if(this.hdfsBaseDir === undefined) {
                    this.hdfsBaseDir = "/";
                }
                
                const hdfsClient = WebHDFS.createClient({
                    user: this.paiClusterConfig.userName,
                    port: 50070,
                    host: this.hdfsOutputHost
                });

                try {
                    const exist : boolean = await HDFSClientUtility.pathExists("/", hdfsClient);
                    if(!exist) {
                        deferred.reject(new Error(`Please check hdfsOutputDir host!`));
                    }
                } catch(error) {
                    deferred.reject(new Error(`HDFS encounters problem, error is ${error}. Please check hdfsOutputDir host!`));
                }

                deferred.resolve();
                break;
            default:
                //Reject for unknown keys
                throw new Error(`Uknown key: ${key}`);
        }

        return deferred.promise; 
    }

    public getClusterMetadata(key: string): Promise<string> {
        const deferred : Deferred<string> = new Deferred<string>();

        deferred.resolve();
        return deferred.promise; 
    }

    public async cleanUp(): Promise<void> {
        this.stopping = true;

        const deferred : Deferred<void> = new Deferred<void>();
        const restServer: PAIJobRestServer = component.get(PAIJobRestServer);
        try {
            await restServer.stop();
            deferred.resolve();
            this.log.info('PAI Training service rest server stopped successfully.');
        } catch (error) {
            this.log.error(`PAI Training service rest server stopped failed, error: ${error.message}`);    
            deferred.reject(error);
        }

        return deferred.promise; 
    }

    public get MetricsEmitter() : EventEmitter {
        return this.metricsEmitter;
    }

    private generateSequenceId(): number {
        return this.trialSequenceId++;
    }
}

export { PAITrainingService }<|MERGE_RESOLUTION|>--- conflicted
+++ resolved
@@ -165,13 +165,9 @@
         // Write file content ( parameter.cfg ) to local tmp folders
         const trialForm : TrialJobApplicationForm = (<TrialJobApplicationForm>form)
         if(trialForm) {
-<<<<<<< HEAD
-            await fs.promises.writeFile(path.join(trialLocalTempFolder, 'parameter.cfg'), trialForm.hyperParameters, { encoding: 'utf8' });
-            await fs.promises.writeFile(path.join(trialLocalTempFolder, '.nni', 'sequence_id'), trialSequenceId.toString(), { encoding: 'utf8' });
-=======
             await fs.promises.writeFile(path.join(trialLocalTempFolder, generateParamFileName(trialForm.hyperParameters)), 
                             trialForm.hyperParameters.value, { encoding: 'utf8' });
->>>>>>> f4ee9f8a
+            await fs.promises.writeFile(path.join(trialLocalTempFolder, '.nni', 'sequence_id'), trialSequenceId.toString(), { encoding: 'utf8' });
         }
         
         // Step 1. Prepare PAI job configuration

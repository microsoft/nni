--- conflicted
+++ resolved
@@ -341,15 +341,9 @@
                 
                 this.hdfsClient = WebHDFS.createClient({
                     user: this.paiClusterConfig.userName,
-<<<<<<< HEAD
-                     // Refer PAI document for Pylon mapping https://github.com/Microsoft/pai/tree/master/docs/pylon
-                     port: 80,
-                     path: '/webhdfs/webhdfs/v1',
-=======
                     // Refer PAI document for Pylon mapping https://github.com/Microsoft/pai/tree/master/docs/pylon
                     port: 80,
                     path: '/webhdfs/webhdfs/v1',
->>>>>>> 5ae146d7
                     host: this.paiClusterConfig.host
                 });
 

--- conflicted
+++ resolved
@@ -647,7 +647,6 @@
         return Promise.race([timeoutDelay, deferred.promise])
             .finally(() => { clearTimeout(timeoutId); });
     }
-<<<<<<< HEAD
 
     private async writeParameterFile(trialJobId: string, hyperParameters: HyperParameters): Promise<void> {
         if (this.paiClusterConfig === undefined) {
@@ -692,9 +691,6 @@
 
         return deferred.promise;
     }
-=======
-    // tslint:enable:no-any no-unsafe-any no-http-string
->>>>>>> 12410686
 }
 
 export { PAITrainingService };
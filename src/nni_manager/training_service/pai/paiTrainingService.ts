// Copyright (c) Microsoft Corporation.
// Licensed under the MIT license.

'use strict';

import * as fs from 'fs';
import * as path from 'path';
import * as request from 'request';
import * as component from '../../common/component';

import { EventEmitter } from 'events';
import { Deferred } from 'ts-deferred';
import { String } from 'typescript-string-operations';
import { getExperimentId } from '../../common/experimentStartupInfo';
import { getLogger, Logger } from '../../common/log';
import {
    HyperParameters, NNIManagerIpConfig, TrainingService,
    TrialJobApplicationForm, TrialJobDetail, TrialJobMetric
} from '../../common/trainingService';
import { delay, generateParamFileName,
    getExperimentRootDir, getIPV4Address, getVersion, uniqueString, unixPathJoin } from '../../common/utils';
import { CONTAINER_INSTALL_NNI_SHELL_FORMAT } from '../common/containerJobData';
import { TrialConfigMetadataKey } from '../common/trialConfigMetadataKey';
import { execMkdir, validateCodeDir } from '../common/util';
import { HDFSClientUtility } from './hdfsClientUtility';
import { NNIPAITrialConfig, PAIClusterConfig, PAIJobConfig, PAITaskRole } from './paiConfig';
import { PAI_LOG_PATH_FORMAT, PAI_TRIAL_COMMAND_FORMAT, PAITrialJobDetail } from './paiData';
import { PAIJobInfoCollector } from './paiJobInfoCollector';
import { PAIJobRestServer, ParameterFileMeta } from './paiJobRestServer';

import * as WebHDFS from 'webhdfs';

/**
 * Training Service implementation for OpenPAI (Open Platform for AI)
 * Refer https://github.com/Microsoft/pai for more info about OpenPAI
 */
@component.Singleton
class PAITrainingService implements TrainingService {
<<<<<<< HEAD
    protected readonly log!: Logger;
    protected readonly metricsEmitter: EventEmitter;
    protected readonly trialJobsMap: Map<string, PAITrialJobDetail>;
    protected readonly expRootDir: string;
    protected paiTrialConfig: NNIPAITrialConfig | undefined;
    protected paiClusterConfig?: PAIClusterConfig;
    protected readonly jobQueue: string[];
    protected stopping: boolean = false;
    // tslint:disable-next-line:no-any
    protected hdfsClient: any;
    protected paiToken? : string;
    protected paiTokenUpdateTime?: number;
    protected readonly paiTokenUpdateInterval: number;
    protected readonly experimentId! : string;
    protected readonly paiJobCollector : PAIJobInfoCollector;
    protected paiRestServerPort?: number;
    protected nniManagerIpConfig?: NNIManagerIpConfig;
    protected copyExpCodeDirPromise?: Promise<void>;
    protected copyAuthFilePromise?: Promise<void>;
    protected versionCheck: boolean = true;
    protected logCollection: string;
    protected isMultiPhase: boolean = false;
    protected authFileHdfsPath: string | undefined = undefined;
    protected portList?: string | undefined;
=======
    private readonly log!: Logger;
    private readonly metricsEmitter: EventEmitter;
    private readonly trialJobsMap: Map<string, PAITrialJobDetail>;
    private readonly expRootDir: string;
    private paiTrialConfig: NNIPAITrialConfig | undefined;
    private paiClusterConfig?: PAIClusterConfig;
    private readonly jobQueue: string[];
    private stopping: boolean = false;
    private hdfsClient: any;
    private paiToken? : string;
    private paiTokenUpdateTime?: number;
    private readonly paiTokenUpdateInterval: number;
    private readonly experimentId!: string;
    private readonly paiJobCollector: PAIJobInfoCollector;
    private paiRestServerPort?: number;
    private nniManagerIpConfig?: NNIManagerIpConfig;
    private copyExpCodeDirPromise?: Promise<void>;
    private copyAuthFilePromise?: Promise<void>;
    private versionCheck: boolean = true;
    private logCollection: string;
    private isMultiPhase: boolean = false;
    private authFileHdfsPath: string | undefined = undefined;
    private portList?: string | undefined;
>>>>>>> 543239c6

    constructor() {
        this.log = getLogger();
        this.metricsEmitter = new EventEmitter();
        this.trialJobsMap = new Map<string, PAITrialJobDetail>();
        this.jobQueue = [];
        // Root dir on HDFS
        this.expRootDir = path.join('/nni', 'experiments', getExperimentId());
        this.experimentId = getExperimentId();
        this.paiJobCollector = new PAIJobInfoCollector(this.trialJobsMap);
        this.paiTokenUpdateInterval = 7200000; //2hours
        this.logCollection = 'none';
        this.log.info('Construct OpenPAI training service.');
    }

    public async run(): Promise<void> {
        this.log.info('Run PAI training service.');
        const restServer: PAIJobRestServer = component.get(PAIJobRestServer);
        await restServer.start();
        restServer.setEnableVersionCheck = this.versionCheck;
        this.log.info(`PAI Training service rest server listening on: ${restServer.endPoint}`);
        await Promise.all([
            this.statusCheckingLoop(),
            this.submitJobLoop()]);
        this.log.info('PAI training service exit.');
    }

    public async listTrialJobs(): Promise<TrialJobDetail[]> {
        const jobs: TrialJobDetail[] = [];

        for (const [key, value] of this.trialJobsMap) {
            jobs.push(await this.getTrialJob(key));
        }

        return Promise.resolve(jobs);
    }

    public async getTrialJob(trialJobId: string): Promise<TrialJobDetail> {
        if (this.paiClusterConfig === undefined) {
            throw new Error('PAI Cluster config is not initialized');
        }

        const paiTrialJob: PAITrialJobDetail | undefined = this.trialJobsMap.get(trialJobId);

        if (paiTrialJob === undefined) {
            return Promise.reject(`trial job ${trialJobId} not found`);
        }

        return Promise.resolve(paiTrialJob);
    }

    public addTrialJobMetricListener(listener: (metric: TrialJobMetric) => void): void {
        this.metricsEmitter.on('metric', listener);
    }

    public removeTrialJobMetricListener(listener: (metric: TrialJobMetric) => void): void {
        this.metricsEmitter.off('metric', listener);
    }

    public async submitTrialJob(form: TrialJobApplicationForm): Promise<TrialJobDetail> {
        if (this.paiClusterConfig === undefined) {
            throw new Error(`paiClusterConfig not initialized!`);
        }
        const deferred: Deferred<PAITrialJobDetail> = new Deferred<PAITrialJobDetail>();

        this.log.info(`submitTrialJob: form: ${JSON.stringify(form)}`);

        const trialJobId: string = uniqueString(5);
        //TODO: use HDFS working folder instead
        const trialWorkingFolder: string = path.join(this.expRootDir, 'trials', trialJobId);
        const paiJobName: string = `nni_exp_${this.experimentId}_trial_${trialJobId}`;
        const hdfsCodeDir: string = HDFSClientUtility.getHdfsTrialWorkDir(this.paiClusterConfig.userName, trialJobId);
        const hdfsOutputDir: string = unixPathJoin(hdfsCodeDir, 'nnioutput');

        const hdfsLogPath: string = String.Format(
            PAI_LOG_PATH_FORMAT,
            this.paiClusterConfig.host,
            hdfsOutputDir
            );

        const trialJobDetail: PAITrialJobDetail = new PAITrialJobDetail(
            trialJobId,
            'WAITING',
            paiJobName,
            Date.now(),
            trialWorkingFolder,
            form,
            hdfsLogPath);

        this.trialJobsMap.set(trialJobId, trialJobDetail);
        this.jobQueue.push(trialJobId);
        deferred.resolve(trialJobDetail);

        return deferred.promise;
    }

    public async updateTrialJob(trialJobId: string, form: TrialJobApplicationForm): Promise<TrialJobDetail> {
        const trialJobDetail: undefined | TrialJobDetail = this.trialJobsMap.get(trialJobId);
        if (trialJobDetail === undefined) {
            throw new Error(`updateTrialJob failed: ${trialJobId} not found`);
        }
        await this.writeParameterFile(trialJobId, form.hyperParameters);

        return trialJobDetail;
    }

    public get isMultiPhaseJobSupported(): boolean {
        return true;
    }

    public cancelTrialJob(trialJobId: string, isEarlyStopped: boolean = false): Promise<void> {
        const trialJobDetail: PAITrialJobDetail | undefined =  this.trialJobsMap.get(trialJobId);
        const deferred: Deferred<void> = new Deferred<void>();
        if (trialJobDetail === undefined) {
            this.log.error(`cancelTrialJob: trial job id ${trialJobId} not found`);

            return Promise.reject();
        }

        if (this.paiClusterConfig === undefined) {
            throw new Error('PAI Cluster config is not initialized');
        }
        if (this.paiToken === undefined) {
            throw new Error('PAI token is not initialized');
        }

        const stopJobRequest: request.Options = {
            uri: `http://${this.paiClusterConfig.host}/rest-server/api/v1/user/${this.paiClusterConfig.userName}\
/jobs/${trialJobDetail.paiJobName}/executionType`, 
            method: 'PUT',
            json: true,
            body: {value: 'STOP'},
            headers: {
                'Content-Type': 'application/json',
                Authorization: `Bearer ${this.paiToken}`
            }
        };

        // Set trialjobDetail's early stopped field, to mark the job's cancellation source
        trialJobDetail.isEarlyStopped = isEarlyStopped;

        request(stopJobRequest, (error: Error, response: request.Response, body: any) => {
            if ((error !== undefined && error !== null) || response.statusCode >= 400) {
                this.log.error(`PAI Training service: stop trial ${trialJobId} to PAI Cluster failed!`);
                deferred.reject((error !== undefined && error !== null) ? error.message :
                 `Stop trial failed, http code: ${response.statusCode}`);
            } else {
                deferred.resolve();
            }
        });

        return deferred.promise;
    }

    public async setClusterMetadata(key: string, value: string): Promise<void> {
<<<<<<< HEAD
        const deferred : Deferred<void> = new Deferred<void>();
        console.log('-------------------242--------------')
        console.log(key)
=======
        const deferred: Deferred<void> = new Deferred<void>();

>>>>>>> 543239c6
        switch (key) {
            case TrialConfigMetadataKey.NNI_MANAGER_IP:
                this.nniManagerIpConfig = <NNIManagerIpConfig>JSON.parse(value);
                deferred.resolve();
                break;

            case TrialConfigMetadataKey.PAI_CLUSTER_CONFIG:
                this.paiClusterConfig = <PAIClusterConfig>JSON.parse(value);

                this.hdfsClient = WebHDFS.createClient({
                    user: this.paiClusterConfig.userName,
                    // Refer PAI document for Pylon mapping https://github.com/Microsoft/pai/tree/master/docs/pylon
                    port: 80,
                    path: '/webhdfs/api/v1',
                    host: this.paiClusterConfig.host
                });
                if(this.paiClusterConfig.passWord) {
                    // Get PAI authentication token
                    await this.updatePaiToken();
                } else if(this.paiClusterConfig.token) {
                    this.paiToken = this.paiClusterConfig.token;
                } else {
                    deferred.reject(new Error('pai cluster config format error, please set password or token!'));
                }

                deferred.resolve();
                break;

            case TrialConfigMetadataKey.TRIAL_CONFIG:
                if (this.paiClusterConfig === undefined) {
                    this.log.error('pai cluster config is not initialized');
                    deferred.reject(new Error('pai cluster config is not initialized'));
                    break;
                }
                this.paiTrialConfig = <NNIPAITrialConfig>JSON.parse(value);

                // Validate to make sure codeDir doesn't have too many files
                try {
                    await validateCodeDir(this.paiTrialConfig.codeDir);
                } catch (error) {
                    this.log.error(error);
                    deferred.reject(new Error(error));
                    break;
                }
           
                // Copy experiment files from local folder to HDFS
                this.copyExpCodeDirPromise = HDFSClientUtility.copyDirectoryToHdfs(
                    this.paiTrialConfig.codeDir,
                    HDFSClientUtility.getHdfsExpCodeDir(this.paiClusterConfig.userName),
                    this.hdfsClient
                );
                
                // Upload authFile to hdfs
                if (this.paiTrialConfig.authFile) {
                    this.authFileHdfsPath = unixPathJoin(HDFSClientUtility.hdfsExpRootDir(this.paiClusterConfig.userName), 'authFile');
                    this.copyAuthFilePromise = HDFSClientUtility.copyFileToHdfs(this.paiTrialConfig.authFile, this.authFileHdfsPath, this.hdfsClient);
                }

                deferred.resolve();
                break;
            case TrialConfigMetadataKey.VERSION_CHECK:
                this.versionCheck = (value === 'true' || value === 'True');
                break;
            case TrialConfigMetadataKey.LOG_COLLECTION:
                this.logCollection = value;
                break;
            case TrialConfigMetadataKey.MULTI_PHASE:
                this.isMultiPhase = (value === 'true' || value === 'True');
                break;
            default:
                //Reject for unknown keys
                deferred.reject(new Error(`Uknown key: ${key}`));
        }

        return deferred.promise;
    }

    public getClusterMetadata(key: string): Promise<string> {
        const deferred: Deferred<string> = new Deferred<string>();

        deferred.resolve();

        return deferred.promise;
    }

    public async cleanUp(): Promise<void> {
        this.log.info('Stopping PAI training service...');
        this.stopping = true;

        const deferred: Deferred<void> = new Deferred<void>();
        const restServer: PAIJobRestServer = component.get(PAIJobRestServer);
        try {
            await restServer.stop();
            deferred.resolve();
            this.log.info('PAI Training service rest server stopped successfully.');
        } catch (error) {
            this.log.error(`PAI Training service rest server stopped failed, error: ${error.message}`);
            deferred.reject(error);
        }

        return deferred.promise;
    }

    public get MetricsEmitter(): EventEmitter {
        return this.metricsEmitter;
    }

<<<<<<< HEAD
    // tslint:disable-next-line:max-func-body-length
    protected async submitTrialJobToPAI(trialJobId: string): Promise<boolean> {
        const deferred : Deferred<boolean> = new Deferred<boolean>();
=======
    private async submitTrialJobToPAI(trialJobId: string): Promise<boolean> {
        const deferred: Deferred<boolean> = new Deferred<boolean>();
>>>>>>> 543239c6
        const trialJobDetail: PAITrialJobDetail | undefined = this.trialJobsMap.get(trialJobId);

        if (trialJobDetail === undefined) {
            throw new Error(`Failed to find PAITrialJobDetail for job ${trialJobId}`);
        }

        if (this.paiClusterConfig === undefined) {
            throw new Error('PAI Cluster config is not initialized');
        }
        if (this.paiTrialConfig === undefined) {
            throw new Error('trial config is not initialized');
        }
        if (this.paiToken === undefined) {
            throw new Error('PAI token is not initialized');
        }

        if (this.paiRestServerPort === undefined) {
            const restServer: PAIJobRestServer = component.get(PAIJobRestServer);
            this.paiRestServerPort = restServer.clusterRestServerPort;
        }

        // Make sure experiment code files is copied from local to HDFS
        if (this.copyExpCodeDirPromise !== undefined) {
            await this.copyExpCodeDirPromise;
        }

        //Make sure authFile is copied from local to HDFS
        if (this.paiTrialConfig.authFile) {
            await this.copyAuthFilePromise;
        }
        // Step 1. Prepare PAI job configuration

        const trialLocalTempFolder: string = path.join(getExperimentRootDir(), 'trials-local', trialJobId);
        //create tmp trial working folder locally.
        await execMkdir(trialLocalTempFolder);

        const runScriptContent: string = CONTAINER_INSTALL_NNI_SHELL_FORMAT;
        // Write NNI installation file to local tmp files
        await fs.promises.writeFile(path.join(trialLocalTempFolder, 'install_nni.sh'), runScriptContent, { encoding: 'utf8' });

        // Write file content ( parameter.cfg ) to local tmp folders
        if (trialJobDetail.form !== undefined) {
            await fs.promises.writeFile(
                path.join(trialLocalTempFolder, generateParamFileName(trialJobDetail.form.hyperParameters)),
                trialJobDetail.form.hyperParameters.value, { encoding: 'utf8' }
            );
        }
        const hdfsCodeDir: string = HDFSClientUtility.getHdfsTrialWorkDir(this.paiClusterConfig.userName, trialJobId);
        const hdfsOutputDir: string = unixPathJoin(hdfsCodeDir, 'nnioutput');
        const nniManagerIp: string = this.nniManagerIpConfig ? this.nniManagerIpConfig.nniManagerIp : getIPV4Address();
        const version: string = this.versionCheck ? await getVersion() : '';
        const nniPaiTrialCommand: string = String.Format(
            PAI_TRIAL_COMMAND_FORMAT,
            // PAI will copy job's codeDir into /root directory
            `$PWD/${trialJobId}`,
            `$PWD/${trialJobId}/nnioutput`,
            trialJobId,
            this.experimentId,
            trialJobDetail.form.sequenceId,
            this.isMultiPhase,
            this.paiTrialConfig.command,
            nniManagerIp,
            this.paiRestServerPort,
            hdfsOutputDir,
            this.paiClusterConfig.host,
            this.paiClusterConfig.userName,
            HDFSClientUtility.getHdfsExpCodeDir(this.paiClusterConfig.userName),
            version,
            this.logCollection
        )
        .replace(/\r\n|\n|\r/gm, '');

        this.log.info(`nniPAItrial command is ${nniPaiTrialCommand.trim()}`);
        const paiTaskRoles: PAITaskRole[] = [
            new PAITaskRole(
                `nni_trail_${trialJobId}`,
                // Task role number
                1,
                // Task CPU number
                this.paiTrialConfig.cpuNum,
                // Task memory
                this.paiTrialConfig.memoryMB,
                // Task GPU number
                this.paiTrialConfig.gpuNum,
                // Task command
                nniPaiTrialCommand,
                // Task shared memory
                this.paiTrialConfig.shmMB,
                // Task portList
                this.paiTrialConfig.portList
            )
        ];

        const paiJobConfig: PAIJobConfig = new PAIJobConfig(
            // Job name
            trialJobDetail.paiJobName,
            // Docker image
            this.paiTrialConfig.image,
            // codeDir
            `$PAI_DEFAULT_FS_URI${hdfsCodeDir}`,
            // PAI Task roles
            paiTaskRoles,
            // Add Virutal Cluster
            this.paiTrialConfig.virtualCluster === undefined ? 'default' : this.paiTrialConfig.virtualCluster.toString(),
            //Task auth File
            this.authFileHdfsPath
        );

        // Step 2. Upload code files in codeDir onto HDFS
        try {
            await HDFSClientUtility.copyDirectoryToHdfs(trialLocalTempFolder, hdfsCodeDir, this.hdfsClient);
        } catch (error) {
            this.log.error(`PAI Training service: copy ${this.paiTrialConfig.codeDir} to HDFS ${hdfsCodeDir} failed, error is ${error}`);
            trialJobDetail.status = 'FAILED'; // eslint-disable-line require-atomic-updates
            deferred.resolve(true);

            return deferred.promise;
        }

        // Step 3. Submit PAI job via Rest call
        // Refer https://github.com/Microsoft/pai/blob/master/docs/rest-server/API.md for more detail about PAI Rest API
        const submitJobRequest: request.Options = {
            uri: `http://${this.paiClusterConfig.host}/rest-server/api/v1/user/${this.paiClusterConfig.userName}/jobs`,
            method: 'POST',
            json: true,
            body: paiJobConfig,
            headers: {
                'Content-Type': 'application/json',
                Authorization: `Bearer ${this.paiToken}`
            }
        };
        request(submitJobRequest, (error: Error, response: request.Response, body: any) => {
            if ((error !== undefined && error !== null) || response.statusCode >= 400) {
                const errorMessage: string = (error !== undefined && error !== null) ? error.message :
                    `Submit trial ${trialJobId} failed, http code:${response.statusCode}, http body: ${response.body.message}`;
                trialJobDetail.status = 'FAILED';
                deferred.resolve(true);
            } else {
                trialJobDetail.submitTime = Date.now();
                deferred.resolve(true);
            }
        });

        return deferred.promise;
    }

    protected async statusCheckingLoop(): Promise<void> {
        while (!this.stopping) {
            if(this.paiClusterConfig && this.paiClusterConfig.passWord) {
                try {
                    await this.updatePaiToken();
                } catch (error) {
                    this.log.error(`${error}`);
                    //only throw error when initlize paiToken first time
                    if (this.paiToken === undefined) {
                        throw new Error(error);
                    }
                }
            }
            await this.paiJobCollector.retrieveTrialStatus(this.paiToken, this.paiClusterConfig);
            const restServer: PAIJobRestServer = component.get(PAIJobRestServer);
            if (restServer.getErrorMessage !== undefined) {
                throw new Error(restServer.getErrorMessage);
            }
            await delay(3000);
        }
    }

    protected async submitJobLoop(): Promise<void> {
        while (!this.stopping) {
            while (!this.stopping && this.jobQueue.length > 0) {
                const trialJobId: string = this.jobQueue[0];
                if (await this.submitTrialJobToPAI(trialJobId)) {
                    // Remove trial job with trialJobId from job queue
                    this.jobQueue.shift();
                } else {
                    // Break the while loop since failed to submitJob
                    break;
                }
            }
            await delay(3000);
        }
    }

    /**
     * Update pai token by the interval time or initialize the pai token
     */
<<<<<<< HEAD
    protected async updatePaiToken(): Promise<void> {
        const deferred : Deferred<void> = new Deferred<void>();
=======
    private async updatePaiToken(): Promise<void> {
        const deferred: Deferred<void> = new Deferred<void>();
>>>>>>> 543239c6

        const currentTime: number = new Date().getTime();
        //If pai token initialized and not reach the interval time, do not update
        if (this.paiTokenUpdateTime !== undefined && (currentTime - this.paiTokenUpdateTime) < this.paiTokenUpdateInterval) {
            return Promise.resolve();
        }

        if (this.paiClusterConfig === undefined) {
            const paiClusterConfigError: string = `pai cluster config not initialized!`;
            this.log.error(`${paiClusterConfigError}`);
            throw Error(`${paiClusterConfigError}`);
        }

        const authenticationReq: request.Options = {
            uri: `http://${this.paiClusterConfig.host}/rest-server/api/v1/token`,
            method: 'POST',
            json: true,
            body: {
                username: this.paiClusterConfig.userName,
                password: this.paiClusterConfig.passWord
            }
        };

        request(authenticationReq, (error: Error, response: request.Response, body: any) => {
            if (error !== undefined && error !== null) {
                this.log.error(`Get PAI token failed: ${error.message}`);
                deferred.reject(new Error(`Get PAI token failed: ${error.message}`));
            } else {
                if (response.statusCode !== 200) {
                    this.log.error(`Get PAI token failed: get PAI Rest return code ${response.statusCode}`);
                    deferred.reject(new Error(`Get PAI token failed: ${response.body}, please check paiConfig username or password`));
                }
                this.paiToken = body.token;
                this.paiTokenUpdateTime = new Date().getTime();
                deferred.resolve();
            }
        });

        let timeoutId: NodeJS.Timer;
        const timeoutDelay: Promise<void> = new Promise<void>((resolve: Function, reject: Function): void => {
            // Set timeout and reject the promise once reach timeout (5 seconds)
            timeoutId = setTimeout(
                () => reject(new Error('Get PAI token timeout. Please check your PAI cluster.')),
                5000);
        });

        return Promise.race([timeoutDelay, deferred.promise])
            .finally(() => { clearTimeout(timeoutId); });
    }

    protected async writeParameterFile(trialJobId: string, hyperParameters: HyperParameters): Promise<void> {
        if (this.paiClusterConfig === undefined) {
            throw new Error('PAI Cluster config is not initialized');
        }
        if (this.paiTrialConfig === undefined) {
            throw new Error('PAI trial config is not initialized');
        }

        const trialLocalTempFolder: string = path.join(getExperimentRootDir(), 'trials-local', trialJobId);
        const hpFileName: string = generateParamFileName(hyperParameters);
        const localFilepath: string = path.join(trialLocalTempFolder, hpFileName);
        await fs.promises.writeFile(localFilepath, hyperParameters.value, { encoding: 'utf8' });
        const hdfsCodeDir: string = HDFSClientUtility.getHdfsTrialWorkDir(this.paiClusterConfig.userName, trialJobId);
        const hdfsHpFilePath: string = path.join(hdfsCodeDir, hpFileName);

        await HDFSClientUtility.copyFileToHdfs(localFilepath, hdfsHpFilePath, this.hdfsClient);

        await this.postParameterFileMeta({
            experimentId: this.experimentId,
            trialId: trialJobId,
            filePath: hdfsHpFilePath
        });
    }

<<<<<<< HEAD
    protected postParameterFileMeta(parameterFileMeta: ParameterFileMeta): Promise<void> {
        const deferred : Deferred<void> = new Deferred<void>();
=======
    private postParameterFileMeta(parameterFileMeta: ParameterFileMeta): Promise<void> {
        const deferred: Deferred<void> = new Deferred<void>();
>>>>>>> 543239c6
        const restServer: PAIJobRestServer = component.get(PAIJobRestServer);
        const req: request.Options = {
            uri: `${restServer.endPoint}${restServer.apiRootUrl}/parameter-file-meta`,
            method: 'POST',
            json: true,
            body: parameterFileMeta
        };
        request(req, (err: Error, res: request.Response) => {
            if (err) {
                deferred.reject(err);
            } else {
                deferred.resolve();
            }
        });

        return deferred.promise;
    }
}

export { PAITrainingService };<|MERGE_RESOLUTION|>--- conflicted
+++ resolved
@@ -36,32 +36,6 @@
  */
 @component.Singleton
 class PAITrainingService implements TrainingService {
-<<<<<<< HEAD
-    protected readonly log!: Logger;
-    protected readonly metricsEmitter: EventEmitter;
-    protected readonly trialJobsMap: Map<string, PAITrialJobDetail>;
-    protected readonly expRootDir: string;
-    protected paiTrialConfig: NNIPAITrialConfig | undefined;
-    protected paiClusterConfig?: PAIClusterConfig;
-    protected readonly jobQueue: string[];
-    protected stopping: boolean = false;
-    // tslint:disable-next-line:no-any
-    protected hdfsClient: any;
-    protected paiToken? : string;
-    protected paiTokenUpdateTime?: number;
-    protected readonly paiTokenUpdateInterval: number;
-    protected readonly experimentId! : string;
-    protected readonly paiJobCollector : PAIJobInfoCollector;
-    protected paiRestServerPort?: number;
-    protected nniManagerIpConfig?: NNIManagerIpConfig;
-    protected copyExpCodeDirPromise?: Promise<void>;
-    protected copyAuthFilePromise?: Promise<void>;
-    protected versionCheck: boolean = true;
-    protected logCollection: string;
-    protected isMultiPhase: boolean = false;
-    protected authFileHdfsPath: string | undefined = undefined;
-    protected portList?: string | undefined;
-=======
     private readonly log!: Logger;
     private readonly metricsEmitter: EventEmitter;
     private readonly trialJobsMap: Map<string, PAITrialJobDetail>;
@@ -85,7 +59,6 @@
     private isMultiPhase: boolean = false;
     private authFileHdfsPath: string | undefined = undefined;
     private portList?: string | undefined;
->>>>>>> 543239c6
 
     constructor() {
         this.log = getLogger();
@@ -241,14 +214,8 @@
     }
 
     public async setClusterMetadata(key: string, value: string): Promise<void> {
-<<<<<<< HEAD
-        const deferred : Deferred<void> = new Deferred<void>();
-        console.log('-------------------242--------------')
-        console.log(key)
-=======
         const deferred: Deferred<void> = new Deferred<void>();
 
->>>>>>> 543239c6
         switch (key) {
             case TrialConfigMetadataKey.NNI_MANAGER_IP:
                 this.nniManagerIpConfig = <NNIManagerIpConfig>JSON.parse(value);
@@ -356,14 +323,8 @@
         return this.metricsEmitter;
     }
 
-<<<<<<< HEAD
-    // tslint:disable-next-line:max-func-body-length
-    protected async submitTrialJobToPAI(trialJobId: string): Promise<boolean> {
-        const deferred : Deferred<boolean> = new Deferred<boolean>();
-=======
     private async submitTrialJobToPAI(trialJobId: string): Promise<boolean> {
         const deferred: Deferred<boolean> = new Deferred<boolean>();
->>>>>>> 543239c6
         const trialJobDetail: PAITrialJobDetail | undefined = this.trialJobsMap.get(trialJobId);
 
         if (trialJobDetail === undefined) {
@@ -551,13 +512,8 @@
     /**
      * Update pai token by the interval time or initialize the pai token
      */
-<<<<<<< HEAD
-    protected async updatePaiToken(): Promise<void> {
-        const deferred : Deferred<void> = new Deferred<void>();
-=======
     private async updatePaiToken(): Promise<void> {
         const deferred: Deferred<void> = new Deferred<void>();
->>>>>>> 543239c6
 
         const currentTime: number = new Date().getTime();
         //If pai token initialized and not reach the interval time, do not update
@@ -632,13 +588,8 @@
         });
     }
 
-<<<<<<< HEAD
-    protected postParameterFileMeta(parameterFileMeta: ParameterFileMeta): Promise<void> {
-        const deferred : Deferred<void> = new Deferred<void>();
-=======
     private postParameterFileMeta(parameterFileMeta: ParameterFileMeta): Promise<void> {
         const deferred: Deferred<void> = new Deferred<void>();
->>>>>>> 543239c6
         const restServer: PAIJobRestServer = component.get(PAIJobRestServer);
         const req: request.Options = {
             uri: `${restServer.endPoint}${restServer.apiRootUrl}/parameter-file-meta`,

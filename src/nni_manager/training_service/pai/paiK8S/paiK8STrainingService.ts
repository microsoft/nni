/**
 * Copyright (c) Microsoft Corporation
 * All rights reserved.
 *
 * MIT License
 *
 * Permission is hereby granted, free of charge, to any person obtaining a copy of this software and associated
 * documentation files (the "Software"), to deal in the Software without restriction, including without limitation
 * the rights to use, copy, modify, merge, publish, distribute, sublicense, and/or sell copies of the Software, and
 * to permit persons to whom the Software is furnished to do so, subject to the following conditions:
 * The above copyright notice and this permission notice shall be included in all copies or substantial portions of the Software.
 *
 * THE SOFTWARE IS PROVIDED *AS IS*, WITHOUT WARRANTY OF ANY KIND, EXPRESS OR IMPLIED, INCLUDING
 * BUT NOT LIMITED TO THE WARRANTIES OF MERCHANTABILITY, FITNESS FOR A PARTICULAR PURPOSE AND
 * NONINFRINGEMENT. IN NO EVENT SHALL THE AUTHORS OR COPYRIGHT HOLDERS BE LIABLE FOR ANY CLAIM,
 * DAMAGES OR OTHER LIABILITY, WHETHER IN AN ACTION OF CONTRACT, TORT OR OTHERWISE, ARISING FROM,
 * OUT OF OR IN CONNECTION WITH THE SOFTWARE OR THE USE OR OTHER DEALINGS IN THE SOFTWARE.
 */

'use strict';

import * as cpp from 'child-process-promise';
import * as fs from 'fs';
import * as path from 'path';
// tslint:disable-next-line:no-implicit-dependencies
import * as request from 'request';
import * as component from '../../../common/component';

import { Deferred } from 'ts-deferred';
import { String } from 'typescript-string-operations';
import {
    HyperParameters, NNIManagerIpConfig, TrainingService,
    TrialJobApplicationForm, TrialJobDetail, TrialJobMetric
} from '../../../common/trainingService';
import { delay, generateParamFileName,
    getExperimentRootDir, getIPV4Address, getVersion, uniqueString, unixPathJoin } from '../../../common/utils';
import { CONTAINER_INSTALL_NNI_SHELL_FORMAT } from '../../common/containerJobData';
import { TrialConfigMetadataKey } from '../../common/trialConfigMetadataKey';
import { execMkdir, validateCodeDir, execCopydir } from '../../common/util';
import { PAI_K8S_TRIAL_COMMAND_FORMAT } from './paiK8SData';
import { NNIPAIK8STrialConfig } from './paiK8SConfig';
import { PAITrainingService } from '../paiTrainingService';
import { PAIClusterConfig, PAITrialJobDetail } from '../paiConfig';
import { PAIJobRestServer } from '../paiJobRestServer';

const yaml = require('js-yaml');
const deepmerge = require('deepmerge');

/**
 * Training Service implementation for OpenPAI (Open Platform for AI)
 * Refer https://github.com/Microsoft/pai for more info about OpenPAI
 */
@component.Singleton
class PAIK8STrainingService extends PAITrainingService {
    protected paiTrialConfig: NNIPAIK8STrialConfig | undefined;

    constructor() {
        super();
    }

    public async setClusterMetadata(key: string, value: string): Promise<void> {
        switch (key) {
            case TrialConfigMetadataKey.NNI_MANAGER_IP:
                this.nniManagerIpConfig = <NNIManagerIpConfig>JSON.parse(value);
                break;
<<<<<<< HEAD
=======

>>>>>>> affb2118
            case TrialConfigMetadataKey.PAI_CLUSTER_CONFIG:
                this.paiJobRestServer = new PAIJobRestServer(component.get(PAIK8STrainingService));
                this.paiClusterConfig = <PAIClusterConfig>JSON.parse(value);
                this.paiClusterConfig.host = this.formatPAIHost(this.paiClusterConfig.host);
                if(this.paiClusterConfig.passWord) {
                    // Get PAI authentication token
                    await this.updatePaiToken();
                } else if(this.paiClusterConfig.token) {
                    this.paiToken = this.paiClusterConfig.token;
                }
                break;

            case TrialConfigMetadataKey.TRIAL_CONFIG:
                if (this.paiClusterConfig === undefined) {
                    this.log.error('pai cluster config is not initialized');
                    break;
                }
                this.paiTrialConfig = <NNIPAIK8STrialConfig>JSON.parse(value);
                // Validate to make sure codeDir doesn't have too many files
                await validateCodeDir(this.paiTrialConfig.codeDir);
                break;
            case TrialConfigMetadataKey.VERSION_CHECK:
                this.versionCheck = (value === 'true' || value === 'True');
                break;
            case TrialConfigMetadataKey.LOG_COLLECTION:
                this.logCollection = value;
                break;
            case TrialConfigMetadataKey.MULTI_PHASE:
                this.isMultiPhase = (value === 'true' || value === 'True');
                break;
            default:
                //Reject for unknown keys
                this.log.error(`Uknown key: ${key}`);
        }
    }
    
    //TODO: update trial parameters
    public async updateTrialJob(trialJobId: string, form: TrialJobApplicationForm): Promise<TrialJobDetail> {
        const trialJobDetail: undefined | TrialJobDetail = this.trialJobsMap.get(trialJobId);
        if (trialJobDetail === undefined) {
            throw new Error(`updateTrialJob failed: ${trialJobId} not found`);
        }
        return trialJobDetail;
    }

    public async submitTrialJob(form: TrialJobApplicationForm): Promise<TrialJobDetail> {
        if (this.paiClusterConfig === undefined) {
            throw new Error(`paiClusterConfig not initialized!`);
        }
        if (this.paiTrialConfig === undefined) {
            throw new Error(`paiTrialConfig not initialized!`);
        }

        this.log.info(`submitTrialJob: form: ${JSON.stringify(form)}`);

        const trialJobId: string = uniqueString(5);
        //TODO: use HDFS working folder instead
        const trialWorkingFolder: string = path.join(this.expRootDir, 'trials', trialJobId);
        const paiJobName: string = `nni_exp_${this.experimentId}_trial_${trialJobId}`;
        const logPath: string = path.join(this.paiTrialConfig.nniManagerNFSMountPath, this.experimentId, trialJobId);
        const trialJobDetail: PAITrialJobDetail = new PAITrialJobDetail(
            trialJobId,
            'WAITING',
            paiJobName,
            Date.now(),
            trialWorkingFolder,
            form,
            logPath);

        this.trialJobsMap.set(trialJobId, trialJobDetail);
        this.jobQueue.push(trialJobId);

        return trialJobDetail;
    }

    public generateJobConfigInYamlFormat(trialJobId: string, command: string) {
        if (this.paiTrialConfig === undefined) {
            throw new Error('trial config is not initialized');
        }
        const jobName = `nni_exp_${this.experimentId}_trial_${trialJobId}`
        const paiJobConfig: any = {
            protocolVersion: 2, 
            name: jobName,
            type: 'job',
            jobRetryCount: 0,
            prerequisites: [
              {
                type: 'dockerimage',
                uri: this.paiTrialConfig.image,
                name: 'docker_image_0'
              }
            ],
            taskRoles: {
                taskrole: {
                    instances: 1,
                    completion: {
                       minFailedInstances: 1,
                       minSucceededInstances: -1
                    },
                    taskRetryCount: 0,
                    dockerImage: 'docker_image_0',
                    resourcePerInstance: {
                        gpu: this.paiTrialConfig.gpuNum,
                        cpu: this.paiTrialConfig.cpuNum,
                        memoryMB: this.paiTrialConfig.memoryMB
                    },
                    commands: [
                        command
                    ]
                }
            },
            extras: { 
                submitFrom: 'submit-job-v2',
                hivedScheduler: {
                    jobPriorityClass: 'prod',
                }
            }
        }
        if (this.paiTrialConfig.virtualCluster) {
            paiJobConfig.defaults=  {
                virtualCluster: this.paiTrialConfig.virtualCluster
            }
        }

        if (this.paiTrialConfig.paiConfigPath) {
            try {
                const additionalPAIConfig = yaml.safeLoad(fs.readFileSync(this.paiTrialConfig.paiConfigPath, 'utf8'));
                //deepmerge(x, y), if an element at the same key is present for both x and y, the value from y will appear in the result.
                //refer: https://github.com/TehShrike/deepmerge
                const overwriteMerge = (destinationArray: any, sourceArray: any, options: any) => sourceArray;
                return yaml.safeDump(deepmerge(additionalPAIConfig, paiJobConfig, { arrayMerge: overwriteMerge }));
            } catch (error) {
                this.log.error(`Error occurs during loading and merge ${this.paiTrialConfig.paiConfigPath} : ${error}`);
            }
        } else {
            return yaml.safeDump(paiJobConfig);
        }
      }

    protected async submitTrialJobToPAI(trialJobId: string): Promise<boolean> {
        const deferred: Deferred<boolean> = new Deferred<boolean>();
        const trialJobDetail: PAITrialJobDetail | undefined = this.trialJobsMap.get(trialJobId);

        if (trialJobDetail === undefined) {
            throw new Error(`Failed to find PAITrialJobDetail for job ${trialJobId}`);
        }

        if (this.paiClusterConfig === undefined) {
            throw new Error('PAI Cluster config is not initialized');
        }
        if (this.paiTrialConfig === undefined) {
            throw new Error('trial config is not initialized');
        }
        if (this.paiToken === undefined) {
            throw new Error('PAI token is not initialized');
        }

        if (this.paiJobRestServer === undefined) {
            throw new Error('paiJobRestServer is not initialized');
        }

        this.paiRestServerPort = this.paiJobRestServer.clusterRestServerPort;

        // Step 1. Prepare PAI job configuration
        const trialLocalFolder: string = path.join(this.paiTrialConfig.nniManagerNFSMountPath, this.experimentId, trialJobId);
        //create trial local working folder locally.
        await execMkdir(trialLocalFolder);

        const runScriptContent: string = CONTAINER_INSTALL_NNI_SHELL_FORMAT;
        // Write NNI installation file to local files
        await fs.promises.writeFile(path.join(trialLocalFolder, 'install_nni.sh'), runScriptContent, { encoding: 'utf8' });

        // Write file content ( parameter.cfg ) to local working folders
        if (trialJobDetail.form !== undefined) {
            await fs.promises.writeFile(
                path.join(trialLocalFolder, generateParamFileName(trialJobDetail.form.hyperParameters)),
                trialJobDetail.form.hyperParameters.value, { encoding: 'utf8' }
            );
        }

        //Copy codeDir files to local working folder
        await execCopydir(this.paiTrialConfig.codeDir, trialLocalFolder);
        
        // const nniManagerIp: string = this.nniManagerIpConfig ? this.nniManagerIpConfig.nniManagerIp : getIPV4Address();
        const nniManagerIp: string = "172.23.234.89";
        const version: string = this.versionCheck ? await getVersion() : '';
        const containerWorkingDir: string = `${this.paiTrialConfig.containerNFSMountPath}/${this.experimentId}/${trialJobId}`;
        const nniPaiTrialCommand: string = String.Format(
            PAI_K8S_TRIAL_COMMAND_FORMAT,
            `${containerWorkingDir}`,
            `${containerWorkingDir}/nnioutput`,
            trialJobId,
            this.experimentId,
            trialJobDetail.form.sequenceId,
            this.isMultiPhase,
            this.paiTrialConfig.command,
            nniManagerIp,
            this.paiRestServerPort,
            version,
            this.logCollection
        )
        .replace(/\r\n|\n|\r/gm, '');

        this.log.info(`nniPAItrial command is ${nniPaiTrialCommand.trim()}`);
        
        const paiJobConfig = this.generateJobConfigInYamlFormat(trialJobId, nniPaiTrialCommand);
        this.log.debug(paiJobConfig);
        // Step 3. Submit PAI job via Rest call
        // Refer https://github.com/Microsoft/pai/blob/master/docs/rest-server/API.md for more detail about PAI Rest API
        const submitJobRequest: request.Options = {
            uri: `${this.protocol}://${this.paiClusterConfig.host}/rest-server/api/v2/jobs`,
            method: 'POST',
            body: paiJobConfig,
            headers: {
                'Content-Type': 'text/yaml',
                Authorization: `Bearer ${this.paiToken}`
            }
        };
        request(submitJobRequest, (error: Error, response: request.Response, body: any) => {
            if ((error !== undefined && error !== null) || response.statusCode >= 400) {
                const errorMessage: string = (error !== undefined && error !== null) ? error.message :
                    `Submit trial ${trialJobId} failed, http code:${response.statusCode}, http body: ${body}`;

                this.log.error(errorMessage);
                trialJobDetail.status = 'FAILED';
            } else {
                trialJobDetail.submitTime = Date.now();
            }
            deferred.resolve(true);
        });

        return deferred.promise;
    }
}

export { PAIK8STrainingService };<|MERGE_RESOLUTION|>--- conflicted
+++ resolved
@@ -63,10 +63,6 @@
             case TrialConfigMetadataKey.NNI_MANAGER_IP:
                 this.nniManagerIpConfig = <NNIManagerIpConfig>JSON.parse(value);
                 break;
-<<<<<<< HEAD
-=======
-
->>>>>>> affb2118
             case TrialConfigMetadataKey.PAI_CLUSTER_CONFIG:
                 this.paiJobRestServer = new PAIJobRestServer(component.get(PAIK8STrainingService));
                 this.paiClusterConfig = <PAIClusterConfig>JSON.parse(value);

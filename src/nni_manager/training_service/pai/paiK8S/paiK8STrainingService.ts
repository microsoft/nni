--- conflicted
+++ resolved
@@ -54,11 +54,7 @@
 class PAIK8STrainingService extends PAITrainingService {
     protected paiTrialConfig: NNIPAIK8STrialConfig | undefined;
     private copyExpCodeDirPromise?: Promise<void>;
-<<<<<<< HEAD
-    private paiJobConfig: undefined;
-=======
     private paiJobConfig: any;
->>>>>>> 3b8b6fb7
     private nniVersion: string | undefined;
     constructor() {
         super();
@@ -162,11 +158,7 @@
         if (this.paiTrialConfig === undefined) {
             throw new Error('trial config is not initialized');
         }
-<<<<<<< HEAD
-        const containerNFSExpCodeDir = `${this.paiTrialConfig.containerNFSMountPath}/${this.experimentId}/'nni-code`;
-=======
         const containerNFSExpCodeDir = `${this.paiTrialConfig.containerNFSMountPath}/${this.experimentId}/nni-code`;
->>>>>>> 3b8b6fb7
         const containerWorkingDir: string = `${this.paiTrialConfig.containerNFSMountPath}/${this.experimentId}/${trialJobDetail.id}`;
         const nniManagerIp: string = this.nniManagerIpConfig ? this.nniManagerIpConfig.nniManagerIp : getIPV4Address();
         const nniPaiTrialCommand: string = String.Format(

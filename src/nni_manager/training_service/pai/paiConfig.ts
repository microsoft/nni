--- conflicted
+++ resolved
@@ -88,13 +88,8 @@
      * @param outputDir Output directory on HDFS
      * @param taskRoles List of taskRole, one task role at least
      */
-<<<<<<< HEAD
-    constructor(jobName: string, image : string, dataDir : string, outputDir : string, codeDir : string,
+    constructor(jobName: string, image : string, codeDir : string,
                 taskRoles : PAITaskRole[], virtualCluster: string, authFile?: string) {
-=======
-    constructor(jobName: string, image : string, codeDir : string,
-                taskRoles : PAITaskRole[], virtualCluster: string) {
->>>>>>> 5f3c5ffd
         this.jobName = jobName;
         this.image = image;
         this.codeDir = codeDir;
@@ -141,11 +136,7 @@
     public authFile?: string;
 
     constructor(command : string, codeDir : string, gpuNum : number, cpuNum: number, memoryMB: number,
-<<<<<<< HEAD
-                image: string, dataDir: string, outputDir: string, virtualCluster?: string, shmMB?: number, authFile?: string) {
-=======
-                image: string, virtualCluster?: string, shmMB?: number) {
->>>>>>> 5f3c5ffd
+                image: string, virtualCluster?: string, shmMB?: number, authFile?: string) {
         super(command, codeDir, gpuNum);
         this.cpuNum = cpuNum;
         this.memoryMB = memoryMB;

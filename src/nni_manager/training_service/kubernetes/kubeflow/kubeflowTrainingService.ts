/**
 * Copyright (c) Microsoft Corporation
 * All rights reserved.
 *
 * MIT License
 *
 * Permission is hereby granted, free of charge, to any person obtaining a copy of this software and associated
 * documentation files (the "Software"), to deal in the Software without restriction, including without limitation
 * the rights to use, copy, modify, merge, publish, distribute, sublicense, and/or sell copies of the Software, and
 * to permit persons to whom the Software is furnished to do so, subject to the following conditions:
 * The above copyright notice and this permission notice shall be included in all copies or substantial portions of the Software.
 *
 * THE SOFTWARE IS PROVIDED *AS IS*, WITHOUT WARRANTY OF ANY KIND, EXPRESS OR IMPLIED, INCLUDING
 * BUT NOT LIMITED TO THE WARRANTIES OF MERCHANTABILITY, FITNESS FOR A PARTICULAR PURPOSE AND
 * NONINFRINGEMENT. IN NO EVENT SHALL THE AUTHORS OR COPYRIGHT HOLDERS BE LIABLE FOR ANY CLAIM,
 * DAMAGES OR OTHER LIABILITY, WHETHER IN AN ACTION OF CONTRACT, TORT OR OTHERWISE, ARISING FROM,
 * OUT OF OR IN CONNECTION WITH THE SOFTWARE OR THE USE OR OTHER DEALINGS IN THE SOFTWARE.
 */

'use strict';

import * as assert from 'assert';
import * as cpp from 'child-process-promise';
import * as fs from 'fs';
import * as path from 'path';
import * as component from '../../../common/component';

import { getExperimentId } from '../../../common/experimentStartupInfo';
import {
    NNIManagerIpConfig, TrialJobApplicationForm, TrialJobDetail, TrialJobStatus
} from '../../../common/trainingService';
import { delay, generateParamFileName, getExperimentRootDir, uniqueString } from '../../../common/utils';
import { CONTAINER_INSTALL_NNI_SHELL_FORMAT } from '../../common/containerJobData';
import { TrialConfigMetadataKey } from '../../common/trialConfigMetadataKey';
import { validateCodeDir } from '../../common/util';
import { AzureStorageClientUtility } from '../azureStorageClientUtils';
import { NFSConfig } from '../kubernetesConfig';
import { KubernetesTrialJobDetail } from '../kubernetesData';
import { KubernetesTrainingService } from '../kubernetesTrainingService';
import { KubeflowOperatorClient } from './kubeflowApiClient';
import { KubeflowClusterConfig, KubeflowClusterConfigAzure, KubeflowClusterConfigFactory, KubeflowClusterConfigNFS,
    KubeflowTrialConfig, KubeflowTrialConfigFactory, KubeflowTrialConfigPytorch, KubeflowTrialConfigTensorflow
} from './kubeflowConfig';
import { KubeflowJobInfoCollector } from './kubeflowJobInfoCollector';
import { KubeflowJobRestServer } from './kubeflowJobRestServer';

// tslint:disable: no-unsafe-any no-any
/**
 * Training Service implementation for Kubeflow
 * Refer https://github.com/kubeflow/kubeflow for more info about Kubeflow
 */
@component.Singleton
class KubeflowTrainingService extends KubernetesTrainingService implements KubernetesTrainingService {
    private kubeflowClusterConfig?: KubeflowClusterConfig;
    private kubeflowTrialConfig?: KubeflowTrialConfig;
    private readonly kubeflowJobInfoCollector: KubeflowJobInfoCollector;

    constructor() {
        super();
        this.kubeflowJobInfoCollector = new KubeflowJobInfoCollector(this.trialJobsMap);
        this.experimentId = getExperimentId();
        this.log.info('Construct Kubeflow training service.');
    }

    public async run(): Promise<void> {
        this.log.info('Run Kubeflow training service.');
        this.kubernetesJobRestServer = component.get(KubeflowJobRestServer);
        if (this.kubernetesJobRestServer === undefined) {
            throw new Error('kubernetesJobRestServer not initialized!');
        }
        await this.kubernetesJobRestServer.start();
        this.kubernetesJobRestServer.setEnableVersionCheck = this.versionCheck;
        this.log.info(`Kubeflow Training service rest server listening on: ${this.kubernetesJobRestServer.endPoint}`);
        while (!this.stopping) {
            // collect metrics for Kubeflow jobs by interacting with Kubernetes API server
            await delay(3000);
            await this.kubeflowJobInfoCollector.retrieveTrialStatus(this.kubernetesCRDClient);
            if (this.kubernetesJobRestServer.getErrorMessage !== undefined) {
                throw new Error(this.kubernetesJobRestServer.getErrorMessage);
                this.stopping = true;
            }
        }
        this.log.info('Kubeflow training service exit.');
    }

    public async submitTrialJob(form: TrialJobApplicationForm): Promise<TrialJobDetail> {
        if (this.kubernetesCRDClient === undefined) {
            throw new Error('Kubeflow job operator client is undefined');
        }

        if (this.kubernetesRestServerPort === undefined) {
            const restServer: KubeflowJobRestServer = component.get(KubeflowJobRestServer);
            this.kubernetesRestServerPort = restServer.clusterRestServerPort;
        }
        const trialJobId: string = uniqueString(5);
        const trialWorkingFolder: string = path.join(this.CONTAINER_MOUNT_PATH, 'nni', getExperimentId(), trialJobId);
        const kubeflowJobName: string = `nni-exp-${this.experimentId}-trial-${trialJobId}`.toLowerCase();
        const trialLocalTempFolder: string = path.join(getExperimentRootDir(), 'trials-local', trialJobId);
        //prepare the runscript
        await this.prepareRunScript(trialLocalTempFolder, trialJobId, trialWorkingFolder, form);
        //upload files to sotrage
        const trialJobOutputUrl: string = await this.uploadCodeFiles(trialJobId, trialLocalTempFolder);
        let initStatus: TrialJobStatus = 'WAITING';
        if (!trialJobOutputUrl) {
            initStatus = 'FAILED';
        }
        const trialJobDetail: KubernetesTrialJobDetail = new KubernetesTrialJobDetail(
            trialJobId,
            initStatus,
            Date.now(),
            trialWorkingFolder,
            form,
            kubeflowJobName,
            trialJobOutputUrl
        );

        // Generate kubeflow job resource config object
        const kubeflowJobConfig: any = await this.prepareKubeflowConfig(trialJobId, trialWorkingFolder, kubeflowJobName);
        // Create kubeflow job based on generated kubeflow job resource config
        await this.kubernetesCRDClient.createKubernetesJob(kubeflowJobConfig);

        // Set trial job detail until create Kubeflow job successfully
        this.trialJobsMap.set(trialJobId, trialJobDetail);

        return Promise.resolve(trialJobDetail);
    }

    // tslint:disable:no-redundant-jsdoc
    public async setClusterMetadata(key: string, value: string): Promise<void> {
        switch (key) {
            case TrialConfigMetadataKey.NNI_MANAGER_IP:
                this.nniManagerIpConfig = <NNIManagerIpConfig>JSON.parse(value);
                break;

            case TrialConfigMetadataKey.KUBEFLOW_CLUSTER_CONFIG:
                const kubeflowClusterJsonObject: object = JSON.parse(value);
                this.kubeflowClusterConfig = KubeflowClusterConfigFactory.generateKubeflowClusterConfig(kubeflowClusterJsonObject);
                if (this.kubeflowClusterConfig.storageType === 'azureStorage') {
                    const azureKubeflowClusterConfig: KubeflowClusterConfigAzure = <KubeflowClusterConfigAzure>this.kubeflowClusterConfig;
                    this.azureStorageAccountName = azureKubeflowClusterConfig.azureStorage.accountName;
                    this.azureStorageShare = azureKubeflowClusterConfig.azureStorage.azureShare;
                    await this.createAzureStorage(
                        azureKubeflowClusterConfig.keyVault.vaultName,
                        azureKubeflowClusterConfig.keyVault.name,
                        azureKubeflowClusterConfig.azureStorage.accountName,
                        azureKubeflowClusterConfig.azureStorage.azureShare
                    );
                } else if (this.kubeflowClusterConfig.storageType === 'nfs') {
                    const nfsKubeflowClusterConfig: KubeflowClusterConfigNFS = <KubeflowClusterConfigNFS>this.kubeflowClusterConfig;
                    await this.createNFSStorage(
                        nfsKubeflowClusterConfig.nfs.server,
                        nfsKubeflowClusterConfig.nfs.path
                    );
                }
                this.kubernetesCRDClient = KubeflowOperatorClient.generateOperatorClient(this.kubeflowClusterConfig.operator,
                                                                                         this.kubeflowClusterConfig.apiVersion);
                break;

            case TrialConfigMetadataKey.TRIAL_CONFIG:
                if (this.kubeflowClusterConfig === undefined) {
                    this.log.error('kubeflow cluster config is not initialized');

                    return Promise.reject(new Error('kubeflow cluster config is not initialized'));
                }

                assert(this.kubeflowClusterConfig !== undefined);
                const kubeflowTrialJsonObjsect: object = JSON.parse(value);
                this.kubeflowTrialConfig = KubeflowTrialConfigFactory.generateKubeflowTrialConfig(
                    kubeflowTrialJsonObjsect,
                    this.kubeflowClusterConfig.operator
                );

                // Validate to make sure codeDir doesn't have too many files
                try {
                    await validateCodeDir(this.kubeflowTrialConfig.codeDir);
                } catch (error) {
                    this.log.error(error);

                    return Promise.reject(new Error(error));
                }
                break;
            case TrialConfigMetadataKey.VERSION_CHECK:
                this.versionCheck = (value === 'true' || value === 'True');
                break;
            case TrialConfigMetadataKey.LOG_COLLECTION:
                this.logCollection = value;
                break;
            default:
        }

        return Promise.resolve();
    }

    /**
     * upload code files to nfs or azureStroage
     * @param trialJobId
     * @param trialLocalTempFolder
     * return: trialJobOutputUrl
     */
    private async uploadCodeFiles(trialJobId: string, trialLocalTempFolder: string): Promise<string> {
        if (this.kubeflowClusterConfig === undefined) {
            throw new Error('Kubeflow Cluster config is not initialized');
        }

        if (this.kubeflowTrialConfig === undefined) {
            throw new Error('Kubeflow Trial config is not initialized');
        }

        let trialJobOutputUrl: string = '';

        assert(this.kubeflowClusterConfig.storage === undefined
            || this.kubeflowClusterConfig.storage === 'azureStorage'
            || this.kubeflowClusterConfig.storage === 'nfs');

        if (this.kubeflowClusterConfig.storage === 'azureStorage') {
            if (this.azureStorageClient === undefined) {
                throw new Error('azureStorageClient is not initialized');
            }
<<<<<<< HEAD
            try {
                //upload local files, including scripts for running the trial and configuration (e.g., hyperparameters) for the trial, to azure storage
                await AzureStorageClientUtility.uploadDirectory(this.azureStorageClient,
                                                                `nni/${getExperimentId()}/${trialJobId}`, this.azureStorageShare,
                                                                `${trialLocalTempFolder}`);
                //upload code files to azure storage
                await AzureStorageClientUtility.uploadDirectory(this.azureStorageClient,
                                                                `nni/${getExperimentId()}/${trialJobId}`, this.azureStorageShare,
                                                                `${this.kubeflowTrialConfig.codeDir}`);

                trialJobOutputUrl = `https://${this.azureStorageAccountName}.file.core.windows.net/${this.azureStorageShare}` + 
                                    `/${path.join('nni', getExperimentId(), trialJobId, 'output')}`;
            } catch (error) {
                this.log.error(error);

                return Promise.reject(error);
            }
=======
            const azureKubeflowClusterConfig: KubeflowClusterConfigAzure = <KubeflowClusterConfigAzure>this.kubeflowClusterConfig;
            trialJobOutputUrl = await this.uploadFilesToAzureStorage(trialJobId, trialLocalTempFolder, this.kubeflowTrialConfig.codeDir, azureKubeflowClusterConfig.uploadRetryCount);
>>>>>>> 025e0b46
        } else if (this.kubeflowClusterConfig.storage === 'nfs' || this.kubeflowClusterConfig.storage === undefined) {
            const nfsKubeflowClusterConfig: KubeflowClusterConfigNFS = <KubeflowClusterConfigNFS>this.kubeflowClusterConfig;
            // Creat work dir for current trial in NFS directory
            await cpp.exec(`mkdir -p ${this.trialLocalNFSTempFolder}/nni/${getExperimentId()}/${trialJobId}`);
            // Copy script files from local dir to NFS mounted dir
            await cpp.exec(`cp -r ${trialLocalTempFolder}/* ${this.trialLocalNFSTempFolder}/nni/${getExperimentId()}/${trialJobId}/.`);
            // Copy codeDir to NFS mounted dir
            await cpp.exec(`cp -r ${this.kubeflowTrialConfig.codeDir}/* ${this.trialLocalNFSTempFolder}/nni/${getExperimentId()}/${trialJobId}/.`);
            const nfsConfig: NFSConfig = nfsKubeflowClusterConfig.nfs;
            trialJobOutputUrl = `nfs://${nfsConfig.server}:${path.join(nfsConfig.path, 'nni', getExperimentId(), trialJobId, 'output')}`;
        }

        return Promise.resolve(trialJobOutputUrl);
    }

    private async prepareRunScript(trialLocalTempFolder: string, trialJobId: string, trialWorkingFolder: string,
                                   form: TrialJobApplicationForm): Promise<void> {
        if (this.kubeflowClusterConfig === undefined) {
            throw new Error('Kubeflow Cluster config is not initialized');
        }

        // initialize kubeflow trial config to specific type
        let kubeflowTrialConfig: any;
        if (this.kubeflowClusterConfig.operator === 'tf-operator') {
            kubeflowTrialConfig = <KubeflowTrialConfigTensorflow>this.kubeflowTrialConfig;
        } else if (this.kubeflowClusterConfig.operator === 'pytorch-operator') {
            kubeflowTrialConfig = <KubeflowTrialConfigPytorch>this.kubeflowTrialConfig;
        } else {
            throw Error(`operator ${this.kubeflowClusterConfig.operator} is invalid`);
        }

        //create tmp trial working folder locally.
        await cpp.exec(`mkdir -p ${trialLocalTempFolder}`);
        const runScriptContent : string = CONTAINER_INSTALL_NNI_SHELL_FORMAT;
        // Write NNI installation file to local tmp files
        await fs.promises.writeFile(path.join(trialLocalTempFolder, 'install_nni.sh'), runScriptContent, { encoding: 'utf8' });

        // Write worker file content run_worker.sh to local tmp folders
        if (kubeflowTrialConfig.worker !== undefined) {
           const workerRunScriptContent: string = await this.generateRunScript('kubeflow', trialJobId, trialWorkingFolder,
                                                                               kubeflowTrialConfig.worker.command,
                                                                               form.sequenceId.toString(), 'worker',
                                                                               kubeflowTrialConfig.worker.gpuNum);
           await fs.promises.writeFile(path.join(trialLocalTempFolder, 'run_worker.sh'), workerRunScriptContent, { encoding: 'utf8' });
        }
        // Write parameter server file content run_ps.sh to local tmp folders
        if (this.kubeflowClusterConfig.operator === 'tf-operator') {
           const tensorflowTrialConfig: KubeflowTrialConfigTensorflow = <KubeflowTrialConfigTensorflow>this.kubeflowTrialConfig;
           if (tensorflowTrialConfig.ps !== undefined) {
               const psRunScriptContent: string = await this.generateRunScript('kubeflow', trialJobId, trialWorkingFolder,
                                                                               tensorflowTrialConfig.ps.command,
                                                                               form.sequenceId.toString(),
                                                                               'ps', tensorflowTrialConfig.ps.gpuNum);
               await fs.promises.writeFile(path.join(trialLocalTempFolder, 'run_ps.sh'), psRunScriptContent, { encoding: 'utf8' });
           }
        } else if (this.kubeflowClusterConfig.operator === 'pytorch-operator') {
           const pytorchTrialConfig: KubeflowTrialConfigPytorch = <KubeflowTrialConfigPytorch>this.kubeflowTrialConfig;
           if (pytorchTrialConfig.master !== undefined) {
               const masterRunScriptContent: string = await this.generateRunScript('kubeflow', trialJobId, trialWorkingFolder,
                                                                                   pytorchTrialConfig.master.command,
                                                                                   form.sequenceId.toString(), 'master',
                                                                                   pytorchTrialConfig.master.gpuNum);
               await fs.promises.writeFile(path.join(trialLocalTempFolder, 'run_master.sh'), masterRunScriptContent, { encoding: 'utf8' });
           }
        }
        // Write file content ( parameter.cfg ) to local tmp folders
        if (form !== undefined) {
           await fs.promises.writeFile(path.join(trialLocalTempFolder, generateParamFileName(form.hyperParameters)),
                                       form.hyperParameters.value, { encoding: 'utf8' });
        }
    }

    private async prepareKubeflowConfig(trialJobId: string, trialWorkingFolder: string, kubeflowJobName: string): Promise<any> {
        if (this.kubeflowClusterConfig === undefined) {
            throw new Error('Kubeflow Cluster config is not initialized');
        }

        if (this.kubeflowTrialConfig === undefined) {
            throw new Error('Kubeflow trial config is not initialized');
        }

        // initialize kubeflow trial config to specific type
        let kubeflowTrialConfig: any;
        if (this.kubeflowClusterConfig.operator === 'tf-operator') {
            kubeflowTrialConfig = <KubeflowTrialConfigTensorflow>this.kubeflowTrialConfig;
        } else if (this.kubeflowClusterConfig.operator === 'pytorch-operator') {
            kubeflowTrialConfig = <KubeflowTrialConfigPytorch>this.kubeflowTrialConfig;
        } else {
            throw Error(`operator ${this.kubeflowClusterConfig.operator} is invalid`);
        }

        const workerPodResources : any = {};
        if (kubeflowTrialConfig.worker !== undefined) {
            workerPodResources.requests = this.generatePodResource(kubeflowTrialConfig.worker.memoryMB, kubeflowTrialConfig.worker.cpuNum,
                                                                   kubeflowTrialConfig.worker.gpuNum);
        }
        workerPodResources.limits = {...workerPodResources.requests};

        const nonWorkerResources : any = {};
        if (this.kubeflowClusterConfig.operator === 'tf-operator') {
            const tensorflowTrialConfig: KubeflowTrialConfigTensorflow = <KubeflowTrialConfigTensorflow>this.kubeflowTrialConfig;
            if (tensorflowTrialConfig.ps !== undefined) {
                nonWorkerResources.requests = this.generatePodResource(tensorflowTrialConfig.ps.memoryMB, tensorflowTrialConfig.ps.cpuNum,
                                                                       tensorflowTrialConfig.ps.gpuNum);
                nonWorkerResources.limits = {...nonWorkerResources.requests};
            }
        } else if (this.kubeflowClusterConfig.operator === 'pytorch-operator') {
            const pyTorchTrialConfig: KubeflowTrialConfigPytorch = <KubeflowTrialConfigPytorch>this.kubeflowTrialConfig;
            nonWorkerResources.requests = this.generatePodResource(pyTorchTrialConfig.master.memoryMB, pyTorchTrialConfig.master.cpuNum,
                                                                   pyTorchTrialConfig.master.gpuNum);
            nonWorkerResources.limits = {...nonWorkerResources.requests};
        }

        // Generate kubeflow job resource config object
        const kubeflowJobConfig: any = await this.generateKubeflowJobConfig(trialJobId, trialWorkingFolder, kubeflowJobName, workerPodResources,
                                                                      nonWorkerResources);

        return Promise.resolve(kubeflowJobConfig);
    }

    /**
     * Generate kubeflow resource config file
     * @param trialJobId trial job id
     * @param trialWorkingFolder working folder
     * @param kubeflowJobName job name
     * @param workerPodResources worker pod template
     * @param nonWorkerPodResources non-worker pod template, like ps or master
     */
    private async generateKubeflowJobConfig(trialJobId: string, trialWorkingFolder: string, kubeflowJobName : string, workerPodResources : any,
                                            nonWorkerPodResources?: any) : Promise<any> {
        if (this.kubeflowClusterConfig === undefined) {
            throw new Error('Kubeflow Cluster config is not initialized');
        }

        if (this.kubeflowTrialConfig === undefined) {
            throw new Error('Kubeflow trial config is not initialized');
        }

        if (this.kubernetesCRDClient === undefined) {
            throw new Error('Kubeflow operator client is not initialized');
        }

        const replicaSpecsObj: any = {};
        const replicaSpecsObjMap: Map<string, object> = new Map<string, object>();
        if (this.kubeflowTrialConfig.operatorType === 'tf-operator') {
            const tensorflowTrialConfig: KubeflowTrialConfigTensorflow = <KubeflowTrialConfigTensorflow>this.kubeflowTrialConfig;
            let privateRegistrySecretName = await this.createRegistrySecret(tensorflowTrialConfig.worker.privateRegistryAuthPath);
            replicaSpecsObj.Worker = this.generateReplicaConfig(trialWorkingFolder, tensorflowTrialConfig.worker.replicas,
                                                                tensorflowTrialConfig.worker.image, 'run_worker.sh', workerPodResources, privateRegistrySecretName);
            if (tensorflowTrialConfig.ps !== undefined) {
                let privateRegistrySecretName: string | undefined = await this.createRegistrySecret(tensorflowTrialConfig.ps.privateRegistryAuthPath);
                replicaSpecsObj.Ps = this.generateReplicaConfig(trialWorkingFolder, tensorflowTrialConfig.ps.replicas,
                                                                tensorflowTrialConfig.ps.image, 'run_ps.sh', nonWorkerPodResources, privateRegistrySecretName);
            }
            replicaSpecsObjMap.set(this.kubernetesCRDClient.jobKind, {tfReplicaSpecs: replicaSpecsObj});
        } else if (this.kubeflowTrialConfig.operatorType === 'pytorch-operator') {
            const pytorchTrialConfig: KubeflowTrialConfigPytorch = <KubeflowTrialConfigPytorch>this.kubeflowTrialConfig;
            if (pytorchTrialConfig.worker !== undefined) {
                let privateRegistrySecretName: string | undefined = await this.createRegistrySecret(pytorchTrialConfig.worker.privateRegistryAuthPath);
                replicaSpecsObj.Worker = this.generateReplicaConfig(trialWorkingFolder, pytorchTrialConfig.worker.replicas,
                                                                    pytorchTrialConfig.worker.image, 'run_worker.sh', workerPodResources, privateRegistrySecretName);
            }
            let privateRegistrySecretName: string | undefined = await this.createRegistrySecret(pytorchTrialConfig.master.privateRegistryAuthPath);
            replicaSpecsObj.Master = this.generateReplicaConfig(trialWorkingFolder, pytorchTrialConfig.master.replicas,
                                                                pytorchTrialConfig.master.image, 'run_master.sh', nonWorkerPodResources, privateRegistrySecretName);

            replicaSpecsObjMap.set(this.kubernetesCRDClient.jobKind, {pytorchReplicaSpecs: replicaSpecsObj});
        }

        return Promise.resolve({
            apiVersion: `kubeflow.org/${this.kubernetesCRDClient.apiVersion}`,
            kind: this.kubernetesCRDClient.jobKind,
            metadata: {
                name: kubeflowJobName,
                namespace: 'default',
                labels: {
                    app: this.NNI_KUBERNETES_TRIAL_LABEL,
                    expId: getExperimentId(),
                    trialId: trialJobId
                }
            },
            spec: replicaSpecsObjMap.get(this.kubernetesCRDClient.jobKind)
        });
    }

    /**
     * Generate tf-operator's tfjobs replica config section
     * @param trialWorkingFolder trial working folder
     * @param replicaNumber replica number
     * @param replicaImage image
     * @param runScriptFile script file name
     * @param podResources pod resource config section
     */
    private generateReplicaConfig(trialWorkingFolder: string, replicaNumber: number, replicaImage: string, runScriptFile: string,
                                  podResources: any, privateRegistrySecretName: string | undefined): any {
        if (this.kubeflowClusterConfig === undefined) {
            throw new Error('Kubeflow Cluster config is not initialized');
        }

        if (this.kubeflowTrialConfig === undefined) {
            throw new Error('Kubeflow trial config is not initialized');
        }

        if (this.kubernetesCRDClient === undefined) {
            throw new Error('Kubeflow operator client is not initialized');
        }
        // The config spec for volume field
        const volumeSpecMap: Map<string, object> = new Map<string, object>();
        if (this.kubeflowClusterConfig.storageType === 'azureStorage') {
            volumeSpecMap.set('nniVolumes', [
            {
                    name: 'nni-vol',
                    azureFile: {
                        secretName: `${this.azureStorageSecretName}`,
                        shareName: `${this.azureStorageShare}`,
                        readonly: false
                    }
            }]);
        } else {
            const nfsKubeflowClusterConfig: KubeflowClusterConfigNFS = <KubeflowClusterConfigNFS> this.kubeflowClusterConfig;
            volumeSpecMap.set('nniVolumes', [
            {
                name: 'nni-vol',
                nfs: {
                    server: `${nfsKubeflowClusterConfig.nfs.server}`,
                    path: `${nfsKubeflowClusterConfig.nfs.path}`
                }
            }]);
        }
        // The config spec for container field
        const containersSpecMap: Map<string, object> = new Map<string, object>(); 
        containersSpecMap.set('containers', [
        {
                // Kubeflow tensorflow operator requires that containers' name must be tensorflow
                // TODO: change the name based on operator's type
                name: this.kubernetesCRDClient.containerName,
                image: replicaImage,
                args: ['sh', `${path.join(trialWorkingFolder, runScriptFile)}`],
                volumeMounts: [
                {
                    name: 'nni-vol',
                    mountPath: this.CONTAINER_MOUNT_PATH
                }],
                resources: podResources
            }
        ]);
        let spec: any = {
            containers: containersSpecMap.get('containers'),
            restartPolicy: 'ExitCode',
            volumes: volumeSpecMap.get('nniVolumes')
        }
        if (privateRegistrySecretName) {
            spec.imagePullSecrets = [
                {
                    name: privateRegistrySecretName
                }]
        }
        return {
            replicas: replicaNumber,
            template: {
                metadata: {
                    // tslint:disable-next-line:no-null-keyword
                    creationTimestamp: null
                },
                spec: spec
            }
        }
    }
}
// tslint:enable: no-unsafe-any no-any
export { KubeflowTrainingService };<|MERGE_RESOLUTION|>--- conflicted
+++ resolved
@@ -216,28 +216,8 @@
             if (this.azureStorageClient === undefined) {
                 throw new Error('azureStorageClient is not initialized');
             }
-<<<<<<< HEAD
-            try {
-                //upload local files, including scripts for running the trial and configuration (e.g., hyperparameters) for the trial, to azure storage
-                await AzureStorageClientUtility.uploadDirectory(this.azureStorageClient,
-                                                                `nni/${getExperimentId()}/${trialJobId}`, this.azureStorageShare,
-                                                                `${trialLocalTempFolder}`);
-                //upload code files to azure storage
-                await AzureStorageClientUtility.uploadDirectory(this.azureStorageClient,
-                                                                `nni/${getExperimentId()}/${trialJobId}`, this.azureStorageShare,
-                                                                `${this.kubeflowTrialConfig.codeDir}`);
-
-                trialJobOutputUrl = `https://${this.azureStorageAccountName}.file.core.windows.net/${this.azureStorageShare}` + 
-                                    `/${path.join('nni', getExperimentId(), trialJobId, 'output')}`;
-            } catch (error) {
-                this.log.error(error);
-
-                return Promise.reject(error);
-            }
-=======
             const azureKubeflowClusterConfig: KubeflowClusterConfigAzure = <KubeflowClusterConfigAzure>this.kubeflowClusterConfig;
             trialJobOutputUrl = await this.uploadFilesToAzureStorage(trialJobId, trialLocalTempFolder, this.kubeflowTrialConfig.codeDir, azureKubeflowClusterConfig.uploadRetryCount);
->>>>>>> 025e0b46
         } else if (this.kubeflowClusterConfig.storage === 'nfs' || this.kubeflowClusterConfig.storage === undefined) {
             const nfsKubeflowClusterConfig: KubeflowClusterConfigNFS = <KubeflowClusterConfigNFS>this.kubeflowClusterConfig;
             // Creat work dir for current trial in NFS directory

--- conflicted
+++ resolved
@@ -225,13 +225,8 @@
                                                                 `nni/${getExperimentId()}/${trialJobId}`, this.azureStorageShare,
                                                                 `${this.kubeflowTrialConfig.codeDir}`);
 
-<<<<<<< HEAD
-                trialJobOutputUrl = `https://${this.azureStorageAccountName}.file.core.windows.net/${this.azureStorageShare}\
-/${path.join('nni', getExperimentId(), trialJobId, 'output')}`;
-=======
                 trialJobOutputUrl = `https://${this.azureStorageAccountName}.file.core.windows.net/${this.azureStorageShare}` + 
                                     `/${path.join('nni', getExperimentId(), trialJobId, 'output')}`;
->>>>>>> c76068fd
             } catch (error) {
                 this.log.error(error);
 

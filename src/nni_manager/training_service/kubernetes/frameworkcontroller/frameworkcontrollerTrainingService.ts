/**
 * Copyright (c) Microsoft Corporation
 * All rights reserved.
 *
 * MIT License
 *
 * Permission is hereby granted, free of charge, to any person obtaining a copy of this software and associated
 * documentation files (the "Software"), to deal in the Software without restriction, including without limitation
 * the rights to use, copy, modify, merge, publish, distribute, sublicense, and/or sell copies of the Software, and
 * to permit persons to whom the Software is furnished to do so, subject to the following conditions:
 * The above copyright notice and this permission notice shall be included in all copies or substantial portions of the Software.
 *
 * THE SOFTWARE IS PROVIDED *AS IS*, WITHOUT WARRANTY OF ANY KIND, EXPRESS OR IMPLIED, INCLUDING
 * BUT NOT LIMITED TO THE WARRANTIES OF MERCHANTABILITY, FITNESS FOR A PARTICULAR PURPOSE AND
 * NONINFRINGEMENT. IN NO EVENT SHALL THE AUTHORS OR COPYRIGHT HOLDERS BE LIABLE FOR ANY CLAIM,
 * DAMAGES OR OTHER LIABILITY, WHETHER IN AN ACTION OF CONTRACT, TORT OR OTHERWISE, ARISING FROM,
 * OUT OF OR IN CONNECTION WITH THE SOFTWARE OR THE USE OR OTHER DEALINGS IN THE SOFTWARE.
 */

'use strict';

import * as cpp from 'child-process-promise';
import * as fs from 'fs';
import * as path from 'path';
import * as component from '../../../common/component';
import { getExperimentId } from '../../../common/experimentStartupInfo';
import {
    JobApplicationForm, NNIManagerIpConfig, TrialJobApplicationForm, TrialJobDetail
} from '../../../common/trainingService';
import { delay, generateParamFileName, getExperimentRootDir, uniqueString } from '../../../common/utils';
import { CONTAINER_INSTALL_NNI_SHELL_FORMAT } from '../../common/containerJobData';
import { TrialConfigMetadataKey } from '../../common/trialConfigMetadataKey';
import { validateCodeDir } from '../../common/util';
import { AzureStorageClientUtility } from '../azureStorageClientUtils';
import { NFSConfig } from '../kubernetesConfig';
import { KubernetesTrialJobDetail } from '../kubernetesData';
import { KubernetesTrainingService } from '../kubernetesTrainingService';
import { FrameworkControllerClient } from './frameworkcontrollerApiClient';
import { FrameworkControllerClusterConfig, FrameworkControllerClusterConfigAzure, FrameworkControllerClusterConfigFactory,
    FrameworkControllerClusterConfigNFS, FrameworkControllerTrialConfig} from './frameworkcontrollerConfig';
import { FrameworkControllerJobInfoCollector } from './frameworkcontrollerJobInfoCollector';
import { FrameworkControllerJobRestServer } from './frameworkcontrollerJobRestServer';

/**
 * Training Service implementation for frameworkcontroller
 */
@component.Singleton
class FrameworkControllerTrainingService extends KubernetesTrainingService implements KubernetesTrainingService {
    private fcTrialConfig?: FrameworkControllerTrialConfig; // frameworkcontroller trial configuration
    private readonly fcJobInfoCollector: FrameworkControllerJobInfoCollector; // frameworkcontroller job info collector
    private readonly fcContainerPortMap: Map<string, number> = new Map<string, number>(); // store frameworkcontroller container port
    private fcClusterConfig?: FrameworkControllerClusterConfig;

    constructor() {
        super();
        this.fcJobInfoCollector = new FrameworkControllerJobInfoCollector(this.trialJobsMap);
        this.experimentId = getExperimentId();
        this.nextTrialSequenceId = -1;
    }

    public async run(): Promise<void> {
        this.kubernetesJobRestServer = component.get(FrameworkControllerJobRestServer);
        if (this.kubernetesJobRestServer === undefined) {
            throw new Error('kubernetesJobRestServer not initialized!');
        }
        await this.kubernetesJobRestServer.start();
        this.kubernetesJobRestServer.setEnableVersionCheck = this.versionCheck;
        this.log.info(`frameworkcontroller Training service rest server listening on: ${this.kubernetesJobRestServer.endPoint}`);
        while (!this.stopping) {
            // collect metrics for frameworkcontroller jobs by interacting with Kubernetes API server
            await delay(3000);
            await this.fcJobInfoCollector.retrieveTrialStatus(this.kubernetesCRDClient);
            if (this.kubernetesJobRestServer.getErrorMessage !== undefined) {
                throw new Error(this.kubernetesJobRestServer.getErrorMessage);
                this.stopping = true;
            }
        }
    }

    public async submitTrialJob(form: JobApplicationForm): Promise<TrialJobDetail> {
        if (this.fcClusterConfig === undefined) {
            throw new Error('frameworkcontrollerClusterConfig is not initialized');
        }
        if (this.kubernetesCRDClient === undefined) {
            throw new Error('kubernetesCRDClient is undefined');
        }

        if (this.kubernetesRestServerPort === undefined) {
            const restServer: FrameworkControllerJobRestServer = component.get(FrameworkControllerJobRestServer);
            this.kubernetesRestServerPort = restServer.clusterRestServerPort;
        }

        const trialJobId: string = uniqueString(5);
        const curTrialSequenceId: number = this.generateSequenceId();
        // Set trial's NFS working folder
        const trialWorkingFolder: string = path.join(this.CONTAINER_MOUNT_PATH, 'nni', getExperimentId(), trialJobId);
        const trialLocalTempFolder: string = path.join(getExperimentRootDir(), 'trials-local', trialJobId);
        const frameworkcontrollerJobName: string = `nniexp${this.experimentId}trial${trialJobId}`.toLowerCase();
        //Generate the port used for taskRole
        this.generateContainerPort();
        await this.prepareRunScript(trialLocalTempFolder, curTrialSequenceId, trialJobId, trialWorkingFolder, form);

        //upload code files
        const trialJobOutputUrl: string = await this.uploadCodeFiles(trialJobId, trialLocalTempFolder);

        const trialJobDetail: KubernetesTrialJobDetail = new KubernetesTrialJobDetail(
            trialJobId,
            'WAITING',
            Date.now(),
            trialWorkingFolder,
            form,
            frameworkcontrollerJobName,
            curTrialSequenceId,
            trialJobOutputUrl
        );

        // Set trial job detail until create frameworkcontroller job successfully
        this.trialJobsMap.set(trialJobId, trialJobDetail);

        // Create frameworkcontroller job based on generated frameworkcontroller job resource config
        // tslint:disable-next-line:no-any
        const frameworkcontrollerJobConfig: any = await this.prepareFrameworkControllerConfig(
            trialJobId, trialWorkingFolder, frameworkcontrollerJobName);
        await this.kubernetesCRDClient.createKubernetesJob(frameworkcontrollerJobConfig);

        // Set trial job detail until create frameworkcontroller job successfully
        this.trialJobsMap.set(trialJobId, trialJobDetail);

        return Promise.resolve(trialJobDetail);
    }

    // tslint:disable:no-redundant-jsdoc no-any no-unsafe-any
    public async setClusterMetadata(key: string, value: string): Promise<void> {
        switch (key) {
            case TrialConfigMetadataKey.NNI_MANAGER_IP:
                this.nniManagerIpConfig = <NNIManagerIpConfig>JSON.parse(value);
                break;
            case TrialConfigMetadataKey.FRAMEWORKCONTROLLER_CLUSTER_CONFIG:
                const frameworkcontrollerClusterJsonObject: any = JSON.parse(value);
                this.fcClusterConfig = FrameworkControllerClusterConfigFactory
                  .generateFrameworkControllerClusterConfig(frameworkcontrollerClusterJsonObject);
                if (this.fcClusterConfig.storageType === 'azureStorage') {
                    const azureFrameworkControllerClusterConfig: FrameworkControllerClusterConfigAzure =
                      <FrameworkControllerClusterConfigAzure>this.fcClusterConfig;
                    this.azureStorageAccountName = azureFrameworkControllerClusterConfig.azureStorage.accountName;
                    this.azureStorageShare = azureFrameworkControllerClusterConfig.azureStorage.azureShare;
                    await this.createAzureStorage(
                        azureFrameworkControllerClusterConfig.keyVault.vaultName,
                        azureFrameworkControllerClusterConfig.keyVault.name,
                        azureFrameworkControllerClusterConfig.azureStorage.accountName,
                        azureFrameworkControllerClusterConfig.azureStorage.azureShare
                    );
                } else if (this.fcClusterConfig.storageType === 'nfs') {
                    const nfsFrameworkControllerClusterConfig: FrameworkControllerClusterConfigNFS =
                      <FrameworkControllerClusterConfigNFS>this.fcClusterConfig;
                    await this.createNFSStorage(
                        nfsFrameworkControllerClusterConfig.nfs.server,
                        nfsFrameworkControllerClusterConfig.nfs.path
                    );
                }
                this.kubernetesCRDClient = FrameworkControllerClient.generateFrameworkControllerClient();
                break;
            case TrialConfigMetadataKey.TRIAL_CONFIG:
                const frameworkcontrollerTrialJsonObjsect: any = JSON.parse(value);

                this.fcTrialConfig = new FrameworkControllerTrialConfig(
                    frameworkcontrollerTrialJsonObjsect.codeDir,
                    frameworkcontrollerTrialJsonObjsect.taskRoles
                );

                // Validate to make sure codeDir doesn't have too many files
                try {
                    await validateCodeDir(this.fcTrialConfig.codeDir);
                } catch (error) {
                    this.log.error(error);

                    return Promise.reject(new Error(error));
                }
                break;
            case TrialConfigMetadataKey.VERSION_CHECK:
                this.versionCheck = (value === 'true' || value === 'True');
                break;
            case TrialConfigMetadataKey.LOG_COLLECTION:
                this.logCollection = value;
                break;
            default:
        }

        return Promise.resolve();
    }
    // tslint:enable: no-any no-unsafe-any

    /**
     * upload code files to nfs or azureStroage
     * @param trialJobId
     * @param trialLocalTempFolder
     * return: trialJobOutputUrl
     */
    private async uploadCodeFiles(trialJobId: string, trialLocalTempFolder: string): Promise<string> {
        if (this.fcClusterConfig === undefined) {
            throw new Error('Kubeflow Cluster config is not initialized');
        }

        if (this.fcTrialConfig === undefined) {
            throw new Error('Kubeflow trial config is not initialized');
        }

        let trialJobOutputUrl: string = '';

        if (this.fcClusterConfig.storageType === 'azureStorage') {
            if (this.azureStorageClient === undefined) {
                throw new Error('azureStorageClient is not initialized');
            }
            try {
                //upload local files, including scripts for running the trial and configuration (e.g., hyperparameters) for the trial, to azure storage
                await AzureStorageClientUtility.uploadDirectory(
                    this.azureStorageClient, `nni/${getExperimentId()}/${trialJobId}`, this.azureStorageShare, `${trialLocalTempFolder}`);
                //upload code files to azure storage
                await AzureStorageClientUtility.uploadDirectory(
                    this.azureStorageClient, `nni/${getExperimentId()}/${trialJobId}`, this.azureStorageShare, `${this.fcTrialConfig.codeDir}`);

<<<<<<< HEAD
                trialJobOutputUrl = `https://${this.azureStorageAccountName}.file.core.windows.net/\
${this.azureStorageShare}/${path.join('nni', getExperimentId(), trialJobId, 'output')}`;
=======
                trialJobOutputUrl = `https://${this.azureStorageAccountName}.file.core.windows.net/` + 
                                    `${this.azureStorageShare}/${path.join('nni', getExperimentId(), trialJobId, 'output')}`;
>>>>>>> c76068fd
            } catch (error) {
                this.log.error(error);

                return Promise.reject(error);
            }
        } else if (this.fcClusterConfig.storageType === 'nfs') {
            const nfsFrameworkControllerClusterConfig: FrameworkControllerClusterConfigNFS =
              <FrameworkControllerClusterConfigNFS>this.fcClusterConfig;
            // Creat work dir for current trial in NFS directory
            await cpp.exec(`mkdir -p ${this.trialLocalNFSTempFolder}/nni/${getExperimentId()}/${trialJobId}`);
            // Copy code files from local dir to NFS mounted dir
            await cpp.exec(`cp -r ${trialLocalTempFolder}/* ${this.trialLocalNFSTempFolder}/nni/${getExperimentId()}/${trialJobId}/.`);
            // Copy codeDir to NFS mounted dir
            await cpp.exec(`cp -r ${this.fcTrialConfig.codeDir}/* ${this.trialLocalNFSTempFolder}/nni/${getExperimentId()}/${trialJobId}/.`);
            const nfsConfig: NFSConfig = nfsFrameworkControllerClusterConfig.nfs;
            trialJobOutputUrl = `nfs://${nfsConfig.server}:${path.join(nfsConfig.path, 'nni', getExperimentId(), trialJobId, 'output')}`;
        }

        return Promise.resolve(trialJobOutputUrl);
    }

    /**
     * generate trial's command for frameworkcontroller
     * expose port and execute injector.sh before executing user's command
     * @param command
     */
    private generateCommandScript(command: string): string {
        let portScript: string = '';
        if (this.fcTrialConfig === undefined) {
            throw new Error('frameworkcontroller trial config is not initialized');
        }
        for (const taskRole of this.fcTrialConfig.taskRoles) {
            portScript += `FB_${taskRole.name.toUpperCase()}_PORT=${this.fcContainerPortMap.get(taskRole.name)} `;
        }

        return `${portScript} . /mnt/frameworkbarrier/injector.sh && ${command}`;
    }

    private async prepareRunScript(trialLocalTempFolder: string, curTrialSequenceId: number, trialJobId: string,
                                   trialWorkingFolder: string, form: JobApplicationForm): Promise<void> {
        if (this.fcTrialConfig === undefined) {
            throw new Error('frameworkcontroller trial config is not initialized');
        }

        await cpp.exec(`mkdir -p ${trialLocalTempFolder}`);
        
        const installScriptContent : string = CONTAINER_INSTALL_NNI_SHELL_FORMAT;
        // Write NNI installation file to local tmp files
        await fs.promises.writeFile(path.join(trialLocalTempFolder, 'install_nni.sh'), installScriptContent, { encoding: 'utf8' });
        // Create tmp trial working folder locally.

        for (const taskRole of this.fcTrialConfig.taskRoles) {
            const runScriptContent: string =
              await this.generateRunScript('frameworkcontroller', trialJobId, trialWorkingFolder,
                                           this.generateCommandScript(taskRole.command), curTrialSequenceId.toString(),
                                           taskRole.name, taskRole.gpuNum);
            await fs.promises.writeFile(path.join(trialLocalTempFolder, `run_${taskRole.name}.sh`), runScriptContent, { encoding: 'utf8' });
        }

        // Write file content ( parameter.cfg ) to local tmp folders
        const trialForm : TrialJobApplicationForm = (<TrialJobApplicationForm>form);
        if (trialForm !== undefined && trialForm.hyperParameters !== undefined) {
            await fs.promises.writeFile(path.join(trialLocalTempFolder, generateParamFileName(trialForm.hyperParameters)),
                                        trialForm.hyperParameters.value, { encoding: 'utf8' });
        }
    }

    // tslint:disable: no-any no-unsafe-any
    private async prepareFrameworkControllerConfig(trialJobId: string, trialWorkingFolder: string, frameworkcontrollerJobName: string):
     Promise<any> {

        if (this.fcTrialConfig === undefined) {
            throw new Error('frameworkcontroller trial config is not initialized');
        }

        const podResources : any = [];
        for (const taskRole of this.fcTrialConfig.taskRoles) {
            const resource: any = {};
            resource.requests = this.generatePodResource(taskRole.memoryMB, taskRole.cpuNum, taskRole.gpuNum);
            resource.limits = {...resource.requests};
            podResources.push(resource);
        }
        // Generate frameworkcontroller job resource config object
        const frameworkcontrollerJobConfig: any =
          this.generateFrameworkControllerJobConfig(trialJobId, trialWorkingFolder, frameworkcontrollerJobName, podResources);

        return Promise.resolve(frameworkcontrollerJobConfig);
    }

    private generateContainerPort(): void {
        if (this.fcTrialConfig === undefined) {
            throw new Error('frameworkcontroller trial config is not initialized');
        }

        let port: number = 4000; //The default port used in container
        for (const index of this.fcTrialConfig.taskRoles.keys()) {
            this.fcContainerPortMap.set(this.fcTrialConfig.taskRoles[index].name, port);
            port += 1;
        }
    }

    /**
     * Generate frameworkcontroller resource config file
     * @param trialJobId trial job id
     * @param trialWorkingFolder working folder
     * @param frameworkcontrollerJobName job name
     * @param podResources  pod template
     */
    private async generateFrameworkControllerJobConfig(trialJobId: string, trialWorkingFolder: string,
                                                 frameworkcontrollerJobName : string, podResources : any) : Promise<any> {
        if (this.fcClusterConfig === undefined) {
            throw new Error('frameworkcontroller Cluster config is not initialized');
        }

        if (this.fcTrialConfig === undefined) {
            throw new Error('frameworkcontroller trial config is not initialized');
        }

        const taskRoles: any = [];
        for (const index of this.fcTrialConfig.taskRoles.keys()) {
            const containerPort: number | undefined = this.fcContainerPortMap.get(this.fcTrialConfig.taskRoles[index].name);
            if (containerPort === undefined) {
                throw new Error('Container port is not initialized');
            }
            
            const taskRole: any = this.generateTaskRoleConfig(
                trialWorkingFolder,
                this.fcTrialConfig.taskRoles[index].image,
                `run_${this.fcTrialConfig.taskRoles[index].name}.sh`,
                podResources[index],
                containerPort,
                await this.createRegistrySecret(this.fcTrialConfig.taskRoles[index].privateRegistryFilePath)
            );
            taskRoles.push({
                name: this.fcTrialConfig.taskRoles[index].name,
                taskNumber: this.fcTrialConfig.taskRoles[index].taskNum,
                frameworkAttemptCompletionPolicy: {
                    minFailedTaskCount: this.fcTrialConfig.taskRoles[index].frameworkAttemptCompletionPolicy.minFailedTaskCount,
                    minSucceededTaskCount: this.fcTrialConfig.taskRoles[index].frameworkAttemptCompletionPolicy.minSucceededTaskCount
                },
                task: taskRole
            });
        }

        return Promise.resolve({
            apiVersion: `frameworkcontroller.microsoft.com/v1`,
            kind: 'Framework',
            metadata: {
                name: frameworkcontrollerJobName,
                namespace: 'default',
                labels: {
                    app: this.NNI_KUBERNETES_TRIAL_LABEL,
                    expId: getExperimentId(),
                    trialId: trialJobId
                }
            },
            spec: {
                executionType: 'Start',
                taskRoles: taskRoles
            }
        });
    }

    private  generateTaskRoleConfig(trialWorkingFolder: string, replicaImage: string, runScriptFile: string,
                                   podResources: any, containerPort: number, privateRegistrySecretName: string): any {
        if (this.fcClusterConfig === undefined) {
            throw new Error('frameworkcontroller Cluster config is not initialized');
        }

        if (this.fcTrialConfig === undefined) {
            throw new Error('frameworkcontroller trial config is not initialized');
        }

        const volumeSpecMap: Map<string, object> = new Map<string, object>();
        if (this.fcClusterConfig.storageType === 'azureStorage') {
            volumeSpecMap.set('nniVolumes', [
            {
                    name: 'nni-vol',
                    azureFile: {
                        secretName: `${this.azureStorageSecretName}`,
                        shareName: `${this.azureStorageShare}`,
                        readonly: false
                    }
            }, {
                name: 'frameworkbarrier-volume',
                emptyDir: {}
            }]);
        } else {
            const frameworkcontrollerClusterConfigNFS: FrameworkControllerClusterConfigNFS =
              <FrameworkControllerClusterConfigNFS> this.fcClusterConfig;
            volumeSpecMap.set('nniVolumes', [
            {
                name: 'nni-vol',
                nfs: {
                    server: `${frameworkcontrollerClusterConfigNFS.nfs.server}`,
                    path: `${frameworkcontrollerClusterConfigNFS.nfs.path}`
                }
            }, {
                name: 'frameworkbarrier-volume',
                emptyDir: {}
            }]);
        }

        const containers: any = [
            {
                name: 'framework',
                image: replicaImage,
                command: ['sh', `${path.join(trialWorkingFolder, runScriptFile)}`],
                volumeMounts: [
                {
                    name: 'nni-vol',
                    mountPath: this.CONTAINER_MOUNT_PATH
                }, {
                    name: 'frameworkbarrier-volume',
                    mountPath: '/mnt/frameworkbarrier'
                }],
                resources: podResources,
                ports: [{
                    containerPort: containerPort
                }]
        }];

        const initContainers: any = [
            {
                name: 'frameworkbarrier',
                image: 'frameworkcontroller/frameworkbarrier',
                volumeMounts: [
                {
                    name: 'frameworkbarrier-volume',
                    mountPath: '/mnt/frameworkbarrier'
                }]
        }];
        let spec: any;
        if(privateRegistrySecretName) {
            spec = {
                containers: containers,
                imagePullSecrets: [
                   {
                       name: privateRegistrySecretName 
                   }
                ],
                initContainers: initContainers,
                restartPolicy: 'OnFailure',
                volumes: volumeSpecMap.get('nniVolumes'),
                hostNetwork: false
            };
        } else {
            spec = {
                containers: containers,
                initContainers: initContainers,
                restartPolicy: 'OnFailure',
                volumes: volumeSpecMap.get('nniVolumes'),
                hostNetwork: false
            };
        }

        if (this.fcClusterConfig.serviceAccountName !== undefined) {
            spec.serviceAccountName = this.fcClusterConfig.serviceAccountName;
        }

        return {
            pod: {
                spec: spec
            }
        };
    }
    // tslint:enable: no-any no-unsafe-any
}

export { FrameworkControllerTrainingService };<|MERGE_RESOLUTION|>--- conflicted
+++ resolved
@@ -219,13 +219,8 @@
                 await AzureStorageClientUtility.uploadDirectory(
                     this.azureStorageClient, `nni/${getExperimentId()}/${trialJobId}`, this.azureStorageShare, `${this.fcTrialConfig.codeDir}`);
 
-<<<<<<< HEAD
-                trialJobOutputUrl = `https://${this.azureStorageAccountName}.file.core.windows.net/\
-${this.azureStorageShare}/${path.join('nni', getExperimentId(), trialJobId, 'output')}`;
-=======
                 trialJobOutputUrl = `https://${this.azureStorageAccountName}.file.core.windows.net/` + 
                                     `${this.azureStorageShare}/${path.join('nni', getExperimentId(), trialJobId, 'output')}`;
->>>>>>> c76068fd
             } catch (error) {
                 this.log.error(error);
 

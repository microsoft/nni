/**
 * Copyright (c) Microsoft Corporation
 * All rights reserved.
 *
 * MIT License
 *
 * Permission is hereby granted, free of charge, to any person obtaining a copy of this software and associated
 * documentation files (the "Software"), to deal in the Software without restriction, including without limitation
 * the rights to use, copy, modify, merge, publish, distribute, sublicense, and/or sell copies of the Software, and
 * to permit persons to whom the Software is furnished to do so, subject to the following conditions:
 * The above copyright notice and this permission notice shall be included in all copies or substantial portions of the Software.
 *
 * THE SOFTWARE IS PROVIDED *AS IS*, WITHOUT WARRANTY OF ANY KIND, EXPRESS OR IMPLIED, INCLUDING
 * BUT NOT LIMITED TO THE WARRANTIES OF MERCHANTABILITY, FITNESS FOR A PARTICULAR PURPOSE AND
 * NONINFRINGEMENT. IN NO EVENT SHALL THE AUTHORS OR COPYRIGHT HOLDERS BE LIABLE FOR ANY CLAIM,
 * DAMAGES OR OTHER LIABILITY, WHETHER IN AN ACTION OF CONTRACT, TORT OR OTHERWISE, ARISING FROM,
 * OUT OF OR IN CONNECTION WITH THE SOFTWARE OR THE USE OR OTHER DEALINGS IN THE SOFTWARE.
 */

'use strict'

import * as component from '../../../common/component';
import * as cpp from 'child-process-promise';
import * as fs from 'fs';
import * as path from 'path';

import { CONTAINER_INSTALL_NNI_SHELL_FORMAT } from '../../common/containerJobData';
import { getExperimentId } from '../../../common/experimentStartupInfo';
import { TrialConfigMetadataKey } from '../../common/trialConfigMetadataKey';
import {
    JobApplicationForm, TrialJobApplicationForm,
    TrialJobDetail, NNIManagerIpConfig
} from '../../../common/trainingService';
import { delay, generateParamFileName, getExperimentRootDir, uniqueString } from '../../../common/utils';
import { NFSConfig, KubernetesClusterConfigNFS, KubernetesClusterConfigAzure, KubernetesClusterConfigFactory } from '../kubernetesConfig'
import { KubernetesTrialJobDetail } from '../kubernetesData';
import { validateCodeDir } from '../../common/util';
import { AzureStorageClientUtility } from '../azureStorageClientUtils';
import { KubernetesTrainingService } from '../kubernetesTrainingService';
import { FrameworkControllerTrialConfig } from './frameworkcontrollerConfig';
import { FrameworkControllerJobRestServer } from './frameworkcontrollerJobRestServer';
import { FrameworkControllerClient } from './frameworkcontrollerApiClient';
import { FrameworkControllerJobInfoCollector } from './frameworkcontrollerJobInfoCollector';

/**
 * Training Service implementation for frameworkcontroller
 */
@component.Singleton
class FrameworkControllerTrainingService extends KubernetesTrainingService implements KubernetesTrainingService {
    private fcTrialConfig?: FrameworkControllerTrialConfig; // frameworkcontroller trial configuration
    private fcJobInfoCollector: FrameworkControllerJobInfoCollector; // frameworkcontroller job info collector
    private fcContainerPortMap = new Map<string, number>(); // store frameworkcontroller container port

    constructor() {
        super();
        this.fcJobInfoCollector = new FrameworkControllerJobInfoCollector(this.trialJobsMap);
        this.experimentId = getExperimentId();      
        this.nextTrialSequenceId = -1;
    }

    public async run(): Promise<void> {
        this.kubernetesJobRestServer = component.get(FrameworkControllerJobRestServer);
        if(!this.kubernetesJobRestServer) {
            throw new Error('kubernetesJobRestServer not initialized!');
        }
        await this.kubernetesJobRestServer.start();
        this.log.info(`frameworkcontroller Training service rest server listening on: ${this.kubernetesJobRestServer.endPoint}`);
        while (!this.stopping) {
            // collect metrics for frameworkcontroller jobs by interacting with Kubernetes API server  
            await delay(3000);
            await this.fcJobInfoCollector.retrieveTrialStatus(this.kubernetesCRDClient);
        }
    }

    public async submitTrialJob(form: JobApplicationForm): Promise<TrialJobDetail> {
        if(!this.kubernetesClusterConfig) {
            throw new Error('frameworkcontrollerClusterConfig is not initialized');
        }
        if(!this.kubernetesCRDClient) {
            throw new Error('kubernetesCRDClient is undefined');
        }

        if(!this.kubernetesRestServerPort) {
            const restServer: FrameworkControllerJobRestServer = component.get(FrameworkControllerJobRestServer);
            this.kubernetesRestServerPort = restServer.clusterRestServerPort;
        }

        const trialJobId: string = uniqueString(5);
        const curTrialSequenceId: number = this.generateSequenceId();
        // Set trial's NFS working folder
        const trialWorkingFolder: string = path.join(this.CONTAINER_MOUNT_PATH, 'nni', getExperimentId(), trialJobId);
        const trialLocalTempFolder: string = path.join(getExperimentRootDir(), 'trials-local', trialJobId);
        const frameworkcontrollerJobName = `nniexp${this.experimentId}trial${trialJobId}`.toLowerCase();
        //Generate the port used for taskRole
        this.generateContainerPort();
        await this.prepareRunScript(trialLocalTempFolder, curTrialSequenceId, trialJobId, trialWorkingFolder, form);
        
        //upload code files
        let trialJobOutputUrl: string = await this.uploadCodeFiles(trialJobId, trialLocalTempFolder);
        
        const trialJobDetail: KubernetesTrialJobDetail = new KubernetesTrialJobDetail(
            trialJobId,
            'WAITING',
            Date.now(),
            trialWorkingFolder,
            form,
            frameworkcontrollerJobName,
            curTrialSequenceId,
            trialJobOutputUrl
        );

        // Set trial job detail until create frameworkcontroller job successfully 
        this.trialJobsMap.set(trialJobId, trialJobDetail);
        
        // Create frameworkcontroller job based on generated frameworkcontroller job resource config
        const frameworkcontrollerJobConfig = await this.prepareFrameworkControllerConfig(trialJobId, trialWorkingFolder, frameworkcontrollerJobName);
        await this.kubernetesCRDClient.createKubernetesJob(frameworkcontrollerJobConfig);

        // Set trial job detail until create frameworkcontroller job successfully 
        this.trialJobsMap.set(trialJobId, trialJobDetail);

        return Promise.resolve(trialJobDetail);
    }

    /**
     * upload code files to nfs or azureStroage
     * @param trialJobId 
     * @param trialLocalTempFolder 
     * return: trialJobOutputUrl
     */
    private async uploadCodeFiles(trialJobId: string, trialLocalTempFolder: string): Promise<string> {
        if(!this.kubernetesClusterConfig) {
            throw new Error('Kubeflow Cluster config is not initialized');
        }

        let trialJobOutputUrl: string = '';

        if(this.kubernetesClusterConfig.storageType === 'azureStorage') {
            try{
                //upload local files to azure storage
                await AzureStorageClientUtility.uploadDirectory(this.azureStorageClient, 
                    `nni/${getExperimentId()}/${trialJobId}`, this.azureStorageShare, `${trialLocalTempFolder}`);

                trialJobOutputUrl = `https://${this.azureStorageAccountName}.file.core.windows.net/${this.azureStorageShare}/${path.join('nni', getExperimentId(), trialJobId, 'output')}`
            }catch(error){
                this.log.error(error);
                return Promise.reject(error);
            }
        } else if(this.kubernetesClusterConfig.storageType === 'nfs') {
            let nfsFrameworkControllerClusterConfig: KubernetesClusterConfigNFS = <KubernetesClusterConfigNFS>this.kubernetesClusterConfig;
            // Creat work dir for current trial in NFS directory 
            await cpp.exec(`mkdir -p ${this.trialLocalNFSTempFolder}/nni/${getExperimentId()}/${trialJobId}`);
            // Copy code files from local dir to NFS mounted dir
            await cpp.exec(`cp -r ${trialLocalTempFolder}/* ${this.trialLocalNFSTempFolder}/nni/${getExperimentId()}/${trialJobId}/.`);
        
            const nfsConfig: NFSConfig = nfsFrameworkControllerClusterConfig.nfs;
            trialJobOutputUrl = `nfs://${nfsConfig.server}:${path.join(nfsConfig.path, 'nni', getExperimentId(), trialJobId, 'output')}`
        }
        return Promise.resolve(trialJobOutputUrl);
    }
    
    /**
     * generate trial's command for frameworkcontroller
<<<<<<< HEAD
     * expose port and execute injector.sh before user's command
=======
     * expose port and execute injector.sh before executing user's command
>>>>>>> 97866505
     * @param command 
     */
    private generateCommandScript(command: string): string {
        let portScript = '';
        if(!this.fcTrialConfig) {
            throw new Error('frameworkcontroller trial config is not initialized');
        }
<<<<<<< HEAD
        for(let index in this.fcTrialConfig.taskRoles) {
            portScript += `${this.fcTrialConfig.taskRoles[index].name}_port=${this.fcContainerPortMap.get(this.fcTrialConfig.taskRoles[index].name)} `;
        }
        let commandScript = `${portScript} . /mnt/frameworkbarrier/injector.sh && ${command}`;
        return commandScript;
=======
        for(let taskRole of this.fcTrialConfig.taskRoles) {
            portScript += `${taskRole.name}_port=${this.fcContainerPortMap.get(taskRole.name)} `;
        }
        return `${portScript} . /mnt/frameworkbarrier/injector.sh && ${command}`;
>>>>>>> 97866505
    }
    
    private async prepareRunScript(trialLocalTempFolder: string, curTrialSequenceId: number, trialJobId: string, trialWorkingFolder: string, form: JobApplicationForm): Promise<void> {
        if(!this.fcTrialConfig) {
            throw new Error('frameworkcontroller trial config is not initialized');
        }

        await cpp.exec(`mkdir -p ${path.dirname(trialLocalTempFolder)}`);
        await cpp.exec(`cp -r ${this.fcTrialConfig.codeDir} ${trialLocalTempFolder}`);
        const runScriptContent : string = CONTAINER_INSTALL_NNI_SHELL_FORMAT;
        // Write NNI installation file to local tmp files
        await fs.promises.writeFile(path.join(trialLocalTempFolder, 'install_nni.sh'), runScriptContent, { encoding: 'utf8' });
        // Create tmp trial working folder locally.
        await cpp.exec(`mkdir -p ${trialLocalTempFolder}`);

        for(let taskRole of this.fcTrialConfig.taskRoles) {
            const runScriptContent: string = this.generateRunScript('frameworkcontroller', trialJobId, trialWorkingFolder, 
            this.generateCommandScript(taskRole.command), curTrialSequenceId.toString(), taskRole.name, taskRole.gpuNum);
            await fs.promises.writeFile(path.join(trialLocalTempFolder, `run_${taskRole.name}.sh`), runScriptContent, { encoding: 'utf8' });
        }

        // Write file content ( parameter.cfg ) to local tmp folders
        const trialForm : TrialJobApplicationForm = (<TrialJobApplicationForm>form)
        if(trialForm && trialForm.hyperParameters) {
            await fs.promises.writeFile(path.join(trialLocalTempFolder, generateParamFileName(trialForm.hyperParameters)), 
                            trialForm.hyperParameters.value, { encoding: 'utf8' });
        }
    }
    
    private async prepareFrameworkControllerConfig(trialJobId: string, trialWorkingFolder: string, frameworkcontrollerJobName: string): Promise<any> {

        if(!this.fcTrialConfig) {
            throw new Error('frameworkcontroller trial config is not initialized');
        }

        const podResources : any = [];
        for(let taskRole of this.fcTrialConfig.taskRoles) {
            let resource: any = {};
            resource.requests = this.generatePodResource(taskRole.memoryMB, taskRole.cpuNum, taskRole.gpuNum);
            resource.limits = Object.assign({}, resource.requests);
            podResources.push(resource);
        }
        // Generate frameworkcontroller job resource config object        
        const frameworkcontrollerJobConfig: any = this.generateFrameworkControllerJobConfig(trialJobId, trialWorkingFolder, frameworkcontrollerJobName, podResources);

        return Promise.resolve(frameworkcontrollerJobConfig);
    } 

    public async setClusterMetadata(key: string, value: string): Promise<void> {
        switch (key) {
            case TrialConfigMetadataKey.NNI_MANAGER_IP:
                this.nniManagerIpConfig = <NNIManagerIpConfig>JSON.parse(value);
                break;
            
            case TrialConfigMetadataKey.FRAMEWORKCONTROLLER_CLUSTER_CONFIG:
                let frameworkcontrollerClusterJsonObject = JSON.parse(value);
                this.kubernetesClusterConfig = KubernetesClusterConfigFactory.generateKubernetesClusterConfig(frameworkcontrollerClusterJsonObject);
                if(this.kubernetesClusterConfig.storageType === 'azureStorage') {
                    let azureFrameworkControllerClusterConfig = <KubernetesClusterConfigAzure>this.kubernetesClusterConfig;
                    this.azureStorageAccountName = azureFrameworkControllerClusterConfig.azureStorage.accountName;
                    this.azureStorageShare = azureFrameworkControllerClusterConfig.azureStorage.azureShare;
                    await this.createAzureStorage(
                        azureFrameworkControllerClusterConfig.keyVault.vaultName,
                        azureFrameworkControllerClusterConfig.keyVault.name,
                        azureFrameworkControllerClusterConfig.azureStorage.accountName,
                        azureFrameworkControllerClusterConfig.azureStorage.azureShare
                    );
                } else if(this.kubernetesClusterConfig.storageType === 'nfs') {
                    let nfsFrameworkControllerClusterConfig = <KubernetesClusterConfigNFS>this.kubernetesClusterConfig;
                    await this.createNFSStorage(
                        nfsFrameworkControllerClusterConfig.nfs.server,
                        nfsFrameworkControllerClusterConfig.nfs.path
                    );
                } 
                this.kubernetesCRDClient = FrameworkControllerClient.generateFrameworkControllerClient();
                break;
            case TrialConfigMetadataKey.TRIAL_CONFIG:
                let frameworkcontrollerTrialJsonObjsect = JSON.parse(value);

                this.fcTrialConfig = new FrameworkControllerTrialConfig(
                    frameworkcontrollerTrialJsonObjsect.codeDir,
                    frameworkcontrollerTrialJsonObjsect.taskRoles
                );

                // Validate to make sure codeDir doesn't have too many files
                try {
                    await validateCodeDir(this.fcTrialConfig.codeDir);
                } catch(error) {
                    this.log.error(error);
                    return Promise.reject(new Error(error));                    
                }
                break;
            default:
                break;
        }

        return Promise.resolve();
    }
    
    private generateContainerPort() {
        if(!this.fcTrialConfig) {
            throw new Error('frameworkcontroller trial config is not initialized');
        }

        let port = 4000; //The default port used in container
        for(let index in this.fcTrialConfig.taskRoles) {
            this.fcContainerPortMap.set(this.fcTrialConfig.taskRoles[index].name, port);
            port += 1;
        }
    }

    /**
     * Generate frameworkcontroller resource config file
     * @param trialJobId trial job id
     * @param trialWorkingFolder working folder
     * @param frameworkcontrollerJobName job name
     * @param podResources  pod template
     */
    private generateFrameworkControllerJobConfig(trialJobId: string, trialWorkingFolder: string, frameworkcontrollerJobName : string, podResources : any) : any {
        if(!this.kubernetesClusterConfig) {
            throw new Error('frameworkcontroller Cluster config is not initialized');
        }

        if(!this.fcTrialConfig) {
            throw new Error('frameworkcontroller trial config is not initialized');
        }
        
        let taskRoles = [];
        for(let index in this.fcTrialConfig.taskRoles) {
            let containerPort = this.fcContainerPortMap.get(this.fcTrialConfig.taskRoles[index].name);
            if(!containerPort) {
                throw new Error('Container port is not initialized');
            }
            let taskRole = this.generateTaskRoleConfig(
                trialWorkingFolder, 
                this.fcTrialConfig.taskRoles[index].image, 
                `run_${this.fcTrialConfig.taskRoles[index].name}.sh`,
                podResources[index],
                containerPort
            );
            taskRoles.push({
                name: this.fcTrialConfig.taskRoles[index].name,
                taskNumber: this.fcTrialConfig.taskRoles[index].taskNum,
                frameworkAttemptCompletionPolicy: {
                    minFailedTaskCount: this.fcTrialConfig.taskRoles[index].frameworkAttemptCompletionPolicy.minFailedTaskCount, 
                    minSucceededTaskCount: this.fcTrialConfig.taskRoles[index].frameworkAttemptCompletionPolicy.minSucceededTaskCount
                },
                task: taskRole
            });
        }
        
        return {
            apiVersion: `frameworkcontroller.microsoft.com/v1`,
            kind: 'Framework',
            metadata: { 
                name: frameworkcontrollerJobName,
                namespace: 'default',
                labels: {
                    app: this.NNI_KUBERNETES_TRIAL_LABEL,
                    expId: getExperimentId(),
                    trialId: trialJobId
                }
            },
            spec: {
                executionType: 'Start',
                taskRoles: taskRoles
            }
        };
    }

    

    private generateTaskRoleConfig(trialWorkingFolder: string, replicaImage: string, runScriptFile: string, podResources: any, containerPort: number): any {
        if(!this.kubernetesClusterConfig) {
            throw new Error('frameworkcontroller Cluster config is not initialized');
        }

        if(!this.fcTrialConfig) {
            throw new Error('frameworkcontroller trial config is not initialized');
        }

        let volumeSpecMap = new Map<string, object>();
        if(this.kubernetesClusterConfig.storageType === 'azureStorage'){
            volumeSpecMap.set('nniVolumes', [
            {
                    name: 'nni-vol',
                    azureFile: {
                        secretName: `${this.azureStorageSecretName}`,
                        shareName: `${this.azureStorageShare}`,
                        readonly: false
                    }
            }, {
                name: 'frameworkbarrier-volume',
                emptyDir: {}
            }])
        }else {
            let frameworkcontrollerClusterConfigNFS: KubernetesClusterConfigNFS = <KubernetesClusterConfigNFS> this.kubernetesClusterConfig;
            volumeSpecMap.set('nniVolumes', [
            {
                name: 'nni-vol',
                nfs: {
                    server: `${frameworkcontrollerClusterConfigNFS.nfs.server}`,
                    path: `${frameworkcontrollerClusterConfigNFS.nfs.path}`
                }
            }, {
                name: 'frameworkbarrier-volume',
                emptyDir: {}
            }])
        }
        let taskRole = {
            pod: {
                spec: {
                    containers: [
                    {
                        name: 'framework',
                        image: replicaImage,
                        command: ["sh", `${path.join(trialWorkingFolder, runScriptFile)}`],
                        volumeMounts: [
                        {
                            name: 'nni-vol',
                            mountPath: this.CONTAINER_MOUNT_PATH
                        },{
                            name: 'frameworkbarrier-volume',
                            mountPath: '/mnt/frameworkbarrier'
                        }],
                        resources: podResources,
                        ports: [{
                            containerPort: containerPort
                        }]
                    }],
                    initContainers: [
                    {
                        name: 'frameworkbarrier',
                        image: 'frameworkcontroller/frameworkbarrier',
                        volumeMounts: [
                        {   
                            name: 'frameworkbarrier-volume',
                            mountPath: '/mnt/frameworkbarrier'
                        }]
                    }],
                    restartPolicy: 'OnFailure',
                    volumes: volumeSpecMap.get('nniVolumes'),
                    hostNetwork: false
                }
            }
        }
        return taskRole;
    }
}

export { FrameworkControllerTrainingService }<|MERGE_RESOLUTION|>--- conflicted
+++ resolved
@@ -161,11 +161,7 @@
     
     /**
      * generate trial's command for frameworkcontroller
-<<<<<<< HEAD
-     * expose port and execute injector.sh before user's command
-=======
      * expose port and execute injector.sh before executing user's command
->>>>>>> 97866505
      * @param command 
      */
     private generateCommandScript(command: string): string {
@@ -173,18 +169,11 @@
         if(!this.fcTrialConfig) {
             throw new Error('frameworkcontroller trial config is not initialized');
         }
-<<<<<<< HEAD
-        for(let index in this.fcTrialConfig.taskRoles) {
-            portScript += `${this.fcTrialConfig.taskRoles[index].name}_port=${this.fcContainerPortMap.get(this.fcTrialConfig.taskRoles[index].name)} `;
-        }
-        let commandScript = `${portScript} . /mnt/frameworkbarrier/injector.sh && ${command}`;
-        return commandScript;
-=======
+
         for(let taskRole of this.fcTrialConfig.taskRoles) {
             portScript += `${taskRole.name}_port=${this.fcContainerPortMap.get(taskRole.name)} `;
         }
         return `${portScript} . /mnt/frameworkbarrier/injector.sh && ${command}`;
->>>>>>> 97866505
     }
     
     private async prepareRunScript(trialLocalTempFolder: string, curTrialSequenceId: number, trialJobId: string, trialWorkingFolder: string, form: JobApplicationForm): Promise<void> {

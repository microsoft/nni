/**
 * Copyright (c) Microsoft Corporation
 * All rights reserved.
 *
 * MIT License
 *
 * Permission is hereby granted, free of charge, to any person obtaining a copy of this software and associated
 * documentation files (the "Software"), to deal in the Software without restriction, including without limitation
 * the rights to use, copy, modify, merge, publish, distribute, sublicense, and/or sell copies of the Software, and
 * to permit persons to whom the Software is furnished to do so, subject to the following conditions:
 * The above copyright notice and this permission notice shall be included in all copies or substantial portions of the Software.
 *
 * THE SOFTWARE IS PROVIDED *AS IS*, WITHOUT WARRANTY OF ANY KIND, EXPRESS OR IMPLIED, INCLUDING
 * BUT NOT LIMITED TO THE WARRANTIES OF MERCHANTABILITY, FITNESS FOR A PARTICULAR PURPOSE AND
 * NONINFRINGEMENT. IN NO EVENT SHALL THE AUTHORS OR COPYRIGHT HOLDERS BE LIABLE FOR ANY CLAIM,
 * DAMAGES OR OTHER LIABILITY, WHETHER IN AN ACTION OF CONTRACT, TORT OR OTHERWISE, ARISING FROM,
 * OUT OF OR IN CONNECTION WITH THE SOFTWARE OR THE USE OR OTHER DEALINGS IN THE SOFTWARE.
 */

'use strict';

import { Container, Scope } from 'typescript-ioc';
import * as component from '../../common/component';
import { getLogger, Logger } from '../../common/log';
import { TrainingService, TrialJobApplicationForm, TrialJobDetail, TrialJobMetric } from '../../common/trainingService';
import { delay } from '../../common/utils';
import { TrialConfigMetadataKey } from '../common/trialConfigMetadataKey';
import { PAIClusterConfig } from '../pai/paiConfig';
import { AMLClusterConfig } from '../aml/amlConfig';
import { PAIK8STrainingService } from '../pai/paiK8S/paiK8STrainingService';
<<<<<<< HEAD
import { AMLTrainingService } from '../aml/amlTrainingService';
import { TrialDispatcher } from './trialDispatcher';
import { Container, Scope } from 'typescript-ioc';
import { EnvironmentService } from './environment';
import { OpenPaiEnvironmentService } from './openPaiEnvironmentService';
import { AMLEnvironmentService } from './amlEnvironmentService';
import { StorageService } from './storageService';
import { MountedStorageService } from './mountedStorageService';
import { TrialService } from './trial';
import { StorageTrialService } from './storageTrialService';
import { AMLTrialService } from './amlTrialService';
=======
import { EnvironmentService } from './environment';
import { OpenPaiEnvironmentService } from './environments/openPaiEnvironmentService';
import { MountedStorageService } from './storages/mountedStorageService';
import { StorageService } from './storageService';
import { TrialDispatcher } from './trialDispatcher';
>>>>>>> 6d36ae57


/**
 * It's a intermedia implementation to support reusable training service.
 * The final goal is to support reusable training job in higher level than training service.
 */
@component.Singleton
class RouterTrainingService implements TrainingService {
    protected readonly log!: Logger;
    private internalTrainingService: TrainingService | undefined;
    private metaDataCache: Map<string, string> = new Map<string, string>();

    constructor() {
        this.log = getLogger();
    }

    public async listTrialJobs(): Promise<TrialJobDetail[]> {
        if (this.internalTrainingService === undefined) {
            throw new Error("TrainingService is not assigned!");
        }
        return await this.internalTrainingService.listTrialJobs();
    }

    public async getTrialJob(trialJobId: string): Promise<TrialJobDetail> {
        if (this.internalTrainingService === undefined) {
            throw new Error("TrainingService is not assigned!");
        }
        return await this.internalTrainingService.getTrialJob(trialJobId);
    }

    public addTrialJobMetricListener(listener: (metric: TrialJobMetric) => void): void {
        if (this.internalTrainingService === undefined) {
            throw new Error("TrainingService is not assigned!");
        }
        this.internalTrainingService.addTrialJobMetricListener(listener);
    }

    public removeTrialJobMetricListener(listener: (metric: TrialJobMetric) => void): void {
        if (this.internalTrainingService === undefined) {
            throw new Error("TrainingService is not assigned!");
        }
        this.internalTrainingService.removeTrialJobMetricListener(listener);
    }

    public async submitTrialJob(form: TrialJobApplicationForm): Promise<TrialJobDetail> {
        if (this.internalTrainingService === undefined) {
            throw new Error("TrainingService is not assigned!");
        }
        return await this.internalTrainingService.submitTrialJob(form);
    }

    public async updateTrialJob(trialJobId: string, form: TrialJobApplicationForm): Promise<TrialJobDetail> {
        if (this.internalTrainingService === undefined) {
            throw new Error("TrainingService is not assigned!");
        }
        return await this.internalTrainingService.updateTrialJob(trialJobId, form);
    }

    public get isMultiPhaseJobSupported(): boolean {
        if (this.internalTrainingService === undefined) {
            throw new Error("TrainingService is not assigned!");
        }
        return this.internalTrainingService.isMultiPhaseJobSupported;
    }

    public async cancelTrialJob(trialJobId: string, isEarlyStopped?: boolean | undefined): Promise<void> {
        if (this.internalTrainingService === undefined) {
            throw new Error("TrainingService is not assigned!");
        }
        await this.internalTrainingService.cancelTrialJob(trialJobId, isEarlyStopped);
    }

    public async setClusterMetadata(key: string, value: string): Promise<void> {
        if (this.internalTrainingService === undefined) {
            if (key === TrialConfigMetadataKey.PAI_CLUSTER_CONFIG) {
                const config = <PAIClusterConfig>JSON.parse(value);
                if (config.reuse === true) {
                    this.log.info(`reuse flag enabled, use EnvironmentManager.`);
                    this.internalTrainingService = component.get(TrialDispatcher);

                    // TODO to support other serivces later.
                    Container.bind(EnvironmentService)
                        .to(OpenPaiEnvironmentService)
                        .scope(Scope.Singleton);
                    // TODO to support other storages later.
                    Container.bind(StorageService)
                        .to(MountedStorageService)
                        .scope(Scope.Singleton);
                } else {
                    this.log.debug(`caching metadata key:{} value:{}, as training service is not determined.`);
                    this.internalTrainingService = component.get(PAIK8STrainingService);
                }
                for (const [key, value] of this.metaDataCache) {
                    if (this.internalTrainingService === undefined) {
                        throw new Error("TrainingService is not assigned!");
                    }
                    await this.internalTrainingService.setClusterMetadata(key, value);
                }

                if (this.internalTrainingService === undefined) {
                    throw new Error("TrainingService is not assigned!");
                }
                await this.internalTrainingService.setClusterMetadata(key, value);

                this.metaDataCache.clear();
            } else if (key === TrialConfigMetadataKey.AML_CLUSTER_CONFIG) {
                const config = <AMLClusterConfig>JSON.parse(value);
                this.internalTrainingService = component.get(TrialDispatcher);

                Container.bind(EnvironmentService)
                    .to(AMLEnvironmentService)
                    .scope(Scope.Singleton);
                Container.bind(TrialService)
                    .to(AMLTrialService)
                    .scope(Scope.Singleton);
                for (const [key, value] of this.metaDataCache) {
                    if (this.internalTrainingService === undefined) {
                        throw new Error("TrainingService is not assigned!");
                    }
                    await this.internalTrainingService.setClusterMetadata(key, value);
                }

                if (this.internalTrainingService === undefined) {
                    throw new Error("TrainingService is not assigned!");
                }
                await this.internalTrainingService.setClusterMetadata(key, value);

                this.metaDataCache.clear();
            } else {
                this.log.debug(`caching metadata key:{} value:{}, as training service is not determined.`);
                this.metaDataCache.set(key, value);
            }
        } else {
            await this.internalTrainingService.setClusterMetadata(key, value);
        }
    }

    public async getClusterMetadata(key: string): Promise<string> {
        if (this.internalTrainingService === undefined) {
            throw new Error("TrainingService is not assigned!");
        }
        return await this.internalTrainingService.getClusterMetadata(key);
    }

    public async cleanUp(): Promise<void> {
        if (this.internalTrainingService === undefined) {
            throw new Error("TrainingService is not assigned!");
        }
        await this.internalTrainingService.cleanUp();
    }

    public async run(): Promise<void> {
        // wait internal training service is assigned.
        // It will be assigned after set metadata of paiConfig
        while (this.internalTrainingService === undefined) {
            await delay(100);
        }
        return await this.internalTrainingService.run();
    }
}

export { RouterTrainingService };<|MERGE_RESOLUTION|>--- conflicted
+++ resolved
@@ -28,25 +28,12 @@
 import { PAIClusterConfig } from '../pai/paiConfig';
 import { AMLClusterConfig } from '../aml/amlConfig';
 import { PAIK8STrainingService } from '../pai/paiK8S/paiK8STrainingService';
-<<<<<<< HEAD
-import { AMLTrainingService } from '../aml/amlTrainingService';
-import { TrialDispatcher } from './trialDispatcher';
-import { Container, Scope } from 'typescript-ioc';
-import { EnvironmentService } from './environment';
-import { OpenPaiEnvironmentService } from './openPaiEnvironmentService';
-import { AMLEnvironmentService } from './amlEnvironmentService';
-import { StorageService } from './storageService';
-import { MountedStorageService } from './mountedStorageService';
-import { TrialService } from './trial';
-import { StorageTrialService } from './storageTrialService';
-import { AMLTrialService } from './amlTrialService';
-=======
 import { EnvironmentService } from './environment';
 import { OpenPaiEnvironmentService } from './environments/openPaiEnvironmentService';
+import { AMLEnvironmentService } from './environments/amlEnvironmentService';
 import { MountedStorageService } from './storages/mountedStorageService';
 import { StorageService } from './storageService';
 import { TrialDispatcher } from './trialDispatcher';
->>>>>>> 6d36ae57
 
 
 /**
@@ -153,14 +140,10 @@
 
                 this.metaDataCache.clear();
             } else if (key === TrialConfigMetadataKey.AML_CLUSTER_CONFIG) {
-                const config = <AMLClusterConfig>JSON.parse(value);
                 this.internalTrainingService = component.get(TrialDispatcher);
 
                 Container.bind(EnvironmentService)
                     .to(AMLEnvironmentService)
-                    .scope(Scope.Singleton);
-                Container.bind(TrialService)
-                    .to(AMLTrialService)
                     .scope(Scope.Singleton);
                 for (const [key, value] of this.metaDataCache) {
                     if (this.internalTrainingService === undefined) {

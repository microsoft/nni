--- conflicted
+++ resolved
@@ -85,16 +85,13 @@
     public runnerWorkingFolder: string = "";
     public command: string = "";
     public nodeCount: number = 1;
+    // aml related resource, need to refactor
+    public environmentLocalTempFolder: string = "";
+    public environmentClient: any = "";
 
-<<<<<<< HEAD
-    public environmentLocalTempFolder: string = "";
-
-    public gpuSummary: GPUSummary | undefined;
-=======
     // it's used to aggregate node status for multiple node trial
     public nodes: Map<string, NodeInfomation>;
     public gpuSummary: Map<string, GPUSummary> = new Map<string, GPUSummary>();
->>>>>>> 6d36ae57
 
     constructor(id: string, jobName: string, jobId?: string) {
         this.log = getLogger();

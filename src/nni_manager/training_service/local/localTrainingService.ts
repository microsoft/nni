/**
 * Copyright (c) Microsoft Corporation
 * All rights reserved.
 *
 * MIT License
 *
 * Permission is hereby granted, free of charge, to any person obtaining a copy of this software and associated
 * documentation files (the "Software"), to deal in the Software without restriction, including without limitation
 * the rights to use, copy, modify, merge, publish, distribute, sublicense, and/or sell copies of the Software, and
 * to permit persons to whom the Software is furnished to do so, subject to the following conditions:
 * The above copyright notice and this permission notice shall be included in all copies or substantial portions of the Software.
 *
 * THE SOFTWARE IS PROVIDED *AS IS*, WITHOUT WARRANTY OF ANY KIND, EXPRESS OR IMPLIED, INCLUDING
 * BUT NOT LIMITED TO THE WARRANTIES OF MERCHANTABILITY, FITNESS FOR A PARTICULAR PURPOSE AND
 * NONINFRINGEMENT. IN NO EVENT SHALL THE AUTHORS OR COPYRIGHT HOLDERS BE LIABLE FOR ANY CLAIM,
 * DAMAGES OR OTHER LIABILITY, WHETHER IN AN ACTION OF CONTRACT, TORT OR OTHERWISE, ARISING FROM,
 * OUT OF OR IN CONNECTION WITH THE SOFTWARE OR THE USE OR OTHER DEALINGS IN THE SOFTWARE.
 */

'use strict';
import * as cpp from 'child-process-promise';
import * as cp from 'child_process';
import { EventEmitter } from 'events';
import * as fs from 'fs';
import * as path from 'path';
import * as ts from 'tail-stream';
import * as tkill from 'tree-kill';
import { NNIError, NNIErrorNames } from '../../common/errors';
import { getExperimentId, getInitTrialSequenceId } from '../../common/experimentStartupInfo';
import { getLogger, Logger } from '../../common/log';
import {
    HostJobApplicationForm, HyperParameters, JobApplicationForm, TrainingService, TrialJobApplicationForm,
    TrialJobDetail, TrialJobMetric, TrialJobStatus
} from '../../common/trainingService';
import {
    delay, generateParamFileName, getExperimentRootDir, getJobCancelStatus, getNewLine, isAlive, uniqueString
} from '../../common/utils';
import { TrialConfig } from '../common/trialConfig';
import { TrialConfigMetadataKey } from '../common/trialConfigMetadataKey';
import { execMkdir, execNewFile, getScriptName, runScript, setEnvironmentVariable } from '../common/util';
import { GPUScheduler } from './gpuScheduler';

/**
 * Decode a command
 * @param Buffer binary incoming data
 * @returns a tuple of (success, commandType, content, remain)
 *          success: true if the buffer contains at least one complete command; otherwise false
 *          remain: remaining data after the first command
 */
// tslint:disable:newline-per-chained-call informative-docs
function decodeCommand(data: Buffer): [boolean, string, string, Buffer] {
    if (data.length < 8) {
        return [false, '', '', data];
    }
    const commandType: string = data.slice(0, 2).toString();
    const contentLength: number = parseInt(data.slice(2, 8).toString(), 10);
    if (data.length < contentLength + 8) {
        return [false, '', '', data];
    }
    const content: string = data.slice(8, contentLength + 8).toString();
    const remain: Buffer = data.slice(contentLength + 8);

    return [true, commandType, content, remain];
}
// tslint:enable:newline-per-chained-call informative-docs

/**
 * LocalTrialJobDetail
 */
class LocalTrialJobDetail implements TrialJobDetail {
    public id: string;
    public status: TrialJobStatus;
    public submitTime: number;
    public startTime?: number;
    public endTime?: number;
    public tags?: string[];
    public url?: string;
    public workingDirectory: string;
    public form: JobApplicationForm;
    public sequenceId: number;
    public pid?: number;
    public gpuIndices?: number[];

    constructor(
        id: string, status: TrialJobStatus, submitTime: number,
        workingDirectory: string, form: JobApplicationForm, sequenceId: number) {
        this.id = id;
        this.status = status;
        this.submitTime = submitTime;
        this.workingDirectory = workingDirectory;
        this.form = form;
        this.url = `file://localhost:${workingDirectory}`;
        this.sequenceId = sequenceId;
        this.gpuIndices = [];
    }
}

/**
 * Local training service config
 */
class LocalConfig {
    public maxTrialNumPerGpu?: number;
    public gpuIndices?: string;
    public useActiveGpu?: boolean;
    constructor(gpuIndices?: string, maxTrialNumPerGpu?: number, useActiveGpu?: boolean) {
        if (gpuIndices !== undefined) {
            this.gpuIndices = gpuIndices;
        }
        if (maxTrialNumPerGpu !== undefined) {
            this.maxTrialNumPerGpu = maxTrialNumPerGpu;
        }
        if (useActiveGpu !== undefined) {
            this.useActiveGpu = useActiveGpu;
        }
    }
}

/**
 * Local machine training service
 */
class LocalTrainingService implements TrainingService {
    private readonly eventEmitter: EventEmitter;
    private readonly jobMap: Map<string, LocalTrialJobDetail>;
    private readonly jobQueue: string[];
    private initialized: boolean;
    private stopping: boolean;
    private rootDir!: string;
    private trialSequenceId: number;
    private readonly experimentId! : string;
    private gpuScheduler!: GPUScheduler;
    private readonly occupiedGpuIndexNumMap: Map<number, number>;
    private designatedGpuIndices!: Set<number>;
    private readonly log: Logger;
    private localTrialConfig?: TrialConfig;
    private localConfig?: LocalConfig;
    private isMultiPhase: boolean;
    private readonly jobStreamMap: Map<string, ts.Stream>;
    private maxTrialNumPerGpu: number;
    private useActiveGpu: boolean;

    constructor() {
        this.eventEmitter = new EventEmitter();
        this.jobMap = new Map<string, LocalTrialJobDetail>();
        this.jobQueue = [];
        this.initialized = false;
        this.stopping = false;
        this.log = getLogger();
        this.trialSequenceId = -1;
        this.experimentId = getExperimentId();
        this.jobStreamMap = new Map<string, ts.Stream>();
        this.log.info('Construct local machine training service.');
        this.occupiedGpuIndexNumMap = new Map<number, number>();
        this.maxTrialNumPerGpu = 1;
        this.useActiveGpu = false;
        this.isMultiPhase = false;
    }

    public async run(): Promise<void> {
        this.log.info('Run local machine training service.');
        const longRunningTasks: Promise<void>[] = [this.runJobLoop()];
        if (this.gpuScheduler !== undefined) {
            longRunningTasks.push(this.gpuScheduler.run());
        }
        await Promise.all(longRunningTasks);
        this.log.info('Local machine training service exit.');
    }

    public async listTrialJobs(): Promise<TrialJobDetail[]> {
        const jobs: TrialJobDetail[] = [];
        for (const key of this.jobMap.keys()) {
            const trialJob: TrialJobDetail = await this.getTrialJob(key);
            if (trialJob.form.jobType === 'TRIAL') {
                jobs.push(trialJob);
            }
        }

        return jobs;
    }

    public async getTrialJob(trialJobId: string): Promise<TrialJobDetail> {
        const trialJob: LocalTrialJobDetail | undefined = this.jobMap.get(trialJobId);
        if (trialJob === undefined) {
            throw new NNIError(NNIErrorNames.NOT_FOUND, 'Trial job not found');
        }
        if (trialJob.form.jobType === 'HOST') {
            return this.getHostJob(trialJobId);
        }
        if (trialJob.status === 'RUNNING') {
            const alive: boolean = await isAlive(trialJob.pid);
            if (!alive) {
                trialJob.endTime = Date.now();
                this.setTrialJobStatus(trialJob, 'FAILED');
                try {
                    const state: string = await fs.promises.readFile(path.join(trialJob.workingDirectory, '.nni', 'state'), 'utf8');
                    const match: RegExpMatchArray | null = state.trim()
                        .match(/^(\d+)\s+(\d+)/);
                    if (match !== null) {
                        const { 1: code, 2: timestamp } = match;
                        if (parseInt(code, 10) === 0) {
                            this.setTrialJobStatus(trialJob, 'SUCCEEDED');
                        }
                        trialJob.endTime = parseInt(timestamp, 10);
                    }
                } catch (error) {
                    //ignore
                }
                this.log.debug(`trialJob status update: ${trialJobId}, ${trialJob.status}`);
            }
        }

        return trialJob;
    }

    public addTrialJobMetricListener(listener: (metric: TrialJobMetric) => void): void {
        this.eventEmitter.on('metric', listener);
    }

    public removeTrialJobMetricListener(listener: (metric: TrialJobMetric) => void): void {
        this.eventEmitter.off('metric', listener);
    }

    public submitTrialJob(form: JobApplicationForm): Promise<TrialJobDetail> {
        if (form.jobType === 'HOST') {
            return this.runHostJob(<HostJobApplicationForm>form);
        } else if (form.jobType === 'TRIAL') {
            const trialJobId: string = uniqueString(5);
            const trialJobDetail: LocalTrialJobDetail = new LocalTrialJobDetail(
                trialJobId,
                'WAITING',
                Date.now(),
                path.join(this.rootDir, 'trials', trialJobId),
                form,
                this.generateSequenceId()
            );
            this.jobQueue.push(trialJobId);
            this.jobMap.set(trialJobId, trialJobDetail);

            this.log.debug(`submitTrialJob: return: ${JSON.stringify(trialJobDetail)} `);

            return Promise.resolve(trialJobDetail);
        } else {
            return Promise.reject(new Error(`Job form not supported: ${JSON.stringify(form)}`));
        }
    }

    /**
     * Update trial job for multi-phase
     * @param trialJobId trial job id
     * @param form job application form
     */
    public async updateTrialJob(trialJobId: string, form: JobApplicationForm): Promise<TrialJobDetail> {
        const trialJobDetail: undefined | TrialJobDetail = this.jobMap.get(trialJobId);
        if (trialJobDetail === undefined) {
            throw new Error(`updateTrialJob failed: ${trialJobId} not found`);
        }
        if (form.jobType === 'TRIAL') {
            await this.writeParameterFile(trialJobDetail.workingDirectory, (<TrialJobApplicationForm>form).hyperParameters);
        } else {
            throw new Error(`updateTrialJob failed: jobType ${form.jobType} not supported.`);
        }

        return trialJobDetail;
    }

    /**
     * Is multiphase job supported in current training service
     */
    public get isMultiPhaseJobSupported(): boolean {
        return true;
    }

    public async cancelTrialJob(trialJobId: string, isEarlyStopped: boolean = false): Promise<void> {
        const trialJob: LocalTrialJobDetail | undefined = this.jobMap.get(trialJobId);
        if (trialJob === undefined) {
            throw new NNIError(NNIErrorNames.NOT_FOUND, 'Trial job not found');
        }
        if (trialJob.pid === undefined) {
            this.setTrialJobStatus(trialJob, 'USER_CANCELED');

            return Promise.resolve();
        }
        if (trialJob.form.jobType === 'TRIAL') {
            tkill(trialJob.pid, 'SIGKILL');
        } else if (trialJob.form.jobType === 'HOST') {
            await cpp.exec(`pkill -9 -P ${trialJob.pid}`);
        } else {
            throw new Error(`Job type not supported: ${trialJob.form.jobType}`);
        }
        this.setTrialJobStatus(trialJob, getJobCancelStatus(isEarlyStopped));

        return Promise.resolve();
    }

    public async setClusterMetadata(key: string, value: string): Promise<void> {
        if (!this.initialized) {
            this.rootDir = getExperimentRootDir();
            // tslint:disable-next-line:non-literal-fs-path
            if (!fs.existsSync(this.rootDir)) {
                await cpp.exec(`powershell.exe mkdir ${this.rootDir}`);
            }
            this.initialized = true;
        }
        switch (key) {
            case TrialConfigMetadataKey.TRIAL_CONFIG:
                this.localTrialConfig = <TrialConfig>JSON.parse(value);
                // Parse trial config failed, throw Error
                if (this.localTrialConfig === undefined) {
                    throw new Error('trial config parsed failed');
                }
                if (this.localTrialConfig.gpuNum !== undefined) {
                    this.log.info(`required GPU number is ${this.localTrialConfig.gpuNum}`);
                    if (this.gpuScheduler === undefined && this.localTrialConfig.gpuNum > 0) {
                        this.gpuScheduler = new GPUScheduler();
                    }
                }
                break;
            case TrialConfigMetadataKey.LOCAL_CONFIG:
                this.localConfig = <LocalConfig>JSON.parse(value);
                this.log.info(`Specified GPU indices: ${this.localConfig.gpuIndices}`);
                if (this.localConfig.gpuIndices !== undefined) {
                    this.designatedGpuIndices = new Set(this.localConfig.gpuIndices.split(',')
                            .map((x: string) => parseInt(x, 10)));
                    if (this.designatedGpuIndices.size === 0) {
                        throw new Error('gpuIndices can not be empty if specified.');
                    }
                }
                if (this.localConfig.maxTrialNumPerGpu !== undefined) {
                    this.maxTrialNumPerGpu = this.localConfig.maxTrialNumPerGpu;
                }

                if (this.localConfig.useActiveGpu !== undefined) {
                    this.useActiveGpu = this.localConfig.useActiveGpu;
                }
                break;
            case TrialConfigMetadataKey.MULTI_PHASE:
                this.isMultiPhase = (value === 'true' || value === 'True');
                break;
            default:
        }
    }

    public getClusterMetadata(key: string): Promise<string> {
        switch (key) {
            case TrialConfigMetadataKey.TRIAL_CONFIG:
                let getResult: Promise<string>;
                if (this.localTrialConfig === undefined) {
                    getResult = Promise.reject(new NNIError(NNIErrorNames.NOT_FOUND, `${key} is never set yet`));
                } else {
                    getResult = Promise.resolve(JSON.stringify(this.localTrialConfig));
                }

                return getResult;
            default:
                return Promise.reject(new NNIError(NNIErrorNames.NOT_FOUND, 'Key not found'));
        }
    }

    public async cleanUp(): Promise<void> {
        this.log.info('Stopping local machine training service...');
        this.stopping = true;
        for (const stream of this.jobStreamMap.values()) {
            stream.end(0);
            stream.emit('end');
        }
        if (this.gpuScheduler !== undefined) {
            await this.gpuScheduler.stop();
        }

        return Promise.resolve();
    }

    private onTrialJobStatusChanged(trialJob: LocalTrialJobDetail, oldStatus: TrialJobStatus): void {
        //if job is not running, destory job stream
        if (['SUCCEEDED', 'FAILED', 'USER_CANCELED', 'SYS_CANCELED', 'EARLY_STOPPED'].includes(trialJob.status)) {
            if (this.jobStreamMap.has(trialJob.id)) {
                const stream: ts.Stream | undefined = this.jobStreamMap.get(trialJob.id);
                if (stream === undefined) {
                    throw new Error(`Could not find stream in trial ${trialJob.id}`);
                }
                //Refer https://github.com/Juul/tail-stream/issues/20
                stream.end(0);
                stream.emit('end');
                this.jobStreamMap.delete(trialJob.id);
            }
        }
        if (trialJob.gpuIndices !== undefined && trialJob.gpuIndices.length > 0 && this.gpuScheduler !== undefined) {
            if (oldStatus === 'RUNNING' && trialJob.status !== 'RUNNING') {
                for (const index of trialJob.gpuIndices) {
                    const num: number | undefined = this.occupiedGpuIndexNumMap.get(index);
                    if (num === undefined) {
                        throw new Error(`gpu resource schedule error`);
                    } else if (num === 1) {
                        this.occupiedGpuIndexNumMap.delete(index);
                    } else {
                        this.occupiedGpuIndexNumMap.set(index, num - 1);
                    }
                }
            }
        }
    }

    private getEnvironmentVariables(
        trialJobDetail: TrialJobDetail,
        resource: { gpuIndices: number[] },
        gpuNum: number | undefined): { key: string; value: string }[] {
        const envVariables: { key: string; value: string }[] = [
            { key: 'NNI_PLATFORM', value: 'local' },
            { key: 'NNI_EXP_ID', value: this.experimentId },
            { key: 'NNI_SYS_DIR', value: trialJobDetail.workingDirectory },
            { key: 'NNI_TRIAL_JOB_ID', value: trialJobDetail.id },
            { key: 'NNI_OUTPUT_DIR', value: trialJobDetail.workingDirectory },
            { key: 'NNI_TRIAL_SEQ_ID', value: trialJobDetail.sequenceId.toString() },
            { key: 'MULTI_PHASE', value: this.isMultiPhase.toString() }
        ];
        if (gpuNum !== undefined) {
            envVariables.push({
                key: 'CUDA_VISIBLE_DEVICES',
                value: this.gpuScheduler === undefined ? '-1' : resource.gpuIndices.join(',')
            });
        }

        return envVariables;
    }

    private setExtraProperties(trialJobDetail: LocalTrialJobDetail, resource: { gpuIndices: number[] }): void {
        trialJobDetail.gpuIndices = resource.gpuIndices;
    }

    private tryGetAvailableResource(): [boolean, { gpuIndices: number[]}] {
        if (this.localTrialConfig === undefined) {
            throw new Error('localTrialConfig is not initialized!');
        }

        const resource: { gpuIndices: number[] } = { gpuIndices: [] };
        if (this.gpuScheduler === undefined) {
            return [true, resource];
        }

        let selectedGPUIndices: number[] = [];
        const availableGpuIndices: number[] = this.gpuScheduler.getAvailableGPUIndices(this.useActiveGpu, this.occupiedGpuIndexNumMap);
        for (const index of availableGpuIndices) {
            const num: number | undefined = this.occupiedGpuIndexNumMap.get(index);
            if (num === undefined || num < this.maxTrialNumPerGpu) {
                selectedGPUIndices.push(index);
            }
        }

        if (this.designatedGpuIndices !== undefined) {
            this.checkSpecifiedGpuIndices();
            selectedGPUIndices = selectedGPUIndices.filter((index: number) => this.designatedGpuIndices.has(index));
        }

        if (selectedGPUIndices.length < this.localTrialConfig.gpuNum) {
            return [false, resource];
        }

        selectedGPUIndices.splice(this.localTrialConfig.gpuNum);
        Object.assign(resource, { gpuIndices: selectedGPUIndices });

        return [true, resource];
    }

    private checkSpecifiedGpuIndices(): void {
        const gpuCount: number = this.gpuScheduler.getSystemGpuCount();
        if (this.designatedGpuIndices !== undefined) {
            for (const index of this.designatedGpuIndices) {
                if (index >= gpuCount) {
                    throw new Error(`Specified GPU index not found: ${index}`);
                }
            }
        }
    }

    private occupyResource(resource: {gpuIndices: number[]}): void {
        if (this.gpuScheduler !== undefined) {
            for (const index of resource.gpuIndices) {
                const num: number | undefined = this.occupiedGpuIndexNumMap.get(index);
                if (num === undefined) {
                    this.occupiedGpuIndexNumMap.set(index, 1);
                } else {
                    this.occupiedGpuIndexNumMap.set(index, num + 1);
                }
            }
        }
    }

    private async runJobLoop(): Promise<void> {
        while (!this.stopping) {
            while (!this.stopping && this.jobQueue.length !== 0) {
                const trialJobId: string = this.jobQueue[0];
                const trialJobDeatil: LocalTrialJobDetail | undefined = this.jobMap.get(trialJobId);
                if (trialJobDeatil !== undefined && trialJobDeatil.status === 'WAITING') {
                    const [success, resource] = this.tryGetAvailableResource();
                    if (!success) {
                        break;
                    }

                    this.occupyResource(resource);
                    await this.runTrialJob(trialJobId, resource);
                }
                this.jobQueue.shift();
            }
            await delay(5000);
        }
    }

    private setTrialJobStatus(trialJob: LocalTrialJobDetail, newStatus: TrialJobStatus): void {
        if (trialJob.status !== newStatus) {
            const oldStatus: TrialJobStatus = trialJob.status;
            trialJob.status = newStatus;
            this.onTrialJobStatusChanged(trialJob, oldStatus);
        }
    }

    private getScript(localTrialConfig: TrialConfig, workingDirectory: string): string[] {
        const script: string[] = [];
        if (process.platform === 'win32') {
            script.push(
                `cmd /c ${localTrialConfig.command} 2>${path.join(workingDirectory, 'stderr')}`,
                `$NOW_DATE = [int64](([datetime]::UtcNow)-(get-date "1/1/1970")).TotalSeconds`,
                `$NOW_DATE = "$NOW_DATE" + (Get-Date -Format fff).ToString()`,
                `Write $LASTEXITCODE " " $NOW_DATE  | Out-File ${path.join(workingDirectory, '.nni', 'state')} -NoNewline -encoding utf8`);
        } else {
<<<<<<< HEAD
            script.push(`eval ${localTrailConfig.command} 2>${path.join(workingDirectory, 'stderr')}`);
            if (process.platform === 'darwin') {
                // https://superuser.com/questions/599072/how-to-get-bash-execution-time-in-milliseconds-under-mac-os-x
                // Considering the worst case, write 999 to avoid negative duration
                script.push(`echo $? \`date +%s999\` >${path.join(workingDirectory, '.nni', 'state')}`);
            } else {
                script.push(`echo $? \`date +%s%3N\` >${path.join(workingDirectory, '.nni', 'state')}`);
            }
=======
            script.push(
                `eval ${localTrialConfig.command} 2>${path.join(workingDirectory, 'stderr')}`,
                `echo $? \`date +%s%3N\` >${path.join(workingDirectory, '.nni', 'state')}`);
>>>>>>> 572212f1
        }

        return script;
    }

    private async runTrialJob(trialJobId: string, resource: {gpuIndices: number[]}): Promise<void> {
        const trialJobDetail: LocalTrialJobDetail = <LocalTrialJobDetail>this.jobMap.get(trialJobId);
        if (this.localTrialConfig === undefined) {
            throw new Error(`localTrialConfig not initialized!`);
        }
        const variables: { key: string; value: string }[] = this.getEnvironmentVariables(trialJobDetail, resource, this.localTrialConfig.gpuNum);

        if (this.localTrialConfig === undefined) {
            throw new Error('trial config is not initialized');
        }
        const runScriptContent: string[] = [];
        if (process.platform !== 'win32') {
            runScriptContent.push('#!/bin/bash');
        }
        runScriptContent.push(`cd ${this.localTrialConfig.codeDir}`);
        for (const variable of variables) {
            runScriptContent.push(setEnvironmentVariable(variable));
        }
        const scripts: string[] = this.getScript(this.localTrialConfig, trialJobDetail.workingDirectory);
        scripts.forEach((script: string) => {
            runScriptContent.push(script);
        });
        await execMkdir(trialJobDetail.workingDirectory);
        await execMkdir(path.join(trialJobDetail.workingDirectory, '.nni'));
        await execNewFile(path.join(trialJobDetail.workingDirectory, '.nni', 'metrics'));
        const scriptName: string = getScriptName('run');
        await fs.promises.writeFile(path.join(trialJobDetail.workingDirectory, scriptName),
                                    runScriptContent.join(getNewLine()), { encoding: 'utf8', mode: 0o777 });
        await this.writeParameterFile(trialJobDetail.workingDirectory, (<TrialJobApplicationForm>trialJobDetail.form).hyperParameters);
        const trialJobProcess: cp.ChildProcess = runScript(path.join(trialJobDetail.workingDirectory, scriptName));
        this.setTrialJobStatus(trialJobDetail, 'RUNNING');
        trialJobDetail.startTime = Date.now();
        trialJobDetail.pid = trialJobProcess.pid;
        this.setExtraProperties(trialJobDetail, resource);

        let buffer: Buffer = Buffer.alloc(0);
        const stream: ts.Stream = ts.createReadStream(path.join(trialJobDetail.workingDirectory, '.nni', 'metrics'));
        stream.on('data', (data: Buffer) => {
            buffer = Buffer.concat([buffer, data]);
            while (buffer.length > 0) {
                const [success, , content, remain] = decodeCommand(buffer);
                if (!success) {
                    break;
                }
                this.eventEmitter.emit('metric', {
                    id: trialJobDetail.id,
                    data: content
                });
                this.log.debug(`Sending metrics, job id: ${trialJobDetail.id}, metrics: ${content}`);
                buffer = remain;
            }
        });
        this.jobStreamMap.set(trialJobDetail.id, stream);
    }

    private async runHostJob(form: HostJobApplicationForm): Promise<TrialJobDetail> {
        const jobId: string = uniqueString(5);
        const workDir: string = path.join(this.rootDir, 'hostjobs', jobId);
        await cpp.exec(`mkdir -p ${workDir}`);
        const wrappedCmd: string = `cd ${workDir} && ${form.cmd}>stdout 2>stderr`;
        this.log.debug(`runHostJob: command: ${wrappedCmd}`);
        const process: cp.ChildProcess = cp.exec(wrappedCmd);
        const jobDetail: LocalTrialJobDetail = {
            id: jobId,
            status: 'RUNNING',
            submitTime: Date.now(),
            workingDirectory: workDir,
            form: form,
            sequenceId: this.generateSequenceId(),
            pid: process.pid
        };
        this.jobMap.set(jobId, jobDetail);
        this.log.debug(`runHostJob: return: ${JSON.stringify(jobDetail)} `);

        return jobDetail;
    }

    private async getHostJob(jobId: string): Promise<TrialJobDetail> {
        const jobDetail: LocalTrialJobDetail | undefined = this.jobMap.get(jobId);
        if (jobDetail === undefined) {
            throw new NNIError(NNIErrorNames.NOT_FOUND, `Host Job not found: ${jobId}`);
        }
        try {
            await cpp.exec(`kill -0 ${jobDetail.pid}`);

            return jobDetail;
        } catch (error) {
            if (error instanceof Error) {
                this.log.debug(`getHostJob: error: ${error.message}`);
                this.jobMap.delete(jobId);
                throw new NNIError(NNIErrorNames.NOT_FOUND, `Host Job not found: ${error.message}`);
            } else {
                throw error;
            }
        }
    }

    private async writeParameterFile(directory: string, hyperParameters: HyperParameters): Promise<void> {
        const filepath: string = path.join(directory, generateParamFileName(hyperParameters));
        await fs.promises.writeFile(filepath, hyperParameters.value, { encoding: 'utf8' });
    }

    private generateSequenceId(): number {
        if (this.trialSequenceId === -1) {
            this.trialSequenceId = getInitTrialSequenceId();
        }

        return this.trialSequenceId++;
    }
}

export { LocalTrainingService };<|MERGE_RESOLUTION|>--- conflicted
+++ resolved
@@ -521,8 +521,7 @@
                 `$NOW_DATE = "$NOW_DATE" + (Get-Date -Format fff).ToString()`,
                 `Write $LASTEXITCODE " " $NOW_DATE  | Out-File ${path.join(workingDirectory, '.nni', 'state')} -NoNewline -encoding utf8`);
         } else {
-<<<<<<< HEAD
-            script.push(`eval ${localTrailConfig.command} 2>${path.join(workingDirectory, 'stderr')}`);
+            script.push(`eval ${localTrialConfig.command} 2>${path.join(workingDirectory, 'stderr')}`);
             if (process.platform === 'darwin') {
                 // https://superuser.com/questions/599072/how-to-get-bash-execution-time-in-milliseconds-under-mac-os-x
                 // Considering the worst case, write 999 to avoid negative duration
@@ -530,11 +529,6 @@
             } else {
                 script.push(`echo $? \`date +%s%3N\` >${path.join(workingDirectory, '.nni', 'state')}`);
             }
-=======
-            script.push(
-                `eval ${localTrialConfig.command} 2>${path.join(workingDirectory, 'stderr')}`,
-                `echo $? \`date +%s%3N\` >${path.join(workingDirectory, '.nni', 'state')}`);
->>>>>>> 572212f1
         }
 
         return script;

// Copyright (c) Microsoft Corporation.
// Licensed under the MIT license.

'use strict';
import * as cpp from 'child-process-promise';
import * as cp from 'child_process';
import { EventEmitter } from 'events';
import * as fs from 'fs';
import * as path from 'path';
import * as ts from 'tail-stream';
import * as tkill from 'tree-kill';
import { NNIError, NNIErrorNames } from '../../common/errors';
import { getExperimentId } from '../../common/experimentStartupInfo';
import { getLogger, Logger } from '../../common/log';
import {
    HyperParameters, TrainingService, TrialJobApplicationForm,
    TrialJobDetail, TrialJobMetric, TrialJobStatus
} from '../../common/trainingService';
import {
    delay, generateParamFileName, getExperimentRootDir, getJobCancelStatus, getNewLine, isAlive, uniqueString
} from '../../common/utils';
import { TrialConfig } from '../common/trialConfig';
import { TrialConfigMetadataKey } from '../common/trialConfigMetadataKey';
import { execMkdir, execNewFile, getScriptName, runScript, setEnvironmentVariable } from '../common/util';
import { GPUScheduler } from './gpuScheduler';

/**
 * Decode a command
 * @param Buffer binary incoming data
 * @returns a tuple of (success, commandType, content, remain)
 *          success: true if the buffer contains at least one complete command; otherwise false
 *          remain: remaining data after the first command
 */
function decodeCommand(data: Buffer): [boolean, string, string, Buffer] {
    if (data.length < 8) {
        return [false, '', '', data];
    }
    const commandType: string = data.slice(0, 2).toString();
    const contentLength: number = parseInt(data.slice(2, 8).toString(), 10);
    if (data.length < contentLength + 8) {
        return [false, '', '', data];
    }
    const content: string = data.slice(8, contentLength + 8).toString();
    const remain: Buffer = data.slice(contentLength + 8);

    return [true, commandType, content, remain];
}

/**
 * LocalTrialJobDetail
 */
class LocalTrialJobDetail implements TrialJobDetail {
    public id: string;
    public status: TrialJobStatus;
    public submitTime: number;
    public startTime?: number;
    public endTime?: number;
    public tags?: string[];
    public url?: string;
    public workingDirectory: string;
    public form: TrialJobApplicationForm;
    public pid?: number;
    public gpuIndices?: number[];

    constructor(
        id: string, status: TrialJobStatus, submitTime: number,
        workingDirectory: string, form: TrialJobApplicationForm) {
        this.id = id;
        this.status = status;
        this.submitTime = submitTime;
        this.workingDirectory = workingDirectory;
        this.form = form;
        this.url = `file://localhost:${workingDirectory}`;
        this.gpuIndices = [];
    }
}

/**
 * Local training service config
 */
class LocalConfig {
    public maxTrialNumPerGpu?: number;
    public gpuIndices?: string;
    public useActiveGpu?: boolean;
    constructor(gpuIndices?: string, maxTrialNumPerGpu?: number, useActiveGpu?: boolean) {
        if (gpuIndices !== undefined) {
            this.gpuIndices = gpuIndices;
        }
        if (maxTrialNumPerGpu !== undefined) {
            this.maxTrialNumPerGpu = maxTrialNumPerGpu;
        }
        if (useActiveGpu !== undefined) {
            this.useActiveGpu = useActiveGpu;
        }
    }
}

/**
 * Local machine training service
 */
class LocalTrainingService implements TrainingService {
    private readonly eventEmitter: EventEmitter;
    private readonly jobMap: Map<string, LocalTrialJobDetail>;
    private readonly jobQueue: string[];
    private initialized: boolean;
    private stopping: boolean;
    private rootDir!: string;
    private readonly experimentId!: string;
    private gpuScheduler!: GPUScheduler;
    private readonly occupiedGpuIndexNumMap: Map<number, number>;
    private designatedGpuIndices!: Set<number>;
    private readonly log: Logger;
    private localTrialConfig?: TrialConfig;
    private localConfig?: LocalConfig;
    private isMultiPhase: boolean;
    private readonly jobStreamMap: Map<string, ts.Stream>;
    private maxTrialNumPerGpu: number;
    private useActiveGpu: boolean;

    constructor() {
        this.eventEmitter = new EventEmitter();
        this.jobMap = new Map<string, LocalTrialJobDetail>();
        this.jobQueue = [];
        this.initialized = false;
        this.stopping = false;
        this.log = getLogger();
        this.experimentId = getExperimentId();
        this.jobStreamMap = new Map<string, ts.Stream>();
        this.log.info('Construct local machine training service.');
        this.occupiedGpuIndexNumMap = new Map<number, number>();
        this.maxTrialNumPerGpu = 1;
        this.useActiveGpu = false;
        this.isMultiPhase = false;
    }

    public async run(): Promise<void> {
        this.log.info('Run local machine training service.');
        const longRunningTasks: Promise<void>[] = [this.runJobLoop()];
        if (this.gpuScheduler !== undefined) {
            longRunningTasks.push(this.gpuScheduler.run());
        }
        await Promise.all(longRunningTasks);
        this.log.info('Local machine training service exit.');
    }

    public async listTrialJobs(): Promise<TrialJobDetail[]> {
        const jobs: TrialJobDetail[] = [];
        for (const key of this.jobMap.keys()) {
            const trialJob: TrialJobDetail = await this.getTrialJob(key);
            jobs.push(trialJob);
        }

        return jobs;
    }

    public async getTrialJob(trialJobId: string): Promise<TrialJobDetail> {
        const trialJob: LocalTrialJobDetail | undefined = this.jobMap.get(trialJobId);
        if (trialJob === undefined) {
            throw new NNIError(NNIErrorNames.NOT_FOUND, 'Trial job not found');
        }
        if (trialJob.status === 'RUNNING') {
            const alive: boolean = await isAlive(trialJob.pid);
            if (!alive) {
                trialJob.endTime = Date.now();
                this.setTrialJobStatus(trialJob, 'FAILED');
                try {
                    const state: string = await fs.promises.readFile(path.join(trialJob.workingDirectory, '.nni', 'state'), 'utf8');
                    const match: RegExpMatchArray | null = state.trim()
                        .match(/^(\d+)\s+(\d+)/);
                    if (match !== null) {
                        const { 1: code, 2: timestamp } = match;
                        if (parseInt(code, 10) === 0) {
                            this.setTrialJobStatus(trialJob, 'SUCCEEDED');
                        }
                        trialJob.endTime = parseInt(timestamp, 10);
                    }
                } catch (error) {
                    //ignore
                }
                this.log.debug(`trialJob status update: ${trialJobId}, ${trialJob.status}`);
            }
        }

        return trialJob;
    }

    public addTrialJobMetricListener(listener: (metric: TrialJobMetric) => void): void {
        this.eventEmitter.on('metric', listener);
    }

    public removeTrialJobMetricListener(listener: (metric: TrialJobMetric) => void): void {
        this.eventEmitter.off('metric', listener);
    }

    public submitTrialJob(form: TrialJobApplicationForm): Promise<TrialJobDetail> {
        const trialJobId: string = uniqueString(5);
        const trialJobDetail: LocalTrialJobDetail = new LocalTrialJobDetail(
            trialJobId,
            'WAITING',
            Date.now(),
            path.join(this.rootDir, 'trials', trialJobId),
            form
        );
        this.jobQueue.push(trialJobId);
        this.jobMap.set(trialJobId, trialJobDetail);

        this.log.debug(`submitTrialJob: return: ${JSON.stringify(trialJobDetail)} `);

        return Promise.resolve(trialJobDetail);
    }

    /**
     * Update trial job for multi-phase
     * @param trialJobId trial job id
     * @param form job application form
     */
    public async updateTrialJob(trialJobId: string, form: TrialJobApplicationForm): Promise<TrialJobDetail> {
        const trialJobDetail: undefined | TrialJobDetail = this.jobMap.get(trialJobId);
        if (trialJobDetail === undefined) {
            throw new Error(`updateTrialJob failed: ${trialJobId} not found`);
        }
        await this.writeParameterFile(trialJobDetail.workingDirectory, form.hyperParameters);

        return trialJobDetail;
    }

    /**
     * Is multiphase job supported in current training service
     */
    public get isMultiPhaseJobSupported(): boolean {
        return true;
    }

    public async cancelTrialJob(trialJobId: string, isEarlyStopped: boolean = false): Promise<void> {
        const trialJob: LocalTrialJobDetail | undefined = this.jobMap.get(trialJobId);
        if (trialJob === undefined) {
            throw new NNIError(NNIErrorNames.NOT_FOUND, 'Trial job not found');
        }
        if (trialJob.pid === undefined) {
            this.setTrialJobStatus(trialJob, 'USER_CANCELED');

            return Promise.resolve();
        }
        tkill(trialJob.pid, 'SIGKILL');
        this.setTrialJobStatus(trialJob, getJobCancelStatus(isEarlyStopped));

        return Promise.resolve();
    }

    public async setClusterMetadata(key: string, value: string): Promise<void> {
        if (!this.initialized) {
            this.rootDir = getExperimentRootDir();
            if (!fs.existsSync(this.rootDir)) {
                await cpp.exec(`powershell.exe mkdir ${this.rootDir}`);
            }
            this.initialized = true;
        }
        switch (key) {
            case TrialConfigMetadataKey.TRIAL_CONFIG:
                this.localTrialConfig = <TrialConfig>JSON.parse(value);
                // Parse trial config failed, throw Error
                if (this.localTrialConfig === undefined) {
                    throw new Error('trial config parsed failed');
                }
                if (this.localTrialConfig.gpuNum !== undefined) {
                    this.log.info(`required GPU number is ${this.localTrialConfig.gpuNum}`);
                    if (this.gpuScheduler === undefined && this.localTrialConfig.gpuNum > 0) {
                        this.gpuScheduler = new GPUScheduler();
                    }
                }
                break;
            case TrialConfigMetadataKey.LOCAL_CONFIG:
                this.localConfig = <LocalConfig>JSON.parse(value);
                this.log.info(`Specified GPU indices: ${this.localConfig.gpuIndices}`);
                if (this.localConfig.gpuIndices !== undefined) {
                    this.designatedGpuIndices = new Set(this.localConfig.gpuIndices.split(',')
                            .map((x: string) => parseInt(x, 10)));
                    if (this.designatedGpuIndices.size === 0) {
                        throw new Error('gpuIndices can not be empty if specified.');
                    }
                }
                if (this.localConfig.maxTrialNumPerGpu !== undefined) {
                    this.maxTrialNumPerGpu = this.localConfig.maxTrialNumPerGpu;
                }

                if (this.localConfig.useActiveGpu !== undefined) {
                    this.useActiveGpu = this.localConfig.useActiveGpu;
                }
                break;
            case TrialConfigMetadataKey.MULTI_PHASE:
                this.isMultiPhase = (value === 'true' || value === 'True');
                break;
            default:
        }
    }

    public getClusterMetadata(key: string): Promise<string> {
        switch (key) {
            case TrialConfigMetadataKey.TRIAL_CONFIG: {
                let getResult: Promise<string>;
                if (this.localTrialConfig === undefined) {
                    getResult = Promise.reject(new NNIError(NNIErrorNames.NOT_FOUND, `${key} is never set yet`));
                } else {
                    getResult = Promise.resolve(JSON.stringify(this.localTrialConfig));
                }

                return getResult;
            }
            default:
                return Promise.reject(new NNIError(NNIErrorNames.NOT_FOUND, 'Key not found'));
        }
    }

    public async cleanUp(): Promise<void> {
        this.log.info('Stopping local machine training service...');
        this.stopping = true;
        for (const stream of this.jobStreamMap.values()) {
            stream.end(0);
            stream.emit('end');
        }
        if (this.gpuScheduler !== undefined) {
            await this.gpuScheduler.stop();
        }

        return Promise.resolve();
    }

    private onTrialJobStatusChanged(trialJob: LocalTrialJobDetail, oldStatus: TrialJobStatus): void {
        //if job is not running, destory job stream
        if (['SUCCEEDED', 'FAILED', 'USER_CANCELED', 'SYS_CANCELED', 'EARLY_STOPPED'].includes(trialJob.status)) {
            if (this.jobStreamMap.has(trialJob.id)) {
                const stream: ts.Stream | undefined = this.jobStreamMap.get(trialJob.id);
                if (stream === undefined) {
                    throw new Error(`Could not find stream in trial ${trialJob.id}`);
                }
                //Refer https://github.com/Juul/tail-stream/issues/20
                setTimeout(() => {
                    stream.end(0);
                    stream.emit('end');
                    this.jobStreamMap.delete(trialJob.id);
                }, 5000);
            }
        }
        if (trialJob.gpuIndices !== undefined && trialJob.gpuIndices.length > 0 && this.gpuScheduler !== undefined) {
            if (oldStatus === 'RUNNING' && trialJob.status !== 'RUNNING') {
                for (const index of trialJob.gpuIndices) {
                    const num: number | undefined = this.occupiedGpuIndexNumMap.get(index);
                    if (num === undefined) {
                        throw new Error(`gpu resource schedule error`);
                    } else if (num === 1) {
                        this.occupiedGpuIndexNumMap.delete(index);
                    } else {
                        this.occupiedGpuIndexNumMap.set(index, num - 1);
                    }
                }
            }
        }
    }

    private getEnvironmentVariables(
        trialJobDetail: TrialJobDetail,
        resource: { gpuIndices: number[] },
        gpuNum: number | undefined): { key: string; value: string }[] {
            if (this.localTrialConfig === undefined) {
                throw new Error('localTrialConfig is not initialized!');
            }
            const envVariables: { key: string; value: string }[] = [
                { key: 'NNI_PLATFORM', value: 'local' },
                { key: 'NNI_EXP_ID', value: this.experimentId },
                { key: 'NNI_SYS_DIR', value: trialJobDetail.workingDirectory },
                { key: 'NNI_TRIAL_JOB_ID', value: trialJobDetail.id },
                { key: 'NNI_OUTPUT_DIR', value: trialJobDetail.workingDirectory },
                { key: 'NNI_TRIAL_SEQ_ID', value: trialJobDetail.form.sequenceId.toString() },
                { key: 'MULTI_PHASE', value: this.isMultiPhase.toString() },
                { key: 'NNI_CODE_DIR', value: this.localTrialConfig.codeDir}
            ];
            if (gpuNum !== undefined) {
                envVariables.push({
                    key: 'CUDA_VISIBLE_DEVICES',
                    value: this.gpuScheduler === undefined ? '-1' : resource.gpuIndices.join(',')
                });
            }

        return envVariables;
    }

    private setExtraProperties(trialJobDetail: LocalTrialJobDetail, resource: { gpuIndices: number[] }): void {
        trialJobDetail.gpuIndices = resource.gpuIndices;
    }

    private tryGetAvailableResource(): [boolean, { gpuIndices: number[]}] {
        if (this.localTrialConfig === undefined) {
            throw new Error('localTrialConfig is not initialized!');
        }

        const resource: { gpuIndices: number[] } = { gpuIndices: [] };
        if (this.gpuScheduler === undefined) {
            return [true, resource];
        }

        let selectedGPUIndices: number[] = [];
        const availableGpuIndices: number[] = this.gpuScheduler.getAvailableGPUIndices(this.useActiveGpu, this.occupiedGpuIndexNumMap);
        for (const index of availableGpuIndices) {
            const num: number | undefined = this.occupiedGpuIndexNumMap.get(index);
            if (num === undefined || num < this.maxTrialNumPerGpu) {
                selectedGPUIndices.push(index);
            }
        }

        if (this.designatedGpuIndices !== undefined) {
            this.checkSpecifiedGpuIndices();
            selectedGPUIndices = selectedGPUIndices.filter((index: number) => this.designatedGpuIndices.has(index));
        }

        if (selectedGPUIndices.length < this.localTrialConfig.gpuNum) {
            return [false, resource];
        }

        selectedGPUIndices.splice(this.localTrialConfig.gpuNum);
        Object.assign(resource, { gpuIndices: selectedGPUIndices });

        return [true, resource];
    }

    private checkSpecifiedGpuIndices(): void {
        const gpuCount: number = this.gpuScheduler.getSystemGpuCount();
        if (this.designatedGpuIndices !== undefined) {
            for (const index of this.designatedGpuIndices) {
                if (index >= gpuCount) {
                    throw new Error(`Specified GPU index not found: ${index}`);
                }
            }
        }
    }

    private occupyResource(resource: {gpuIndices: number[]}): void {
        if (this.gpuScheduler !== undefined) {
            for (const index of resource.gpuIndices) {
                const num: number | undefined = this.occupiedGpuIndexNumMap.get(index);
                if (num === undefined) {
                    this.occupiedGpuIndexNumMap.set(index, 1);
                } else {
                    this.occupiedGpuIndexNumMap.set(index, num + 1);
                }
            }
        }
    }

    private async runJobLoop(): Promise<void> {
        while (!this.stopping) {
            while (!this.stopping && this.jobQueue.length !== 0) {
                const trialJobId: string = this.jobQueue[0];
                const trialJobDeatil: LocalTrialJobDetail | undefined = this.jobMap.get(trialJobId);
                if (trialJobDeatil !== undefined && trialJobDeatil.status === 'WAITING') {
                    const [success, resource] = this.tryGetAvailableResource();
                    if (!success) {
                        break;
                    }

                    this.occupyResource(resource);
                    await this.runTrialJob(trialJobId, resource);
                }
                this.jobQueue.shift();
            }
            await delay(5000);
        }
    }

    private setTrialJobStatus(trialJob: LocalTrialJobDetail, newStatus: TrialJobStatus): void {
        if (trialJob.status !== newStatus) {
            const oldStatus: TrialJobStatus = trialJob.status;
            trialJob.status = newStatus;
            this.onTrialJobStatusChanged(trialJob, oldStatus);
        }
    }

    private getScript(localTrialConfig: TrialConfig, workingDirectory: string): string[] {
        const script: string[] = [];
        if (process.platform === 'win32') {
<<<<<<< HEAD
            script.push(`Copy-Item $env:NNI_CODE_DIR\\* -Destination $env:NNI_SYS_DIR -Recurse`);
            script.push(`cd $env:NNI_SYS_DIR`);
=======
            script.push(`cd $env:NNI_CODE_DIR`);
>>>>>>> 3b8b6fb7
            script.push(
                `cmd.exe /c ${localTrialConfig.command} 2>"${path.join(workingDirectory, 'stderr')}"`,
                `$NOW_DATE = [int64](([datetime]::UtcNow)-(get-date "1/1/1970")).TotalSeconds`,
                `$NOW_DATE = "$NOW_DATE" + (Get-Date -Format fff).ToString()`,
                `Write $LASTEXITCODE " " $NOW_DATE  | Out-File "${path.join(workingDirectory, '.nni', 'state')}" -NoNewline -encoding utf8`);
        } else {
<<<<<<< HEAD
            script.push(`cp -r $NNI_CODE_DIR/. $NNI_SYS_DIR`);
            script.push(`cd $NNI_SYS_DIR`);
=======
            script.push(`cd $NNI_CODE_DIR`);
>>>>>>> 3b8b6fb7
            script.push(`eval ${localTrialConfig.command} 2>"${path.join(workingDirectory, 'stderr')}"`);
            if (process.platform === 'darwin') {
                // https://superuser.com/questions/599072/how-to-get-bash-execution-time-in-milliseconds-under-mac-os-x
                // Considering the worst case, write 999 to avoid negative duration
                script.push(`echo $? \`date +%s999\` >'${path.join(workingDirectory, '.nni', 'state')}'`);
            } else {
                script.push(`echo $? \`date +%s%3N\` >'${path.join(workingDirectory, '.nni', 'state')}'`);
            }
        }

        return script;
    }

    private async runTrialJob(trialJobId: string, resource: {gpuIndices: number[]}): Promise<void> {
        const trialJobDetail: LocalTrialJobDetail = <LocalTrialJobDetail>this.jobMap.get(trialJobId);
        if (this.localTrialConfig === undefined) {
            throw new Error(`localTrialConfig not initialized!`);
        }
        const variables: { key: string; value: string }[] = this.getEnvironmentVariables(trialJobDetail, resource, this.localTrialConfig.gpuNum);

        if (this.localTrialConfig === undefined) {
            throw new Error('trial config is not initialized');
        }
        const runScriptContent: string[] = [];
        if (process.platform !== 'win32') {
            runScriptContent.push('#!/bin/bash');
        }
        for (const variable of variables) {
            runScriptContent.push(setEnvironmentVariable(variable));
        }
        const scripts: string[] = this.getScript(this.localTrialConfig, trialJobDetail.workingDirectory);
        scripts.forEach((script: string) => {
            runScriptContent.push(script);
        });
        await execMkdir(trialJobDetail.workingDirectory);
        await execMkdir(path.join(trialJobDetail.workingDirectory, '.nni'));
        await execNewFile(path.join(trialJobDetail.workingDirectory, '.nni', 'metrics'));
        const scriptName: string = getScriptName('run');
        await fs.promises.writeFile(path.join(trialJobDetail.workingDirectory, scriptName),
                                    runScriptContent.join(getNewLine()), { encoding: 'utf8', mode: 0o777 });
        await this.writeParameterFile(trialJobDetail.workingDirectory, trialJobDetail.form.hyperParameters);
        const trialJobProcess: cp.ChildProcess = runScript(path.join(trialJobDetail.workingDirectory, scriptName));
        this.setTrialJobStatus(trialJobDetail, 'RUNNING');
        trialJobDetail.startTime = Date.now(); // eslint-disable-line require-atomic-updates
        trialJobDetail.pid = trialJobProcess.pid; // eslint-disable-line require-atomic-updates
        this.setExtraProperties(trialJobDetail, resource);

        let buffer: Buffer = Buffer.alloc(0);
        const stream: ts.Stream = ts.createReadStream(path.join(trialJobDetail.workingDirectory, '.nni', 'metrics'));
        stream.on('data', (data: Buffer) => {
            buffer = Buffer.concat([buffer, data]);
            while (buffer.length > 0) {
                const [success, , content, remain] = decodeCommand(buffer);
                if (!success) {
                    break;
                }
                this.eventEmitter.emit('metric', {
                    id: trialJobDetail.id,
                    data: content
                });
                this.log.debug(`Sending metrics, job id: ${trialJobDetail.id}, metrics: ${content}`);
                buffer = remain;
            }
        });
        this.jobStreamMap.set(trialJobDetail.id, stream);
    }

    private async writeParameterFile(directory: string, hyperParameters: HyperParameters): Promise<void> {
        const filepath: string = path.join(directory, generateParamFileName(hyperParameters));
        await fs.promises.writeFile(filepath, hyperParameters.value, { encoding: 'utf8' });
    }
}

export { LocalTrainingService };<|MERGE_RESOLUTION|>--- conflicted
+++ resolved
@@ -477,24 +477,14 @@
     private getScript(localTrialConfig: TrialConfig, workingDirectory: string): string[] {
         const script: string[] = [];
         if (process.platform === 'win32') {
-<<<<<<< HEAD
-            script.push(`Copy-Item $env:NNI_CODE_DIR\\* -Destination $env:NNI_SYS_DIR -Recurse`);
-            script.push(`cd $env:NNI_SYS_DIR`);
-=======
             script.push(`cd $env:NNI_CODE_DIR`);
->>>>>>> 3b8b6fb7
             script.push(
                 `cmd.exe /c ${localTrialConfig.command} 2>"${path.join(workingDirectory, 'stderr')}"`,
                 `$NOW_DATE = [int64](([datetime]::UtcNow)-(get-date "1/1/1970")).TotalSeconds`,
                 `$NOW_DATE = "$NOW_DATE" + (Get-Date -Format fff).ToString()`,
                 `Write $LASTEXITCODE " " $NOW_DATE  | Out-File "${path.join(workingDirectory, '.nni', 'state')}" -NoNewline -encoding utf8`);
         } else {
-<<<<<<< HEAD
-            script.push(`cp -r $NNI_CODE_DIR/. $NNI_SYS_DIR`);
-            script.push(`cd $NNI_SYS_DIR`);
-=======
             script.push(`cd $NNI_CODE_DIR`);
->>>>>>> 3b8b6fb7
             script.push(`eval ${localTrialConfig.command} 2>"${path.join(workingDirectory, 'stderr')}"`);
             if (process.platform === 'darwin') {
                 // https://superuser.com/questions/599072/how-to-get-bash-execution-time-in-milliseconds-under-mac-os-x

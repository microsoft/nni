/**
 * Copyright (c) Microsoft Corporation
 * All rights reserved.
 *
 * MIT License
 *
 * Permission is hereby granted, free of charge, to any person obtaining a copy of this software and associated
 * documentation files (the "Software"), to deal in the Software without restriction, including without limitation
 * the rights to use, copy, modify, merge, publish, distribute, sublicense, and/or sell copies of the Software, and
 * to permit persons to whom the Software is furnished to do so, subject to the following conditions:
 * The above copyright notice and this permission notice shall be included in all copies or substantial portions of the Software.
 *
 * THE SOFTWARE IS PROVIDED *AS IS*, WITHOUT WARRANTY OF ANY KIND, EXPRESS OR IMPLIED, INCLUDING
 * BUT NOT LIMITED TO THE WARRANTIES OF MERCHANTABILITY, FITNESS FOR A PARTICULAR PURPOSE AND
 * NONINFRINGEMENT. IN NO EVENT SHALL THE AUTHORS OR COPYRIGHT HOLDERS BE LIABLE FOR ANY CLAIM,
 * DAMAGES OR OTHER LIABILITY, WHETHER IN AN ACTION OF CONTRACT, TORT OR OTHERWISE, ARISING FROM,
 * OUT OF OR IN CONNECTION WITH THE SOFTWARE OR THE USE OR OTHER DEALINGS IN THE SOFTWARE.
 */

'use strict';

import * as cpp from 'child-process-promise';
import * as cp from 'child_process';
import * as fs from 'fs';
import * as os from 'os';
import * as path from 'path';
import { String } from 'typescript-string-operations';
<<<<<<< HEAD
import { execMkdir, getScriptName, getgpuMetricsCollectorScriptContent, execScript, execTail, execRemove, execKill } from '../common/util'
=======
import { getLogger, Logger } from '../../common/log';
import { delay } from '../../common/utils';
import { GPU_INFO_COLLECTOR_FORMAT, GPUInfo, GPUSummary } from '../common/gpuData';
>>>>>>> ca99000d

/**
 * GPUScheduler for local training service
 */
class GPUScheduler {

    private gpuSummary!: GPUSummary;
    private stopping: boolean;
    private log: Logger;
    private gpuMetricCollectorScriptFolder: string;

    constructor() {
        this.stopping = false;
        this.log = getLogger();
        this.gpuMetricCollectorScriptFolder = `${os.tmpdir()}/nni/script`;
    }

    public async run(): Promise<void> {
        await this.runGpuMetricsCollectorScript();
        while (!this.stopping) {
            try {
                await this.updateGPUSummary();
            } catch (error) {
                this.log.error('Read GPU summary failed with error: ', error);
            }
            await delay(5000);
        }
    }

<<<<<<< HEAD
    /**
     * Generate gpu metric collector shell script in local machine, 
     * used to run in remote machine, and will be deleted after uploaded from local. 
     */
    private async runGpuMetricsCollectorScript(): Promise<void> {
        await execMkdir(this.gpuMetricCollectorScriptFolder);
        //generate gpu_metrics_collector script
        let gpuMetricsCollectorScriptPath: string = path.join(this.gpuMetricCollectorScriptFolder, getScriptName('gpu_metrics_collector'));
        const gpuMetricsCollectorScriptContent: string = getgpuMetricsCollectorScriptContent(this.gpuMetricCollectorScriptFolder);
        await fs.promises.writeFile(gpuMetricsCollectorScriptPath, gpuMetricsCollectorScriptContent, { encoding: 'utf8' });
        execScript(gpuMetricsCollectorScriptPath)
    }

=======
>>>>>>> ca99000d
    public getAvailableGPUIndices(): number[] {
        if (this.gpuSummary !== undefined) {
            return this.gpuSummary.gpuInfos.filter((info: GPUInfo) => info.activeProcessNum === 0)
                .map((info: GPUInfo) => info.index);
        }

        return [];
    }

    public getSystemGpuCount(): number {
        if (this.gpuSummary !== undefined) {
            return this.gpuSummary.gpuCount;
        }

        return 0;
    }

    public async stop(): Promise<void> {
        this.stopping = true;
        try {
            const pid: string = await fs.promises.readFile(path.join(this.gpuMetricCollectorScriptFolder, 'pid'), 'utf8');
<<<<<<< HEAD
            await execKill(pid);
            await execRemove(this.gpuMetricCollectorScriptFolder);
        } catch (error){
=======
            await cpp.exec(`pkill -P ${pid}`);
            await cpp.exec(`rm -rf ${this.gpuMetricCollectorScriptFolder}`);
        } catch (error) {
>>>>>>> ca99000d
            this.log.error(`GPU scheduler error: ${error}`);
        }
    }

<<<<<<< HEAD
    private async updateGPUSummary() {
        const cmdresult = await execTail(path.join(this.gpuMetricCollectorScriptFolder, 'gpu_metrics'));
        if(cmdresult && cmdresult.stdout) {
=======
    /**
     * Generate gpu metric collector shell script in local machine,
     * used to run in remote machine, and will be deleted after uploaded from local.
     */
    private async runGpuMetricsCollectorScript(): Promise<void> {
        await cpp.exec(`mkdir -p ${this.gpuMetricCollectorScriptFolder}`);
        //generate gpu_metrics_collector.sh
        const gpuMetricsCollectorScriptPath: string = path.join(this.gpuMetricCollectorScriptFolder, 'gpu_metrics_collector.sh');
        const gpuMetricsCollectorScriptContent: string = String.Format(
            GPU_INFO_COLLECTOR_FORMAT,
            this.gpuMetricCollectorScriptFolder,
            path.join(this.gpuMetricCollectorScriptFolder, 'pid')
        );
        await fs.promises.writeFile(gpuMetricsCollectorScriptPath, gpuMetricsCollectorScriptContent, { encoding: 'utf8' });
        cp.exec(`bash ${gpuMetricsCollectorScriptPath}`);
    }

    private async updateGPUSummary(): Promise<void> {
        const cmdresult: cpp.childProcessPromise.Result =
            await cpp.exec(`tail -n 1 ${path.join(this.gpuMetricCollectorScriptFolder, 'gpu_metrics')}`);
        if (cmdresult && cmdresult.stdout) {
>>>>>>> ca99000d
            this.gpuSummary = <GPUSummary>JSON.parse(cmdresult.stdout);
        } else {
            this.log.error('Could not get gpu metrics information!');
        }
    }
}

export { GPUScheduler };<|MERGE_RESOLUTION|>--- conflicted
+++ resolved
@@ -25,13 +25,10 @@
 import * as os from 'os';
 import * as path from 'path';
 import { String } from 'typescript-string-operations';
-<<<<<<< HEAD
 import { execMkdir, getScriptName, getgpuMetricsCollectorScriptContent, execScript, execTail, execRemove, execKill } from '../common/util'
-=======
 import { getLogger, Logger } from '../../common/log';
 import { delay } from '../../common/utils';
 import { GPU_INFO_COLLECTOR_FORMAT, GPUInfo, GPUSummary } from '../common/gpuData';
->>>>>>> ca99000d
 
 /**
  * GPUScheduler for local training service
@@ -61,7 +58,6 @@
         }
     }
 
-<<<<<<< HEAD
     /**
      * Generate gpu metric collector shell script in local machine, 
      * used to run in remote machine, and will be deleted after uploaded from local. 
@@ -75,8 +71,6 @@
         execScript(gpuMetricsCollectorScriptPath)
     }
 
-=======
->>>>>>> ca99000d
     public getAvailableGPUIndices(): number[] {
         if (this.gpuSummary !== undefined) {
             return this.gpuSummary.gpuInfos.filter((info: GPUInfo) => info.activeProcessNum === 0)
@@ -98,46 +92,17 @@
         this.stopping = true;
         try {
             const pid: string = await fs.promises.readFile(path.join(this.gpuMetricCollectorScriptFolder, 'pid'), 'utf8');
-<<<<<<< HEAD
             await execKill(pid);
             await execRemove(this.gpuMetricCollectorScriptFolder);
         } catch (error){
-=======
-            await cpp.exec(`pkill -P ${pid}`);
-            await cpp.exec(`rm -rf ${this.gpuMetricCollectorScriptFolder}`);
-        } catch (error) {
->>>>>>> ca99000d
             this.log.error(`GPU scheduler error: ${error}`);
         }
     }
 
-<<<<<<< HEAD
-    private async updateGPUSummary() {
-        const cmdresult = await execTail(path.join(this.gpuMetricCollectorScriptFolder, 'gpu_metrics'));
-        if(cmdresult && cmdresult.stdout) {
-=======
-    /**
-     * Generate gpu metric collector shell script in local machine,
-     * used to run in remote machine, and will be deleted after uploaded from local.
-     */
-    private async runGpuMetricsCollectorScript(): Promise<void> {
-        await cpp.exec(`mkdir -p ${this.gpuMetricCollectorScriptFolder}`);
-        //generate gpu_metrics_collector.sh
-        const gpuMetricsCollectorScriptPath: string = path.join(this.gpuMetricCollectorScriptFolder, 'gpu_metrics_collector.sh');
-        const gpuMetricsCollectorScriptContent: string = String.Format(
-            GPU_INFO_COLLECTOR_FORMAT,
-            this.gpuMetricCollectorScriptFolder,
-            path.join(this.gpuMetricCollectorScriptFolder, 'pid')
-        );
-        await fs.promises.writeFile(gpuMetricsCollectorScriptPath, gpuMetricsCollectorScriptContent, { encoding: 'utf8' });
-        cp.exec(`bash ${gpuMetricsCollectorScriptPath}`);
-    }
-
     private async updateGPUSummary(): Promise<void> {
         const cmdresult: cpp.childProcessPromise.Result =
-            await cpp.exec(`tail -n 1 ${path.join(this.gpuMetricCollectorScriptFolder, 'gpu_metrics')}`);
+            await execTail(path.join(this.gpuMetricCollectorScriptFolder, 'gpu_metrics'));
         if (cmdresult && cmdresult.stdout) {
->>>>>>> ca99000d
             this.gpuSummary = <GPUSummary>JSON.parse(cmdresult.stdout);
         } else {
             this.log.error('Could not get gpu metrics information!');

--- conflicted
+++ resolved
@@ -19,17 +19,13 @@
 
 'use strict';
 
-<<<<<<< HEAD
-import { countFilesRecursively, validateFileNameRecursively } from '../../common/utils'
-=======
->>>>>>> d48ad027
 import * as cpp from 'child-process-promise';
 import * as cp from 'child_process';
 import * as fs from 'fs';
 import * as os from 'os';
 import * as path from 'path';
 import { String } from 'typescript-string-operations';
-import { countFilesRecursively, getNewLine } from '../../common/utils';
+import { countFilesRecursively, getNewLine, validateFileNameRecursively } from '../../common/utils';
 import { file } from '../../node_modules/@types/tmp';
 import { GPU_INFO_COLLECTOR_FORMAT_LINUX, GPU_INFO_COLLECTOR_FORMAT_WINDOWS } from './gpuData';
 

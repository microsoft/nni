/**
 * Copyright (c) Microsoft Corporation
 * All rights reserved.
 *
 * MIT License
 *
 * Permission is hereby granted, free of charge, to any person obtaining a copy of this software and associated
 * documentation files (the "Software"), to deal in the Software without restriction, including without limitation
 * the rights to use, copy, modify, merge, publish, distribute, sublicense, and/or sell copies of the Software, and
 * to permit persons to whom the Software is furnished to do so, subject to the following conditions:
 * The above copyright notice and this permission notice shall be included in all copies or substantial portions of the Software.
 *
 * THE SOFTWARE IS PROVIDED *AS IS*, WITHOUT WARRANTY OF ANY KIND, EXPRESS OR IMPLIED, INCLUDING
 * BUT NOT LIMITED TO THE WARRANTIES OF MERCHANTABILITY, FITNESS FOR A PARTICULAR PURPOSE AND
 * NONINFRINGEMENT. IN NO EVENT SHALL THE AUTHORS OR COPYRIGHT HOLDERS BE LIABLE FOR ANY CLAIM,
 * DAMAGES OR OTHER LIABILITY, WHETHER IN AN ACTION OF CONTRACT, TORT OR OTHERWISE, ARISING FROM,
 * OUT OF OR IN CONNECTION WITH THE SOFTWARE OR THE USE OR OTHER DEALINGS IN THE SOFTWARE.
 */

'use strict';

import * as cpp from 'child-process-promise';
import * as cp from 'child_process';
<<<<<<< HEAD
=======
import * as os from 'os';
import * as fs from 'fs';
import { getNewLine } from '../../common/utils';
import { GPU_INFO_COLLECTOR_FORMAT_LINUX, GPU_INFO_COLLECTOR_FORMAT_WINDOWS } from './gpuData';
>>>>>>> d135d184
import * as path from 'path';
import { String } from 'typescript-string-operations';
import { countFilesRecursively } from '../../common/utils';
import { file } from '../../node_modules/@types/tmp';
import { GPU_INFO_COLLECTOR_FORMAT_LINUX, GPU_INFO_COLLECTOR_FORMAT_WINDOWS } from './gpuData';

/**
 * Validate codeDir, calculate file count recursively under codeDir, and throw error if any rule is broken
 *
 * @param codeDir codeDir in nni config file
 * @returns file number under codeDir
 */
// tslint:disable: no-redundant-jsdoc
export async function validateCodeDir(codeDir: string) : Promise<number> {
    let fileCount: number | undefined;

    try {
        fileCount = await countFilesRecursively(codeDir);
    } catch (error) {
        throw new Error(`Call count file error: ${error}`);
    }

    if (fileCount !== undefined && fileCount > 1000) {
        const errMessage: string = `Too many files(${fileCount} found}) in ${codeDir},`
                                    + ` please check if it's a valid code dir`;
        throw new Error(errMessage);
    }

    return fileCount;
}

/**
 * crete a new directory
 * @param directory
 */
export async function execMkdir(directory: string): Promise<void> {
    if (process.platform === 'win32') {
        await cpp.exec(`powershell.exe New-Item -Path ${directory} -ItemType "directory" -Force`);
    } else {
        await cpp.exec(`mkdir -p ${directory}`);
    }

    return Promise.resolve();
}

/**
 * copy files to the directory
 * @param source
 * @param destination
 */
export async function execCopydir(source: string, destination: string): Promise<void> {
    if (process.platform === 'win32') {
        await cpp.exec(`powershell.exe Copy-Item ${source} -Destination ${destination} -Recurse`);
    } else {
        await cpp.exec(`cp -r ${source} ${destination}`);
    }
    return Promise.resolve();
}

/**
 * crete a new file
 * @param filename
 */
export async function execNewFile(filename: string): Promise<void> {
    if (process.platform === 'win32') {
        await cpp.exec(`powershell.exe New-Item -Path ${filename} -ItemType "file" -Force`);
    } else {
        await cpp.exec(`touch ${filename}`);
    }

    return Promise.resolve();
}

/**
 * run script
 * @param filePath
 */
export function execScript(filePath: string): cp.ChildProcess {
    if (process.platform === 'win32') {
        return cp.exec(`powershell.exe -file ${filePath}`);
    } else {
        return cp.exec(`bash ${filePath}`);
    }
}

/**
 * output the last line of a file
 * @param filePath
 */
export async function execTail(filePath: string): Promise<cpp.childProcessPromise.Result> {
    let cmdresult: cpp.childProcessPromise.Result;
    if (process.platform === 'win32') {
        cmdresult = await cpp.exec(`powershell.exe Get-Content ${filePath} -Tail 1`);
    } else {
        cmdresult = await cpp.exec(`tail -n 1 ${filePath}`);
    }

    return Promise.resolve(cmdresult);
}

/**
 * delete a directory
 * @param directory
 */
export async function execRemove(directory: string): Promise<void> {
    if (process.platform === 'win32') {
        await cpp.exec(`powershell.exe Remove-Item ${directory} -Recurse -Force`);
    } else {
        await cpp.exec(`rm -rf ${directory}`);
    }

    return Promise.resolve();
}

/**
 * kill a process
 * @param directory
 */
export async function execKill(pid: string): Promise<void> {
    if (process.platform === 'win32') {
        await cpp.exec(`cmd /c taskkill /PID ${pid} /T /F`);
    } else {
        await cpp.exec(`pkill -P ${pid}`);
    }

    return Promise.resolve();
}

/**
 * get command of setting environment variable
 * @param  variable
 * @returns command string
 */
export function setEnvironmentVariable(variable: { key: string; value: string }): string {
    if (process.platform === 'win32') {
        return `$env:${variable.key}="${variable.value}"`;
    } else {
        return `export ${variable.key}=${variable.value}`;
    }
}

<<<<<<< HEAD
=======
/**
 * Compress files in directory to tar file
 * @param  source_path
 * @param  tar_path
 */
export async function tarAdd(tar_path: string, source_path: string): Promise<void> {
    if (process.platform === 'win32') {
        tar_path = tar_path.split('\\').join('\\\\');
        source_path = source_path.split('\\').join('\\\\');
        let script: string[] = [];
        script.push(
            `import os`,
            `import tarfile`,
            String.Format(`tar = tarfile.open("{0}","w:gz")\r\nfor root,dir,files in os.walk("{1}"):`, tar_path, source_path),
            `    for file in files:`,
            `        fullpath = os.path.join(root,file)`,
            `        tar.add(fullpath, arcname=file)`,
            `tar.close()`);
        await fs.promises.writeFile(path.join(os.tmpdir(), 'tar.py'), script.join(getNewLine()), { encoding: 'utf8', mode: 0o777 });
        const tarScript: string = path.join(os.tmpdir(), 'tar.py');
        await cpp.exec(`python ${tarScript}`);
    } else {
        await cpp.exec(`tar -czf ${tar_path} -C ${source_path} .`);
    }
    return Promise.resolve();
}

>>>>>>> d135d184
/**
 * generate script file name
 * @param fileNamePrefix
 */
export function getScriptName(fileNamePrefix: string): string {
    if (process.platform === 'win32') {
        return String.Format('{0}.ps1', fileNamePrefix);
    } else {
        return String.Format('{0}.sh', fileNamePrefix);
    }
}

/**
 * generate script file
 * @param gpuMetricCollectorScriptFolder
 */
export function getgpuMetricsCollectorScriptContent(gpuMetricCollectorScriptFolder: string): string {
    if (process.platform === 'win32') {
        return String.Format(
            GPU_INFO_COLLECTOR_FORMAT_WINDOWS,
            gpuMetricCollectorScriptFolder,
            path.join(gpuMetricCollectorScriptFolder, 'pid')
        );
    } else {
        return String.Format(
            GPU_INFO_COLLECTOR_FORMAT_LINUX,
            gpuMetricCollectorScriptFolder,
            path.join(gpuMetricCollectorScriptFolder, 'pid')
        );
    }
}<|MERGE_RESOLUTION|>--- conflicted
+++ resolved
@@ -21,13 +21,9 @@
 
 import * as cpp from 'child-process-promise';
 import * as cp from 'child_process';
-<<<<<<< HEAD
-=======
 import * as os from 'os';
 import * as fs from 'fs';
 import { getNewLine } from '../../common/utils';
-import { GPU_INFO_COLLECTOR_FORMAT_LINUX, GPU_INFO_COLLECTOR_FORMAT_WINDOWS } from './gpuData';
->>>>>>> d135d184
 import * as path from 'path';
 import { String } from 'typescript-string-operations';
 import { countFilesRecursively } from '../../common/utils';
@@ -84,6 +80,7 @@
     } else {
         await cpp.exec(`cp -r ${source} ${destination}`);
     }
+
     return Promise.resolve();
 }
 
@@ -169,22 +166,22 @@
     }
 }
 
-<<<<<<< HEAD
-=======
 /**
  * Compress files in directory to tar file
- * @param  source_path
- * @param  tar_path
- */
-export async function tarAdd(tar_path: string, source_path: string): Promise<void> {
-    if (process.platform === 'win32') {
-        tar_path = tar_path.split('\\').join('\\\\');
-        source_path = source_path.split('\\').join('\\\\');
+ * @param  sourcePath
+ * @param  tarPath
+ */
+export async function tarAdd(tarPath: string, sourcePath: string): Promise<void> {
+    if (process.platform === 'win32') {
+        tarPath = tarPath.split('\\')
+                         .join('\\\\');
+        sourcePath = sourcePath.split('\\')
+                               .join('\\\\');
         let script: string[] = [];
         script.push(
             `import os`,
             `import tarfile`,
-            String.Format(`tar = tarfile.open("{0}","w:gz")\r\nfor root,dir,files in os.walk("{1}"):`, tar_path, source_path),
+            String.Format(`tar = tarfile.open("{0}","w:gz")\r\nfor root,dir,files in os.walk("{1}"):`, tarPath, sourcePath),
             `    for file in files:`,
             `        fullpath = os.path.join(root,file)`,
             `        tar.add(fullpath, arcname=file)`,
@@ -193,12 +190,12 @@
         const tarScript: string = path.join(os.tmpdir(), 'tar.py');
         await cpp.exec(`python ${tarScript}`);
     } else {
-        await cpp.exec(`tar -czf ${tar_path} -C ${source_path} .`);
-    }
-    return Promise.resolve();
-}
-
->>>>>>> d135d184
+        await cpp.exec(`tar -czf ${tarPath} -C ${sourcePath} .`);
+    }
+
+    return Promise.resolve();
+}
+
 /**
  * generate script file name
  * @param fileNamePrefix

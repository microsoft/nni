--- conflicted
+++ resolved
@@ -280,20 +280,6 @@
 
         return trialJobDetail;
     }
-<<<<<<< HEAD
-=======
-    
-    /**
-     * remove gpu reversion when job is not running
-     */
-    private updateGpuReservation() {
-        for (const [key, value] of this.trialJobsMap) { 
-            if(!['WAITING', 'RUNNING'].includes(value.status)) {
-                this.gpuScheduler.removeGpuReservation(key, this.trialJobsMap);
-            }
-        };
-    }
->>>>>>> e267a737
 
     /**
      * Is multiphase job supported in current training service
@@ -426,11 +412,11 @@
      * remove gpu reversion when job is not running
      */
     private updateGpuReservation(): void {
-        for (const [key, value] of this.trialJobsMap) {
+        for (const [key, value] of this.trialJobsMap) { 
             if (!['WAITING', 'RUNNING'].includes(value.status)) {
-                this.gpuScheduler.removeGpuReservation(value.id, value.rmMeta);
-            }
-        }
+                this.gpuScheduler.removeGpuReservation(key, this.trialJobsMap);
+            }
+        };
     }
 
     /**

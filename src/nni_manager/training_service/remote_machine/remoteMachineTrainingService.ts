// Copyright (c) Microsoft Corporation.
// Licensed under the MIT license.

'use strict';

import * as assert from 'assert';
import { EventEmitter } from 'events';
import * as fs from 'fs';
import * as path from 'path';
import { Deferred } from 'ts-deferred';
import * as component from '../../common/component';
import { NNIError, NNIErrorNames } from '../../common/errors';
import { getExperimentId } from '../../common/experimentStartupInfo';
import { getLogger, Logger } from '../../common/log';
import { ObservableTimer } from '../../common/observableTimer';
import {
    HyperParameters, NNIManagerIpConfig, TrainingService, TrialJobApplicationForm,
    TrialJobDetail, TrialJobMetric
} from '../../common/trainingService';
import {
    delay, generateParamFileName, getExperimentRootDir, getIPV4Address, getJobCancelStatus,
    getVersion, uniqueString
} from '../../common/utils';
import { CONTAINER_INSTALL_NNI_SHELL_FORMAT } from '../common/containerJobData';
import { GPUSummary } from '../common/gpuData';
import { TrialConfig } from '../common/trialConfig';
import { TrialConfigMetadataKey } from '../common/trialConfigMetadataKey';
<<<<<<< HEAD
import { execMkdir, validateCodeDir, getGpuMetricsCollectorBashScriptContent } from '../common/util';
=======
import { execMkdir, validateCodeDir } from '../common/util';
>>>>>>> 3b8b6fb7
import { GPUScheduler } from './gpuScheduler';
import {
    RemoteMachineMeta,
    RemoteMachineScheduleInfo, RemoteMachineScheduleResult, RemoteMachineTrialJobDetail,
    ScheduleResultType, ExecutorManager
} from './remoteMachineData';
import { RemoteMachineJobRestServer } from './remoteMachineJobRestServer';
import { ShellExecutor } from 'training_service/remote_machine/shellExecutor';

/**
 * Training Service implementation for Remote Machine (Linux)
 */
@component.Singleton
class RemoteMachineTrainingService implements TrainingService {
    private readonly initExecutorId = "initConnection";
    private readonly machineExecutorManagerMap: Map<RemoteMachineMeta, ExecutorManager>; //machine excutor map
    private readonly machineCopyExpCodeDirPromiseMap: Map<RemoteMachineMeta, Promise<void>>;
<<<<<<< HEAD
    private readonly trialExecutorMap: Map<string, ShellExecutor>; //trial excutor map
=======
    private readonly trialExecutorManagerMap: Map<string, ExecutorManager>; //trial excutor map
>>>>>>> 3b8b6fb7
    private readonly trialJobsMap: Map<string, RemoteMachineTrialJobDetail>;
    private readonly expRootDir: string;
<<<<<<< HEAD
    private readonly remoteExpRootDir: string;
    private readonly remoteExpCodeDir: string;
=======
>>>>>>> 3b8b6fb7
    private trialConfig: TrialConfig | undefined;
    private gpuScheduler?: GPUScheduler;
    private readonly jobQueue: string[];
    private readonly timer: ObservableTimer;
    private stopping: boolean = false;
    private readonly metricsEmitter: EventEmitter;
    private readonly log: Logger;
    private isMultiPhase: boolean = false;
    private remoteRestServerPort?: number;
    private nniManagerIpConfig?: NNIManagerIpConfig;
    private versionCheck: boolean = true;
    private logCollection: string;

    constructor(@component.Inject timer: ObservableTimer) {
        this.metricsEmitter = new EventEmitter();
        this.trialJobsMap = new Map<string, RemoteMachineTrialJobDetail>();
        this.trialExecutorManagerMap = new Map<string, ExecutorManager>();
        this.machineCopyExpCodeDirPromiseMap = new Map<RemoteMachineMeta, Promise<void>>();
        this.machineExecutorManagerMap = new Map<RemoteMachineMeta, ExecutorManager>();
        this.machineCopyExpCodeDirPromiseMap = new Map<RemoteMachineMeta, Promise<void>>();
        this.jobQueue = [];
        this.expRootDir = getExperimentRootDir();
<<<<<<< HEAD
        this.remoteExpRootDir = this.getRemoteExperimentRootDir();
        this.remoteExpCodeDir = unixPathJoin(this.remoteExpRootDir, 'nni-code');
=======
>>>>>>> 3b8b6fb7
        this.timer = timer;
        this.log = getLogger();
        this.logCollection = 'none';
        this.log.info('Construct remote machine training service.');
    }

    /**
     * Loop to launch trial jobs and collect trial metrics
     */
    public async run(): Promise<void> {
        const restServer: RemoteMachineJobRestServer = component.get(RemoteMachineJobRestServer);
        await restServer.start();
        restServer.setEnableVersionCheck = this.versionCheck;
        this.log.info('Run remote machine training service.');
        while (!this.stopping) {
            while (this.jobQueue.length > 0) {
                this.updateGpuReservation();
                const trialJobId: string = this.jobQueue[0];
                const prepareResult: boolean = await this.prepareTrialJob(trialJobId);
                if (prepareResult) {
                    // Remove trial job with trialJobId from job queue
                    this.jobQueue.shift();
                } else {
                    // Break the while loop since no GPU resource is available right now,
                    // Wait to schedule job in next time iteration
                    break;
                }
            }
            if (restServer.getErrorMessage !== undefined) {
                this.stopping = true;
                throw new Error(restServer.getErrorMessage);
            }
            await delay(3000);
        }
        this.log.info('RemoteMachineTrainingService run loop exited.');
    }

    /**
     * give trial an executor
     * @param trial remote machine trial job detail
     */
    public allocateExecutorManagerForTrial(trial: RemoteMachineTrialJobDetail): void {
        if (trial.rmMeta === undefined) {
            throw new Error(`rmMeta not set in trial ${trial.id}`);
        }
        const executorManager: ExecutorManager | undefined = this.machineExecutorManagerMap.get(trial.rmMeta);
        if (executorManager === undefined) {
            throw new Error(`executorManager not initialized`);
        }
        this.trialExecutorManagerMap.set(trial.id, executorManager);
    }

    /**
     * If a trial is finished, release the connection resource
     * @param trial remote machine trial job detail
     */
    public releaseTrialResource(trial: RemoteMachineTrialJobDetail): void {
        if (trial.rmMeta === undefined) {
            throw new Error(`rmMeta not set in trial ${trial.id}`);
        }
        const executorManager = this.trialExecutorManagerMap.get(trial.id);
        if (executorManager === undefined) {
            throw new Error(`ExecutorManager is not assigned for trial ${trial.id}`);
        }
        // Note, it still keep reference in trialExecutorManagerMap, as there may be following requests from nni manager.
        executorManager.releaseExecutor(trial.id);
    }

    /**
     * List submitted trial jobs
     */
    public async listTrialJobs(): Promise<TrialJobDetail[]> {
        const jobs: TrialJobDetail[] = [];
        const deferred: Deferred<TrialJobDetail[]> = new Deferred<TrialJobDetail[]>();

        for (const [key,] of this.trialJobsMap) {
            jobs.push(await this.getTrialJob(key));
        }
        deferred.resolve(jobs);

        return deferred.promise;
    }

    /**
     * Get trial job detail information
     * @param trialJobId ID of trial job
     */
    public async getTrialJob(trialJobId: string): Promise<TrialJobDetail> {
        const trialJob: RemoteMachineTrialJobDetail | undefined = this.trialJobsMap.get(trialJobId);
        if (trialJob === undefined) {
            throw new NNIError(NNIErrorNames.NOT_FOUND, `trial job id ${trialJobId} not found`);
        }
        //TO DO: add another job status, and design new job status change logic
        if (trialJob.status === 'RUNNING' || trialJob.status === 'UNKNOWN') {
            // Get executor where the job is running
            if (trialJob.rmMeta === undefined) {
                throw new Error(`rmMeta not set for submitted job ${trialJobId}`);
            }
            const executor = await this.getExecutor(trialJob.id);

            return this.updateTrialJobStatus(trialJob, executor);
        } else {
            return trialJob;
        }
    }

    /**
     * Add job metrics listener
     * @param listener callback listener
     */
    public addTrialJobMetricListener(listener: (metric: TrialJobMetric) => void): void {
        this.metricsEmitter.on('metric', listener);
    }

    /**
     * Remove job metrics listener
     * @param listener callback listener
     */
    public removeTrialJobMetricListener(listener: (metric: TrialJobMetric) => void): void {
        this.metricsEmitter.off('metric', listener);
    }

    /**
     * Submit trial job
     * @param form trial job description form
     */
    public async submitTrialJob(form: TrialJobApplicationForm): Promise<TrialJobDetail> {
        if (this.trialConfig === undefined) {
            throw new Error('trial config is not initialized');
        }

        // Generate trial job id(random)
        const trialJobId: string = uniqueString(5);

        const trialJobDetail: RemoteMachineTrialJobDetail = new RemoteMachineTrialJobDetail(
            trialJobId,
            'WAITING',
            Date.now(),
            "unset",
            form
        );
        this.jobQueue.push(trialJobId);
        this.trialJobsMap.set(trialJobId, trialJobDetail);

        return Promise.resolve(trialJobDetail);
    }

    /**
     * Update trial job for multi-phase
     * @param trialJobId trial job id
     * @param form job application form
     */
    public async updateTrialJob(trialJobId: string, form: TrialJobApplicationForm): Promise<TrialJobDetail> {
        const trialJobDetail: undefined | TrialJobDetail = this.trialJobsMap.get(trialJobId);
        if (trialJobDetail === undefined) {
            throw new Error(`updateTrialJob failed: ${trialJobId} not found`);
        }
        await this.writeParameterFile(trialJobId, form.hyperParameters);

        return trialJobDetail;
    }

    /**
     * Is multiphase job supported in current training service
     */
    public get isMultiPhaseJobSupported(): boolean {
        return true;
    }

    /**
     * Cancel trial job
     * @param trialJobId ID of trial job
     */
    public async cancelTrialJob(trialJobId: string, isEarlyStopped: boolean = false): Promise<void> {
        const trialJob: RemoteMachineTrialJobDetail | undefined = this.trialJobsMap.get(trialJobId);
        if (trialJob === undefined) {
            throw new Error(`trial job id ${trialJobId} not found`);
        }

        // Remove the job with trialJobId from job queue
        const index: number = this.jobQueue.indexOf(trialJobId);
        if (index >= 0) {
            this.jobQueue.splice(index, 1);
        }

        // Get executor where the job is running
        if (trialJob.rmMeta !== undefined) {
            // If the trial job is already scheduled, check its status and kill the trial process in remote machine
            const executor = await this.getExecutor(trialJob.id);

            if (trialJob.status === 'UNKNOWN') {
                trialJob.status = 'USER_CANCELED';
                this.releaseTrialResource(trialJob);
                return
            }

            const jobpidPath: string = this.getJobPidPath(executor, trialJob.id);
            try {
                // Mark the toEarlyStop tag here
                trialJob.isEarlyStopped = isEarlyStopped;
                await executor.killChildProcesses(jobpidPath);
                this.releaseTrialResource(trialJob);
            } catch (error) {
                // Not handle the error since pkill failed will not impact trial job's current status
                this.log.error(`remoteTrainingService.cancelTrialJob: ${error}`);
            }
        } else {
            // Job is not scheduled yet, set status to 'USER_CANCELLED' directly
            assert(isEarlyStopped === false, 'isEarlyStopped is not supposed to be true here.');
            trialJob.status = getJobCancelStatus(isEarlyStopped);
        }
    }

    /**
     * Set culster metadata
     * @param key metadata key
     * //1. MACHINE_LIST -- create executor of machine list
     * //2. TRIAL_CONFIG -- trial configuration
     * @param value metadata value
     */
    public async setClusterMetadata(key: string, value: string): Promise<void> {
        switch (key) {
            case TrialConfigMetadataKey.NNI_MANAGER_IP:
                this.nniManagerIpConfig = <NNIManagerIpConfig>JSON.parse(value);
                break;
            case TrialConfigMetadataKey.MACHINE_LIST:
                await this.setupConnections(value);
                this.gpuScheduler = new GPUScheduler(this.machineExecutorManagerMap);
                break;
            case TrialConfigMetadataKey.TRIAL_CONFIG: {
                const remoteMachineTrailConfig: TrialConfig = <TrialConfig>JSON.parse(value);
                // Parse trial config failed, throw Error
                if (remoteMachineTrailConfig === undefined) {
                    throw new Error('trial config parsed failed');
                }
                // codeDir is not a valid directory, throw Error
                if (!fs.lstatSync(remoteMachineTrailConfig.codeDir)
                    .isDirectory()) {
                    throw new Error(`codeDir ${remoteMachineTrailConfig.codeDir} is not a directory`);
                }

                try {
                    // Validate to make sure codeDir doesn't have too many files
                    await validateCodeDir(remoteMachineTrailConfig.codeDir);
                    // Copy codeDir to remote machine
                    for (const [rmMeta, executorManager] of this.machineExecutorManagerMap.entries()) {
<<<<<<< HEAD
                        const executor: ShellExecutor = await executorManager.getAvailableExecutor();
                        if (executor !== undefined) {
                            this.machineCopyExpCodeDirPromiseMap.set(
                                rmMeta,
                                executor.copyDirectoryToRemote(remoteMachineTrailConfig.codeDir, this.remoteExpCodeDir, this.remoteOS)
                            ); 
                        }
                    }
                    
=======
                        const executor: ShellExecutor = await executorManager.getExecutor(this.initExecutorId);
                        if (executor !== undefined) {
                            this.machineCopyExpCodeDirPromiseMap.set(
                                rmMeta,
                                executor.copyDirectoryToRemote(remoteMachineTrailConfig.codeDir, executor.getRemoteCodePath(getExperimentId()))
                            );
                        }
                    }

>>>>>>> 3b8b6fb7
                } catch (error) {
                    this.log.error(error);

                    return Promise.reject(new Error(error));
                }

                this.trialConfig = remoteMachineTrailConfig;
                break;
            }
            case TrialConfigMetadataKey.MULTI_PHASE:
                this.isMultiPhase = (value === 'true' || value === 'True');
                break;
            case TrialConfigMetadataKey.VERSION_CHECK:
                this.versionCheck = (value === 'true' || value === 'True');
                break;
            case TrialConfigMetadataKey.LOG_COLLECTION:
                this.logCollection = value;
                break;
            default:
                //Reject for unknown keys
                throw new Error(`Uknown key: ${key}`);
        }
    }

    /**
     * Get culster metadata
     * @param key metadata key
     */
    public async getClusterMetadata(_key: string): Promise<string> {
        return "";
    }

    /**
     * cleanup() has a time out of 10s to clean remote connections
     */
    public async cleanUp(): Promise<void> {
        this.log.info('Stopping remote machine training service...');
        this.stopping = true;
        await this.cleanupConnections();
    }

    private async getExecutor(trialId: string): Promise<ShellExecutor> {
        const executorManager = this.trialExecutorManagerMap.get(trialId);
        if (executorManager === undefined) {
            throw new Error(`ExecutorManager is not assigned for trial ${trialId}`);
        }
        return await executorManager.getExecutor(trialId);
    }

    /**
     * remove gpu reversion when job is not running
     */
    private updateGpuReservation(): void {
        if (this.gpuScheduler) {
            for (const [key, value] of this.trialJobsMap) {
                if (!['WAITING', 'RUNNING'].includes(value.status)) {
                    this.gpuScheduler.removeGpuReservation(key, this.trialJobsMap);
                }
            }
        }
    }

    /**
     * stop gpu_metric_collector process in remote machine and remove unused scripts
     */
    private async cleanupConnections(): Promise<void> {
        try {
            for (const executorManager of this.machineExecutorManagerMap.values()) {
                const executor = await executorManager.getExecutor(this.initExecutorId);
                if (executor !== undefined) {
                    this.log.info(`killing gpu metric collector on ${executor.name}`);
                    const gpuJobPidPath: string = executor.joinPath(executor.getRemoteScriptsPath(getExperimentId()), 'pid');
                    await executor.killChildProcesses(gpuJobPidPath, true);
                }
                executorManager.releaseAllExecutor();
            }
        } catch (error) {
            //ignore error, this function is called to cleanup remote connections when experiment is stopping
            this.log.error(`Cleanup connection exception, error is ${error}`);
        }
    }

    private async setupConnections(machineList: string): Promise<void> {
        this.log.debug(`Connecting to remote machines: ${machineList}`);
        const deferred: Deferred<void> = new Deferred<void>();
        //TO DO: verify if value's format is wrong, and json parse failed, how to handle error
        const rmMetaList: RemoteMachineMeta[] = <RemoteMachineMeta[]>JSON.parse(machineList);
        let connectedRMNum: number = 0;

        rmMetaList.forEach(async (rmMeta: RemoteMachineMeta) => {
            rmMeta.occupiedGpuIndexMap = new Map<number, number>();
            const executorManager: ExecutorManager = new ExecutorManager(rmMeta);
            this.log.info(`connecting to ${rmMeta.username}@${rmMeta.ip}:${rmMeta.port}`);
            const executor: ShellExecutor = await executorManager.getExecutor(this.initExecutorId);
            this.log.debug(`reached ${executor.name}`);
            this.machineExecutorManagerMap.set(rmMeta, executorManager);
            this.log.debug(`initializing ${executor.name}`);
            await this.initRemoteMachineOnConnected(rmMeta, executor);
            this.log.info(`connected to ${executor.name}`);
            if (++connectedRMNum === rmMetaList.length) {
                deferred.resolve();
            }
        });

        return deferred.promise;
    }

    private async initRemoteMachineOnConnected(rmMeta: RemoteMachineMeta, executor: ShellExecutor): Promise<void> {
        // Create root working directory after executor is ready
        const nniRootDir: string = executor.joinPath(executor.getTempPath(), 'nni');
        await executor.createFolder(executor.getRemoteExperimentRootDir(getExperimentId()));

        // the directory to store temp scripts in remote machine
        const remoteGpuScriptCollectorDir: string = executor.getRemoteScriptsPath(getExperimentId());

        // clean up previous result.
        await executor.createFolder(remoteGpuScriptCollectorDir, true);
        await executor.allowPermission(false, nniRootDir, `${nniRootDir}/*`, `${nniRootDir}/scripts/*`);

        //Begin to execute gpu_metrics_collection scripts
        const script = executor.generateGpuStatsScript(getExperimentId());
        executor.executeScript(script, false, true);
        // the timer is trigger in 1 second, it causes multiple runs on server.
        // So reduce it's freqeunce, only allow one of it run.
        const collectingCount: boolean[] = [];

        const disposable: Rx.IDisposable = this.timer.subscribe(
            async () => {
                if (collectingCount.length == 0) {
                    collectingCount.push(true);
                    const cmdresult = await executor.readLastLines(executor.joinPath(remoteGpuScriptCollectorDir, 'gpu_metrics'));
                    if (cmdresult !== "") {
                        rmMeta.gpuSummary = <GPUSummary>JSON.parse(cmdresult);
                        if (rmMeta.gpuSummary.gpuCount === 0) {
                            this.log.warning(`No GPU found on remote machine ${rmMeta.ip}`);
                            this.timer.unsubscribe(disposable);
                        }
                    }
                    if (this.stopping){
                        this.timer.unsubscribe(disposable);
                        this.log.debug(`Stopped GPU collector on ${rmMeta.ip}, since experiment is exiting.`);
                    }
                    collectingCount.pop();
                }
            }
        );
    }

    private async prepareTrialJob(trialJobId: string): Promise<boolean> {
        const deferred: Deferred<boolean> = new Deferred<boolean>();

        if (this.trialConfig === undefined) {
            throw new Error('trial config is not initialized');
        }
        if (this.gpuScheduler === undefined) {
            throw new Error('gpuScheduler is not initialized');
        }
        const trialJobDetail: RemoteMachineTrialJobDetail | undefined = this.trialJobsMap.get(trialJobId);
        if (trialJobDetail === undefined) {
            throw new NNIError(NNIErrorNames.INVALID_JOB_DETAIL, `Invalid job detail information for trial job ${trialJobId}`);
        }
        // If job is not WATIING, Don't prepare and resolve true immediately
        if (trialJobDetail.status !== 'WAITING') {
            deferred.resolve(true);

            return deferred.promise;
        }
        // get an executor from scheduler
        const rmScheduleResult: RemoteMachineScheduleResult = this.gpuScheduler.scheduleMachine(this.trialConfig.gpuNum, trialJobDetail);
        if (rmScheduleResult.resultType === ScheduleResultType.REQUIRE_EXCEED_TOTAL) {
            const errorMessage: string = `Required GPU number ${this.trialConfig.gpuNum} is too large, no machine can meet`;
            this.log.error(errorMessage);
            deferred.reject();
            throw new NNIError(NNIErrorNames.RESOURCE_NOT_AVAILABLE, errorMessage);
        } else if (rmScheduleResult.resultType === ScheduleResultType.SUCCEED
            && rmScheduleResult.scheduleInfo !== undefined) {
            const rmScheduleInfo: RemoteMachineScheduleInfo = rmScheduleResult.scheduleInfo;

            trialJobDetail.rmMeta = rmScheduleInfo.rmMeta;
            const copyExpCodeDirPromise = this.machineCopyExpCodeDirPromiseMap.get(trialJobDetail.rmMeta);
            if (copyExpCodeDirPromise !== undefined) {
                await copyExpCodeDirPromise;
            }
<<<<<<< HEAD
=======

            this.allocateExecutorManagerForTrial(trialJobDetail);
            const executor = await this.getExecutor(trialJobDetail.id);

            trialJobDetail.workingDirectory = executor.joinPath(executor.getRemoteExperimentRootDir(getExperimentId()), 'trials', trialJobDetail.id);
>>>>>>> 3b8b6fb7

            await this.launchTrialOnScheduledMachine(
                trialJobId, trialJobDetail.form, rmScheduleInfo);

            trialJobDetail.status = 'RUNNING';
            trialJobDetail.url = `file://${rmScheduleInfo.rmMeta.ip}:${trialJobDetail.workingDirectory}`;
            trialJobDetail.startTime = Date.now();

            this.trialJobsMap.set(trialJobId, trialJobDetail);
            deferred.resolve(true);
        } else if (rmScheduleResult.resultType === ScheduleResultType.TMP_NO_AVAILABLE_GPU) {
            this.log.info(`Right now no available GPU can be allocated for trial ${trialJobId}, will try to schedule later`);
            deferred.resolve(false);
        } else {
            deferred.reject(`Invalid schedule resutl type: ${rmScheduleResult.resultType}`);
        }

        return deferred.promise;
    }

    private async launchTrialOnScheduledMachine(trialJobId: string, form: TrialJobApplicationForm,
        rmScheduleInfo: RemoteMachineScheduleInfo): Promise<void> {
        if (this.trialConfig === undefined) {
            throw new Error('trial config is not initialized');
        }
        const cudaVisibleDevice: string = rmScheduleInfo.cudaVisibleDevice;
        const executor = await this.getExecutor(trialJobId);
        const trialJobDetail: RemoteMachineTrialJobDetail | undefined = this.trialJobsMap.get(trialJobId);
        if (trialJobDetail === undefined) {
            throw new Error(`Can not get trial job detail for job: ${trialJobId}`);
        }

        const trialLocalTempFolder: string = path.join(this.expRootDir, 'trials-local', trialJobId);

        await executor.createFolder(executor.joinPath(trialJobDetail.workingDirectory, '.nni'));

        // RemoteMachineRunShellFormat is the run shell format string,
        // See definition in remoteMachineData.ts

        let cudaVisible: string;
        // Set CUDA_VISIBLE_DEVICES environment variable based on cudaVisibleDevice
        // If no valid cudaVisibleDevice is defined, set CUDA_VISIBLE_DEVICES to empty string to hide GPU device
        // If gpuNum is undefined, will not set CUDA_VISIBLE_DEVICES in script
        if (this.trialConfig.gpuNum === undefined) {
            cudaVisible = ""
        } else {
            if (typeof cudaVisibleDevice === 'string' && cudaVisibleDevice.length > 0) {
                cudaVisible = `CUDA_VISIBLE_DEVICES=${cudaVisibleDevice}`;
            } else {
                cudaVisible = `CUDA_VISIBLE_DEVICES=" "`;
            }
        }
        const nniManagerIp: string = this.nniManagerIpConfig ? this.nniManagerIpConfig.nniManagerIp : getIPV4Address();
        if (this.remoteRestServerPort === undefined) {
            const restServer: RemoteMachineJobRestServer = component.get(RemoteMachineJobRestServer);
            this.remoteRestServerPort = restServer.clusterRestServerPort;
        }
        const version: string = this.versionCheck ? await getVersion() : '';
        const runScriptTrialContent: string = executor.generateStartScript(
            trialJobDetail.workingDirectory,
            trialJobId,
            getExperimentId(),
            trialJobDetail.form.sequenceId.toString(),
            this.isMultiPhase,
<<<<<<< HEAD
            this.remoteExpCodeDir,
            unixPathJoin(trialWorkingFolder, '.nni', 'jobpid'),
            command,
=======
            this.trialConfig.command,
>>>>>>> 3b8b6fb7
            nniManagerIp,
            this.remoteRestServerPort,
            version,
            this.logCollection, cudaVisible);

        //create tmp trial working folder locally.
        await execMkdir(path.join(trialLocalTempFolder, '.nni'));
<<<<<<< HEAD
        // Write install_nni.sh
        await fs.promises.writeFile(path.join(trialLocalTempFolder, 'install_nni.sh'), CONTAINER_INSTALL_NNI_SHELL_FORMAT, { encoding: 'utf8' });
=======

        // Write install_nni.sh, it's not used in Windows platform.
        await fs.promises.writeFile(path.join(trialLocalTempFolder, executor.getScriptName("install_nni")), CONTAINER_INSTALL_NNI_SHELL_FORMAT, { encoding: 'utf8' });
>>>>>>> 3b8b6fb7
        // Write file content ( run.sh and parameter.cfg ) to local tmp files
        await fs.promises.writeFile(path.join(trialLocalTempFolder, executor.getScriptName("run")), runScriptTrialContent, { encoding: 'utf8' });
        await this.writeParameterFile(trialJobId, form.hyperParameters);
        // Copy files in codeDir to remote working directory
        await executor.copyDirectoryToRemote(trialLocalTempFolder, trialJobDetail.workingDirectory);
        // Execute command in remote machine
        executor.executeScript(executor.joinPath(trialJobDetail.workingDirectory, executor.getScriptName("run")), true, true);
    }

    private async updateTrialJobStatus(trialJob: RemoteMachineTrialJobDetail, executor: ShellExecutor): Promise<TrialJobDetail> {
        const deferred: Deferred<TrialJobDetail> = new Deferred<TrialJobDetail>();
        const jobpidPath: string = this.getJobPidPath(executor, trialJob.id);
        const trialReturnCodeFilePath: string = executor.joinPath(executor.getRemoteExperimentRootDir(getExperimentId()), 'trials', trialJob.id, '.nni', 'code');
        /* eslint-disable require-atomic-updates */
        try {
            const isAlive = await executor.isProcessAlive(jobpidPath);
            // if the process of jobpid is not alive any more
            if (!isAlive) {
                const trialReturnCode: string = await executor.getRemoteFileContent(trialReturnCodeFilePath);
                this.log.debug(`trailjob ${trialJob.id} return code: ${trialReturnCode}`);
                const match: RegExpMatchArray | null = trialReturnCode.trim()
                    .match(/^-?(\d+)\s+(\d+)$/);
                if (match !== null) {
                    const { 1: code, 2: timestamp } = match;
                    // Update trial job's status based on result code
                    if (parseInt(code, 10) === 0) {
                        trialJob.status = 'SUCCEEDED';
                    } else {
                        // isEarlyStopped is never set, mean it's not cancelled by NNI, so if the process's exit code >0, mark it as FAILED
                        if (trialJob.isEarlyStopped === undefined) {
                            trialJob.status = 'FAILED';
                        } else {
                            trialJob.status = getJobCancelStatus(trialJob.isEarlyStopped);
                        }
                    }
                    trialJob.endTime = parseInt(timestamp, 10);
                    this.releaseTrialResource(trialJob);
                }
                this.log.debug(`trailJob status update: ${trialJob.id}, ${trialJob.status}`);
            }
            deferred.resolve(trialJob);
        } catch (error) {
            this.log.debug(`(Ignorable mostly)Update job status exception, error is ${error.message}`);
            if (error instanceof NNIError && error.name === NNIErrorNames.NOT_FOUND) {
                deferred.resolve(trialJob);
            } else {
                trialJob.status = 'UNKNOWN';
                deferred.resolve(trialJob);
            }
        }
        /* eslint-enable require-atomic-updates */
        return deferred.promise;
    }

    public get MetricsEmitter(): EventEmitter {
        return this.metricsEmitter;
    }

    private getJobPidPath(executor: ShellExecutor, jobId: string): string {
        const trialJobDetail: RemoteMachineTrialJobDetail | undefined = this.trialJobsMap.get(jobId);
        if (trialJobDetail === undefined) {
            throw new NNIError(NNIErrorNames.INVALID_JOB_DETAIL, `Invalid job detail information for trial job ${jobId}`);
        }

        return executor.joinPath(trialJobDetail.workingDirectory, '.nni', 'jobpid');
    }

    private async writeParameterFile(trialJobId: string, hyperParameters: HyperParameters): Promise<void> {
        const executor = await this.getExecutor(trialJobId);

        const trialWorkingFolder: string = executor.joinPath(executor.getRemoteExperimentRootDir(getExperimentId()), 'trials', trialJobId);
        const trialLocalTempFolder: string = path.join(this.expRootDir, 'trials-local', trialJobId);

        const fileName: string = generateParamFileName(hyperParameters);
        const localFilepath: string = path.join(trialLocalTempFolder, fileName);
        await fs.promises.writeFile(localFilepath, hyperParameters.value, { encoding: 'utf8' });

        await executor.copyFileToRemote(localFilepath, executor.joinPath(trialWorkingFolder, fileName));
    }
}

export { RemoteMachineTrainingService };<|MERGE_RESOLUTION|>--- conflicted
+++ resolved
@@ -25,11 +25,7 @@
 import { GPUSummary } from '../common/gpuData';
 import { TrialConfig } from '../common/trialConfig';
 import { TrialConfigMetadataKey } from '../common/trialConfigMetadataKey';
-<<<<<<< HEAD
-import { execMkdir, validateCodeDir, getGpuMetricsCollectorBashScriptContent } from '../common/util';
-=======
 import { execMkdir, validateCodeDir } from '../common/util';
->>>>>>> 3b8b6fb7
 import { GPUScheduler } from './gpuScheduler';
 import {
     RemoteMachineMeta,
@@ -47,18 +43,9 @@
     private readonly initExecutorId = "initConnection";
     private readonly machineExecutorManagerMap: Map<RemoteMachineMeta, ExecutorManager>; //machine excutor map
     private readonly machineCopyExpCodeDirPromiseMap: Map<RemoteMachineMeta, Promise<void>>;
-<<<<<<< HEAD
-    private readonly trialExecutorMap: Map<string, ShellExecutor>; //trial excutor map
-=======
     private readonly trialExecutorManagerMap: Map<string, ExecutorManager>; //trial excutor map
->>>>>>> 3b8b6fb7
     private readonly trialJobsMap: Map<string, RemoteMachineTrialJobDetail>;
     private readonly expRootDir: string;
-<<<<<<< HEAD
-    private readonly remoteExpRootDir: string;
-    private readonly remoteExpCodeDir: string;
-=======
->>>>>>> 3b8b6fb7
     private trialConfig: TrialConfig | undefined;
     private gpuScheduler?: GPUScheduler;
     private readonly jobQueue: string[];
@@ -81,11 +68,6 @@
         this.machineCopyExpCodeDirPromiseMap = new Map<RemoteMachineMeta, Promise<void>>();
         this.jobQueue = [];
         this.expRootDir = getExperimentRootDir();
-<<<<<<< HEAD
-        this.remoteExpRootDir = this.getRemoteExperimentRootDir();
-        this.remoteExpCodeDir = unixPathJoin(this.remoteExpRootDir, 'nni-code');
-=======
->>>>>>> 3b8b6fb7
         this.timer = timer;
         this.log = getLogger();
         this.logCollection = 'none';
@@ -332,17 +314,6 @@
                     await validateCodeDir(remoteMachineTrailConfig.codeDir);
                     // Copy codeDir to remote machine
                     for (const [rmMeta, executorManager] of this.machineExecutorManagerMap.entries()) {
-<<<<<<< HEAD
-                        const executor: ShellExecutor = await executorManager.getAvailableExecutor();
-                        if (executor !== undefined) {
-                            this.machineCopyExpCodeDirPromiseMap.set(
-                                rmMeta,
-                                executor.copyDirectoryToRemote(remoteMachineTrailConfig.codeDir, this.remoteExpCodeDir, this.remoteOS)
-                            ); 
-                        }
-                    }
-                    
-=======
                         const executor: ShellExecutor = await executorManager.getExecutor(this.initExecutorId);
                         if (executor !== undefined) {
                             this.machineCopyExpCodeDirPromiseMap.set(
@@ -352,7 +323,6 @@
                         }
                     }
 
->>>>>>> 3b8b6fb7
                 } catch (error) {
                     this.log.error(error);
 
@@ -536,14 +506,11 @@
             if (copyExpCodeDirPromise !== undefined) {
                 await copyExpCodeDirPromise;
             }
-<<<<<<< HEAD
-=======
 
             this.allocateExecutorManagerForTrial(trialJobDetail);
             const executor = await this.getExecutor(trialJobDetail.id);
 
             trialJobDetail.workingDirectory = executor.joinPath(executor.getRemoteExperimentRootDir(getExperimentId()), 'trials', trialJobDetail.id);
->>>>>>> 3b8b6fb7
 
             await this.launchTrialOnScheduledMachine(
                 trialJobId, trialJobDetail.form, rmScheduleInfo);
@@ -608,13 +575,7 @@
             getExperimentId(),
             trialJobDetail.form.sequenceId.toString(),
             this.isMultiPhase,
-<<<<<<< HEAD
-            this.remoteExpCodeDir,
-            unixPathJoin(trialWorkingFolder, '.nni', 'jobpid'),
-            command,
-=======
             this.trialConfig.command,
->>>>>>> 3b8b6fb7
             nniManagerIp,
             this.remoteRestServerPort,
             version,
@@ -622,14 +583,9 @@
 
         //create tmp trial working folder locally.
         await execMkdir(path.join(trialLocalTempFolder, '.nni'));
-<<<<<<< HEAD
-        // Write install_nni.sh
-        await fs.promises.writeFile(path.join(trialLocalTempFolder, 'install_nni.sh'), CONTAINER_INSTALL_NNI_SHELL_FORMAT, { encoding: 'utf8' });
-=======
 
         // Write install_nni.sh, it's not used in Windows platform.
         await fs.promises.writeFile(path.join(trialLocalTempFolder, executor.getScriptName("install_nni")), CONTAINER_INSTALL_NNI_SHELL_FORMAT, { encoding: 'utf8' });
->>>>>>> 3b8b6fb7
         // Write file content ( run.sh and parameter.cfg ) to local tmp files
         await fs.promises.writeFile(path.join(trialLocalTempFolder, executor.getScriptName("run")), runScriptTrialContent, { encoding: 'utf8' });
         await this.writeParameterFile(trialJobId, form.hyperParameters);

--- conflicted
+++ resolved
@@ -451,15 +451,9 @@
         let gpuMetricsCollectorScriptPath: string = path.join(gpuMetricCollectorScriptFolder, userName, 'gpu_metrics_collector.sh');
         const remoteGPUScriptsDir: string = this.getRemoteScriptsPath(userName); // This directory is used to store gpu_metrics and pid created by script
         const gpuMetricsCollectorScriptContent: string = String.Format(
-<<<<<<< HEAD
             GPU_INFO_COLLECTOR_FORMAT_LINUX,
             remoteGPUScriptsDir,
-            path.join(remoteGPUScriptsDir, 'pid'),
-=======
-            GPU_INFO_COLLECTOR_FORMAT_LINUX, 
-            remoteGPUScriptsDir, 
-            unixPathJoin(remoteGPUScriptsDir, 'pid'), 
->>>>>>> 4afe1670
+            unixPathJoin(remoteGPUScriptsDir, 'pid'),
         );
         await fs.promises.writeFile(gpuMetricsCollectorScriptPath, gpuMetricsCollectorScriptContent, { encoding: 'utf8' });
     }

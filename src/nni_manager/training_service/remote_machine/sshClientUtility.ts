/**
 * Copyright (c) Microsoft Corporation
 * All rights reserved.
 *
 * MIT License
 *
 * Permission is hereby granted, free of charge, to any person obtaining a copy of this software and associated
 * documentation files (the "Software"), to deal in the Software without restriction, including without limitation
 * the rights to use, copy, modify, merge, publish, distribute, sublicense, and/or sell copies of the Software, and
 * to permit persons to whom the Software is furnished to do so, subject to the following conditions:
 * The above copyright notice and this permission notice shall be included in all copies or substantial portions of the Software.
 *
 * THE SOFTWARE IS PROVIDED *AS IS*, WITHOUT WARRANTY OF ANY KIND, EXPRESS OR IMPLIED, INCLUDING
 * BUT NOT LIMITED TO THE WARRANTIES OF MERCHANTABILITY, FITNESS FOR A PARTICULAR PURPOSE AND
 * NONINFRINGEMENT. IN NO EVENT SHALL THE AUTHORS OR COPYRIGHT HOLDERS BE LIABLE FOR ANY CLAIM,
 * DAMAGES OR OTHER LIABILITY, WHETHER IN AN ACTION OF CONTRACT, TORT OR OTHERWISE, ARISING FROM,
 * OUT OF OR IN CONNECTION WITH THE SOFTWARE OR THE USE OR OTHER DEALINGS IN THE SOFTWARE.
 */

'use strict';

import * as assert from 'assert';
import * as cpp from 'child-process-promise';
import * as os from 'os';
import * as path from 'path';
import { Client, ClientChannel, SFTPWrapper } from 'ssh2';
import * as stream from 'stream';
import { Deferred } from 'ts-deferred';
import { NNIError, NNIErrorNames } from '../../common/errors';
import { getLogger, Logger } from '../../common/log';
<<<<<<< HEAD
import { getRemoteTmpDir, uniqueString } from '../../common/utils';
=======
import { uniqueString, getRemoteTmpDir, unixPathJoin } from '../../common/utils';
>>>>>>> d135d184
import { RemoteCommandResult } from './remoteMachineData';
import { execRemove, tarAdd } from '../common/util';

/**
 *
 * Utility for frequent operations towards SSH client
 *
 */
export namespace SSHClientUtility {
    /**
     * Copy files and directories in local directory recursively to remote directory
     * @param localDirectory local diretory
     * @param remoteDirectory remote directory
     * @param sshClient SSH client
     */
    export async function copyDirectoryToRemote(localDirectory : string, remoteDirectory : string, sshClient : Client, remoteOS: string)
     : Promise<void> {
        const deferred: Deferred<void> = new Deferred<void>();
        const tmpTarName: string = `${uniqueString(10)}.tar.gz`;
        const localTarPath: string = path.join(os.tmpdir(), tmpTarName);
        const remoteTarPath: string = unixPathJoin(getRemoteTmpDir(remoteOS), tmpTarName);

        // Compress files in local directory to experiment root directory
        await tarAdd(localTarPath, localDirectory);
        // Copy the compressed file to remoteDirectory and delete it
        await copyFileToRemote(localTarPath, remoteTarPath, sshClient);
        await execRemove(localTarPath);
        // Decompress the remote compressed file in and delete it
        await remoteExeCommand(`tar -oxzf ${remoteTarPath} -C ${remoteDirectory}`, sshClient);
        await remoteExeCommand(`rm ${remoteTarPath}`, sshClient);
        deferred.resolve();

        return deferred.promise;
    }

    /**
     * Copy local file to remote path
     * @param localFilePath the path of local file
     * @param remoteFilePath the target path in remote machine
     * @param sshClient SSH Client
     */
    export function copyFileToRemote(localFilePath : string, remoteFilePath : string, sshClient : Client) : Promise<boolean> {
        const log: Logger = getLogger();
        log.debug(`copyFileToRemote: localFilePath: ${localFilePath}, remoteFilePath: ${remoteFilePath}`);
        assert(sshClient !== undefined);
        const deferred: Deferred<boolean> = new Deferred<boolean>();
        sshClient.sftp((err : Error, sftp : SFTPWrapper) => {
            if (err !== undefined && err !== null) {
                log.error(`copyFileToRemote: ${err.message}, ${localFilePath}, ${remoteFilePath}`);
                deferred.reject(err);

                return;
            }
            assert(sftp !== undefined);
            sftp.fastPut(localFilePath, remoteFilePath, (fastPutErr : Error) => {
                sftp.end();
                if (fastPutErr !== undefined && fastPutErr !== null) {
                    deferred.reject(fastPutErr);
                } else {
                    deferred.resolve(true);
                }
            });
        });

        return deferred.promise;
    }

    /**
     * Execute command on remote machine
     * @param command the command to execute remotely
     * @param client SSH Client
     */
    // tslint:disable:no-unsafe-any no-any prefer-type-cast
    export function remoteExeCommand(command : string, client : Client): Promise<RemoteCommandResult> {
        const log: Logger = getLogger();
        log.debug(`remoteExeCommand: command: [${command}]`);
        const deferred : Deferred<RemoteCommandResult> = new Deferred<RemoteCommandResult>();
        let stdout: string = '';
        let stderr: string = '';
        let exitCode : number;

        client.exec(command, (err : Error, channel : ClientChannel) => {
            if (err !== undefined && err !== null) {
                log.error(`remoteExeCommand: ${err.message}`);
                deferred.reject(err);

                return;
            }

            channel.on('data', (data : any, dataStderr : any) => {
                if (dataStderr !== undefined && dataStderr !== null) {
                    stderr += data.toString();
                } else {
                    stdout += data.toString();
                }
            })
              .on('exit', (code : any, signal : any) => {
                exitCode = code as number;
                deferred.resolve({
                    stdout : stdout,
                    stderr : stderr,
                    exitCode : exitCode
                });
            });
        });

        return deferred.promise;
    }

    export function getRemoteFileContent(filePath: string, sshClient: Client): Promise<string> {
        const deferred: Deferred<string> = new Deferred<string>();
        sshClient.sftp((err: Error, sftp : SFTPWrapper) => {
            if (err !== undefined && err !== null) {
                getLogger()
                  .error(`getRemoteFileContent: ${err.message}`);
                deferred.reject(new Error(`SFTP error: ${err.message}`));

                return;
            }
            try {
                const sftpStream : stream.Readable = sftp.createReadStream(filePath);

                let dataBuffer: string = '';
                sftpStream.on('data', (data : Buffer | string) => {
                    dataBuffer += data;
                })
                  .on('error', (streamErr: Error) => {
                    sftp.end();
                    deferred.reject(new NNIError(NNIErrorNames.NOT_FOUND, streamErr.message));
                })
                  .on('end', () => {
                    // sftp connection need to be released manually once operation is done
                    sftp.end();
                    deferred.resolve(dataBuffer);
                });
            } catch (error) {
                getLogger()
                  .error(`getRemoteFileContent: ${error.message}`);
                sftp.end();
                deferred.reject(new Error(`SFTP error: ${error.message}`));
            }
        });

        return deferred.promise;
    }
    // tslint:enable:no-unsafe-any no-any prefer-type-cast
}<|MERGE_RESOLUTION|>--- conflicted
+++ resolved
@@ -28,13 +28,9 @@
 import { Deferred } from 'ts-deferred';
 import { NNIError, NNIErrorNames } from '../../common/errors';
 import { getLogger, Logger } from '../../common/log';
-<<<<<<< HEAD
-import { getRemoteTmpDir, uniqueString } from '../../common/utils';
-=======
-import { uniqueString, getRemoteTmpDir, unixPathJoin } from '../../common/utils';
->>>>>>> d135d184
+import { getRemoteTmpDir, uniqueString, unixPathJoin } from '../../common/utils';
+import { execRemove, tarAdd } from '../common/util';
 import { RemoteCommandResult } from './remoteMachineData';
-import { execRemove, tarAdd } from '../common/util';
 
 /**
  *

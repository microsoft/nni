/**
 * Copyright (c) Microsoft Corporation
 * All rights reserved.
 *
 * MIT License
 *
 * Permission is hereby granted, free of charge, to any person obtaining a copy of this software and associated
 * documentation files (the "Software"), to deal in the Software without restriction, including without limitation
 * the rights to use, copy, modify, merge, publish, distribute, sublicense, and/or sell copies of the Software, and
 * to permit persons to whom the Software is furnished to do so, subject to the following conditions:
 * The above copyright notice and this permission notice shall be included in all copies or substantial portions of the Software.
 *
 * THE SOFTWARE IS PROVIDED *AS IS*, WITHOUT WARRANTY OF ANY KIND, EXPRESS OR IMPLIED, INCLUDING
 * BUT NOT LIMITED TO THE WARRANTIES OF MERCHANTABILITY, FITNESS FOR A PARTICULAR PURPOSE AND
 * NONINFRINGEMENT. IN NO EVENT SHALL THE AUTHORS OR COPYRIGHT HOLDERS BE LIABLE FOR ANY CLAIM,
 * DAMAGES OR OTHER LIABILITY, WHETHER IN AN ACTION OF CONTRACT, TORT OR OTHERWISE, ARISING FROM,
 * OUT OF OR IN CONNECTION WITH THE SOFTWARE OR THE USE OR OTHER DEALINGS IN THE SOFTWARE.
 */

'use strict';

import * as assert from 'assert';
import { randomBytes } from 'crypto';
import * as fs from 'fs';
import * as os from 'os';
import * as path from 'path';
import { Deferred } from 'ts-deferred';
import { Container } from 'typescript-ioc';
import * as util from 'util';

import { Database, DataStore } from './datastore';
import { ExperimentStartupInfo, getExperimentId, setExperimentStartupInfo } from './experimentStartupInfo';
import { Manager } from './manager';
import { HyperParameters, TrainingService, TrialJobStatus } from './trainingService';

function getExperimentRootDir(): string {
    return path.join(os.homedir(), 'nni', 'experiments', getExperimentId());
}

function getLogDir(): string{
    return path.join(getExperimentRootDir(), 'log');
}

function getDefaultDatabaseDir(): string {
    return path.join(getExperimentRootDir(), 'db');
}

function getCheckpointDir(): string {
    return path.join(getExperimentRootDir(), 'checkpoint');
}

function mkDirP(dirPath: string): Promise<void> {
    const deferred: Deferred<void> = new Deferred<void>();
    fs.exists(dirPath, (exists: boolean) => {
        if (exists) {
            deferred.resolve();
        } else {
            const parent: string = path.dirname(dirPath);
            mkDirP(parent).then(() => {
                fs.mkdir(dirPath, (err: Error) => {
                    if (err) {
                        deferred.reject(err);
                    } else {
                        deferred.resolve();
                    }
                });
            }).catch((err: Error) => {
                deferred.reject(err);
            });
        }
    });

    return deferred.promise;
}

function mkDirPSync(dirPath: string): void {
    if (fs.existsSync(dirPath)) {
        return;
    }
    mkDirPSync(path.dirname(dirPath));
    fs.mkdirSync(dirPath);
}

const delay: (ms: number) => Promise<void> = util.promisify(setTimeout);

/**
 * Convert index to character
 * @param index index
 * @returns a mapping character
 */
function charMap(index: number): number {
    if (index < 26) {
        return index + 97;
    } else if (index < 52) {
        return index - 26 + 65;
    } else {
        return index - 52 + 48;
    }
}

/**
 * Generate a unique string by length
 * @param len length of string
 * @returns a unique string
 */
function uniqueString(len: number): string {
    if (len === 0) {
        return '';
    }
    const byteLength: number = Math.ceil((Math.log2(52) + Math.log2(62) * (len - 1)) / 8);
    let num: number = randomBytes(byteLength).reduce((a: number, b: number) => a * 256 + b, 0);
    const codes: number[] = [];
    codes.push(charMap(num % 52));
    num = Math.floor(num / 52);
    for (let i: number = 1; i < len; i++) {
        codes.push(charMap(num % 62));
        num = Math.floor(num / 62);
    }

    return String.fromCharCode(...codes);
}

function randomSelect<T>(a: T[]): T {
    assert(a !== undefined);

    // tslint:disable-next-line:insecure-random
    return a[Math.floor(Math.random() * a.length)];
}
function parseArg(names: string[]): string {
    if (process.argv.length >= 4) {
        for (let i: number = 2; i < process.argv.length - 1; i++) {
            if (names.includes(process.argv[i])) {
                return process.argv[i + 1];
            }
        }
    }

    return '';
}

/**
 * Generate command line to start automl algorithm(s), 
 * either start advisor or start a process which runs tuner and assessor
 * @param tuner : For builtin tuner:
 *     {
 *         className: 'EvolutionTuner'
 *         classArgs: {
 *             optimize_mode: 'maximize',
 *             population_size: 3
 *         }
 *     }
 * customized:
 *     {
 *         codeDir: '/tmp/mytuner'
 *         classFile: 'best_tuner.py'
 *         className: 'BestTuner'
 *         classArgs: {
 *             optimize_mode: 'maximize',
 *             population_size: 3
 *         }
 *     }
 *
 * @param assessor: similiar as tuner
 * @param advisor: similar as tuner
 *
 */
<<<<<<< HEAD
function getMsgDispatcherCommand(tuner: any, assessor: any, advisor: any, multiPhase: boolean = false): string {
    if ((tuner || assessor) && advisor) {
        throw new Error('Error: specify both tuner/assessor and advisor is not allowed');
    }
    if (!tuner && !advisor) {
        throw new Error('Error: specify neither tuner nor advisor is not allowed');
=======
function getMsgDispatcherCommand(tuner: any, assessor: any, multiPhase: boolean = false, multiThread: boolean = false): string {
    let command: string = `python3 -m nni --tuner_class_name ${tuner.className}`;
    if (multiPhase) {
        command += ' --multi_phase';
    }

    if (multiThread) {
        command += ' --multi_thread';
    }

    if (tuner.classArgs !== undefined) {
        command += ` --tuner_args ${JSON.stringify(JSON.stringify(tuner.classArgs))}`;
>>>>>>> 56b46003
    }

    let command: string = `python3 -m nni`;
    if (multiPhase) {
        command += ' --multi_phase';
    }

    if (advisor) {
        command += ` --advisor_class_name ${advisor.className}`;
        if (advisor.classArgs !== undefined) {
            command += ` --advisor_args ${JSON.stringify(JSON.stringify(advisor.classArgs))}`;
        }
        if (advisor.codeDir !== undefined && advisor.codeDir.length > 1) {
            command += ` --advisor_directory ${advisor.codeDir}`;
        }
        if (advisor.classFileName !== undefined && advisor.classFileName.length > 1) {
            command += ` --advisor_class_filename ${advisor.classFileName}`;
        }
    } else {
        command += ` --tuner_class_name ${tuner.className}`;
        if (tuner.classArgs !== undefined) {
            command += ` --tuner_args ${JSON.stringify(JSON.stringify(tuner.classArgs))}`;
        }
        if (tuner.codeDir !== undefined && tuner.codeDir.length > 1) {
            command += ` --tuner_directory ${tuner.codeDir}`;
        }
        if (tuner.classFileName !== undefined && tuner.classFileName.length > 1) {
            command += ` --tuner_class_filename ${tuner.classFileName}`;
        }

        if (assessor !== undefined && assessor.className !== undefined) {
            command += ` --assessor_class_name ${assessor.className}`;
            if (assessor.classArgs !== undefined) {
                command += ` --assessor_args ${JSON.stringify(JSON.stringify(assessor.classArgs))}`;
            }
            if (assessor.codeDir !== undefined && assessor.codeDir.length > 1) {
                command += ` --assessor_directory ${assessor.codeDir}`;
            }
            if (assessor.classFileName !== undefined && assessor.classFileName.length > 1) {
                command += ` --assessor_class_filename ${assessor.classFileName}`;
            }
        }
    }

    return command;
}

/**
 * Generate parameter file name based on HyperParameters object
 * @param hyperParameters HyperParameters instance
 */
function generateParamFileName(hyperParameters : HyperParameters): string {
    assert(hyperParameters !== undefined);
    assert(hyperParameters.index >= 0);

    let paramFileName : string;
    if(hyperParameters.index == 0) {
        paramFileName = 'parameter.cfg';
    } else {
        paramFileName = `parameter_${hyperParameters.index}.cfg`
    }
    return paramFileName;
}

/**
 * Initialize a pseudo experiment environment for unit test.
 * Must be paired with `cleanupUnitTest()`.
 */
function prepareUnitTest(): void {
    Container.snapshot(ExperimentStartupInfo);
    Container.snapshot(Database);
    Container.snapshot(DataStore);
    Container.snapshot(TrainingService);
    Container.snapshot(Manager);

    setExperimentStartupInfo(true, 'unittest', 8080);
    mkDirPSync(getLogDir());

    const sqliteFile: string = path.join(getDefaultDatabaseDir(), 'nni.sqlite');
    try {
        fs.unlinkSync(sqliteFile);
    } catch (err) {
        // file not exists, good
    }
}

/**
 * Clean up unit test pseudo experiment.
 * Must be paired with `prepareUnitTest()`.
 */
function cleanupUnitTest(): void {
    Container.restore(Manager);
    Container.restore(TrainingService);
    Container.restore(DataStore);
    Container.restore(Database);
    Container.restore(ExperimentStartupInfo);
}

let cachedipv4Address : string = '';
/**
 * Get IPv4 address of current machine
 */
function getIPV4Address(): string {
    if (cachedipv4Address && cachedipv4Address.length > 0) {
        return cachedipv4Address;
    }

    if(os.networkInterfaces().eth0) {
        for(const item of os.networkInterfaces().eth0) {
            if(item.family === 'IPv4') {
                cachedipv4Address = item.address;
                return cachedipv4Address;
            }
        }
    } else {
        throw Error('getIPV4Address() failed because os.networkInterfaces().eth0 is undefined.');
    }

    throw Error('getIPV4Address() failed because no valid IPv4 address found.')
}

<<<<<<< HEAD
export { generateParamFileName, getMsgDispatcherCommand, getLogDir, getCheckpointDir, getExperimentRootDir, 
=======
function getRemoteTmpDir(osType: string): string {
    if (osType == 'linux') {
        return '/tmp';
    } else {
        throw Error(`remote OS ${osType} not supported`);
    }
}

/**
 * Get the status of canceled jobs according to the hint isEarlyStopped
 */
function getJobCancelStatus(isEarlyStopped: boolean): TrialJobStatus {
    return isEarlyStopped ? 'EARLY_STOPPED' : 'USER_CANCELED';
}

export {getRemoteTmpDir, generateParamFileName, getMsgDispatcherCommand, getLogDir, getExperimentRootDir, getJobCancelStatus,
>>>>>>> 56b46003
    getDefaultDatabaseDir, getIPV4Address, mkDirP, delay, prepareUnitTest, parseArg, cleanupUnitTest, uniqueString, randomSelect };<|MERGE_RESOLUTION|>--- conflicted
+++ resolved
@@ -164,32 +164,21 @@
  * @param advisor: similar as tuner
  *
  */
-<<<<<<< HEAD
-function getMsgDispatcherCommand(tuner: any, assessor: any, advisor: any, multiPhase: boolean = false): string {
+function getMsgDispatcherCommand(tuner: any, assessor: any, advisor: any, multiPhase: boolean = false, multiThread: boolean = false): string {
     if ((tuner || assessor) && advisor) {
         throw new Error('Error: specify both tuner/assessor and advisor is not allowed');
     }
     if (!tuner && !advisor) {
         throw new Error('Error: specify neither tuner nor advisor is not allowed');
-=======
-function getMsgDispatcherCommand(tuner: any, assessor: any, multiPhase: boolean = false, multiThread: boolean = false): string {
-    let command: string = `python3 -m nni --tuner_class_name ${tuner.className}`;
-    if (multiPhase) {
-        command += ' --multi_phase';
-    }
-
-    if (multiThread) {
-        command += ' --multi_thread';
-    }
-
-    if (tuner.classArgs !== undefined) {
-        command += ` --tuner_args ${JSON.stringify(JSON.stringify(tuner.classArgs))}`;
->>>>>>> 56b46003
     }
 
     let command: string = `python3 -m nni`;
     if (multiPhase) {
         command += ' --multi_phase';
+    }
+
+    if (multiThread) {
+        command += ' --multi_thread';
     }
 
     if (advisor) {
@@ -306,9 +295,6 @@
     throw Error('getIPV4Address() failed because no valid IPv4 address found.')
 }
 
-<<<<<<< HEAD
-export { generateParamFileName, getMsgDispatcherCommand, getLogDir, getCheckpointDir, getExperimentRootDir, 
-=======
 function getRemoteTmpDir(osType: string): string {
     if (osType == 'linux') {
         return '/tmp';
@@ -325,5 +311,4 @@
 }
 
 export {getRemoteTmpDir, generateParamFileName, getMsgDispatcherCommand, getLogDir, getExperimentRootDir, getJobCancelStatus,
->>>>>>> 56b46003
     getDefaultDatabaseDir, getIPV4Address, mkDirP, delay, prepareUnitTest, parseArg, cleanupUnitTest, uniqueString, randomSelect };
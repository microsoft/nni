--- conflicted
+++ resolved
@@ -312,10 +312,6 @@
     return isEarlyStopped ? 'EARLY_STOPPED' : 'USER_CANCELED';
 }
 
-<<<<<<< HEAD
-export {getRemoteTmpDir, generateParamFileName, getMsgDispatcherCommand, getLogDir, getExperimentRootDir, getJobCancelStatus, getCheckpointDir,
-    getDefaultDatabaseDir, getIPV4Address, mkDirP, delay, prepareUnitTest, parseArg, cleanupUnitTest, uniqueString, randomSelect };
-=======
 /**
  * Utility method to calculate file numbers under a directory, recursively
  * @param directory directory name
@@ -348,7 +344,6 @@
     });
 }
 
-export {countFilesRecursively, getRemoteTmpDir, generateParamFileName, getMsgDispatcherCommand, 
+export {countFilesRecursively, getRemoteTmpDir, generateParamFileName, getMsgDispatcherCommand, getCheckpointDir,
     getLogDir, getExperimentRootDir, getJobCancelStatus, getDefaultDatabaseDir, getIPV4Address, 
-    mkDirP, delay, prepareUnitTest, parseArg, cleanupUnitTest, uniqueString, randomSelect };
->>>>>>> cf3d434f
+    mkDirP, delay, prepareUnitTest, parseArg, cleanupUnitTest, uniqueString, randomSelect };
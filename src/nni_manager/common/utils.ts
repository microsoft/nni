--- conflicted
+++ resolved
@@ -160,12 +160,9 @@
  */
 function getMsgDispatcherCommand(tuner: any, assessor: any, multiPhase: boolean = false): string {
     let command: string = `python3 -m nni --tuner_class_name ${tuner.className}`;
-<<<<<<< HEAD
-=======
     if (multiPhase) {
         command += ' --multi_phase';
     }
->>>>>>> 14fac162
 
     if (tuner.classArgs !== undefined) {
         command += ` --tuner_args ${JSON.stringify(JSON.stringify(tuner.classArgs))}`;
@@ -262,10 +259,5 @@
     return ipv4Address;
 }
 
-<<<<<<< HEAD
-export { getMsgDispatcherCommand, getLogDir, getExperimentRootDir, getDefaultDatabaseDir, getIPV4Address, 
-    mkDirP, delay, prepareUnitTest, parseArg, cleanupUnitTest, uniqueString, randomSelect };
-=======
 export { generateParamFileName, getMsgDispatcherCommand, getLogDir, getExperimentRootDir, 
-    getDefaultDatabaseDir, getIPV4Address, mkDirP, delay, prepareUnitTest, parseArg, cleanupUnitTest, uniqueString, randomSelect };
->>>>>>> 14fac162
+    getDefaultDatabaseDir, getIPV4Address, mkDirP, delay, prepareUnitTest, parseArg, cleanupUnitTest, uniqueString, randomSelect };
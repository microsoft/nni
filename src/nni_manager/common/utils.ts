--- conflicted
+++ resolved
@@ -365,8 +365,4 @@
 
 export {countFilesRecursively, getRemoteTmpDir, generateParamFileName, getMsgDispatcherCommand, getCheckpointDir,
     getLogDir, getExperimentRootDir, getJobCancelStatus, getDefaultDatabaseDir, getIPV4Address, 
-<<<<<<< HEAD
-    mkDirP, delay, prepareUnitTest, parseArg, cleanupUnitTest, uniqueString, randomSelect, getLogLevel };
-=======
-    mkDirP, delay, prepareUnitTest, parseArg, cleanupUnitTest, uniqueString, randomSelect, getVersion };
->>>>>>> 6ff24a5e
+    mkDirP, delay, prepareUnitTest, parseArg, cleanupUnitTest, uniqueString, randomSelect, getLogLevel, getVersion };
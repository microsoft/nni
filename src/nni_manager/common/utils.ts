--- conflicted
+++ resolved
@@ -337,15 +337,6 @@
     return isEarlyStopped ? 'EARLY_STOPPED' : 'USER_CANCELED';
 }
 
-function getCountFilesCommand(directory: string): string {
-    if(process.platform === "win32"){
-        return `powershell "Get-ChildItem -Path ${directory} -Recurse -File | Measure-Object | %{$_.Count}"`;
-    }
-    else{
-        return `find ${directory} -type f | wc -l`;
-    }
-}
-
 /**
  * Utility method to calculate file numbers under a directory, recursively
  * @param directory directory name
@@ -366,9 +357,6 @@
     });
 
     let fileCount: number = -1;
-<<<<<<< HEAD
-    cpp.exec(getCountFilesCommand(directory)).then((result) => {
-=======
     let cmd: string;
     if(process.platform === "win32") {
         cmd = `powershell "Get-ChildItem -Path ${directory} -Recurse -File | Measure-Object | %{$_.Count}"`
@@ -376,7 +364,6 @@
         cmd = `find ${directory} -type f | wc -l`;   
     }
     cpp.exec(cmd).then((result) => {
->>>>>>> feb6f3b8
         if(result.stdout && parseInt(result.stdout)) {
             fileCount = parseInt(result.stdout);            
         }

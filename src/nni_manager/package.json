{
  "name": "nni",
  "version": "999.0.0-developing",
  "main": "index.js",
  "scripts": {
    "postbuild": "cp -rf scripts ./dist/ && cp -rf config ./dist/",
    "build": "tsc",
<<<<<<< HEAD
    "test": "nyc mocha -r ts-node/register -t 15000 --recursive **/*.test.ts --exclude node_modules/**/**/*.test.ts --colors",
    "start": "node dist/main.js"
=======
    "test": "mocha -r ts-node/register -t 15000 --recursive **/*.test.ts --exclude node_modules/**/**/*.test.ts --exclude core/test/nnimanager.test.ts --colors",
    "start": "node dist/main.js",
    "tslint": "tslint -p ."
>>>>>>> 6d6cf1bb
  },
  "license": "MIT",
  "dependencies": {
    "azure-storage": "^2.10.2",
    "chai-as-promised": "^7.1.1",
    "child-process-promise": "^2.2.1",
    "express": "^4.16.3",
    "express-joi-validator": "^2.0.0",
    "js-base64": "^2.4.9",
    "kubernetes-client": "^6.5.0",
    "node-nvidia-smi": "^1.0.0",
    "rx": "^4.1.0",
    "sqlite3": "^4.0.2",
    "ssh2": "^0.6.1",
    "stream-buffers": "^3.0.2",
    "tail-stream": "^0.3.4",
    "tree-kill": "^1.2.0",
    "ts-deferred": "^1.0.4",
    "typescript-ioc": "^1.2.4",
    "typescript-string-operations": "^1.3.1",
<<<<<<< HEAD
    "webhdfs": "^1.2.0"
=======
    "webhdfs": "^1.2.0",
    "azure-storage": "^2.10.2",
    "kubernetes-client": "^6.5.0",
    "js-base64": "^2.4.9"
>>>>>>> 6d6cf1bb
  },
  "devDependencies": {
    "@types/chai": "^4.1.4",
    "@types/chai-as-promised": "^7.1.0",
    "@types/express": "^4.16.0",
    "@types/glob": "^7.1.1",
    "@types/mocha": "^5.2.5",
    "@types/node": "^10.12.18",
    "@types/request": "^2.47.1",
    "@types/rx": "^4.1.1",
    "@types/sqlite3": "^3.1.3",
    "@types/ssh2": "^0.5.35",
    "@types/stream-buffers": "^3.0.2",
    "@types/tmp": "^0.0.33",
    "chai": "^4.1.2",
    "glob": "^7.1.3",
    "mocha": "^5.2.0",
    "nyc": "^13.1.0",
    "request": "^2.87.0",
    "rmdir": "^1.2.0",
    "tmp": "^0.0.33",
    "ts-node": "^7.0.0",
    "tslint": "^5.12.0",
    "tslint-microsoft-contrib": "^6.0.0",
    "typescript": "^3.2.2"
  },
  "engines": {
    "node": ">=10.0.0"
  },
  "nyc": {
    "include": [
      "**/*.ts"
    ],
    "exclude": [
      "**/test/*",
      "./node_modules/"
    ],
    "extension": [
      ".ts",
      ".tsx"
    ],
    "require": [
      "ts-node/register"
    ],
    "reporter": [
      "text-summary",
      "html"
    ],
    "sourceMap": true,
    "instrument": true
  }
}<|MERGE_RESOLUTION|>--- conflicted
+++ resolved
@@ -5,14 +5,9 @@
   "scripts": {
     "postbuild": "cp -rf scripts ./dist/ && cp -rf config ./dist/",
     "build": "tsc",
-<<<<<<< HEAD
-    "test": "nyc mocha -r ts-node/register -t 15000 --recursive **/*.test.ts --exclude node_modules/**/**/*.test.ts --colors",
-    "start": "node dist/main.js"
-=======
-    "test": "mocha -r ts-node/register -t 15000 --recursive **/*.test.ts --exclude node_modules/**/**/*.test.ts --exclude core/test/nnimanager.test.ts --colors",
+    "test": "nyc mocha -r ts-node/register -t 15000 --recursive **/*.test.ts --exclude node_modules/**/**/*.test.ts --exclude core/test/nnimanager.test.ts --colors",
     "start": "node dist/main.js",
     "tslint": "tslint -p ."
->>>>>>> 6d6cf1bb
   },
   "license": "MIT",
   "dependencies": {
@@ -33,14 +28,7 @@
     "ts-deferred": "^1.0.4",
     "typescript-ioc": "^1.2.4",
     "typescript-string-operations": "^1.3.1",
-<<<<<<< HEAD
     "webhdfs": "^1.2.0"
-=======
-    "webhdfs": "^1.2.0",
-    "azure-storage": "^2.10.2",
-    "kubernetes-client": "^6.5.0",
-    "js-base64": "^2.4.9"
->>>>>>> 6d6cf1bb
   },
   "devDependencies": {
     "@types/chai": "^4.1.4",

--- conflicted
+++ resolved
@@ -5,14 +5,9 @@
   "scripts": {
     "postbuild": "cp -rf scripts ./dist/ && cp -rf config ./dist/",
     "build": "tsc",
-<<<<<<< HEAD
-    "test": "mocha -r ts-node/register -t 15000 --recursive **/*.test.ts --exclude node_modules/**/**/*.test.ts --exclude core/test/nnimanager.test.ts --colors",
-    "start": "node dist/main.js"
-=======
     "test": "mocha -r ts-node/register -t 15000 --recursive **/*.test.ts --exclude node_modules/**/**/*.test.ts --colors",
     "start": "node dist/main.js",
     "tslint": "tslint -p ."
->>>>>>> b554fe80
   },
   "license": "MIT",
   "dependencies": {

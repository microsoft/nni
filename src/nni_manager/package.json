--- conflicted
+++ resolved
@@ -26,12 +26,8 @@
     "typescript-string-operations": "^1.3.1",
     "webhdfs":"^1.2.0",
     "azure-storage": "^2.10.2",
-<<<<<<< HEAD
-    "kubernetes-client": "^6.5.0"
-=======
     "kubernetes-client": "^6.5.0",
     "js-base64": "^2.4.9"
->>>>>>> d1008bb3
   },
   "devDependencies": {
     "@types/chai": "^4.1.4",

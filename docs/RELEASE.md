# Release 0.5.0 - 01/14/2019
## Major Features
### New tuner and assessor supports
  * Support [Metis tuner](./HowToChooseTuner.md#MetisTuner) as a new NNI tuner. Metis algorithm has been proofed to be well performed for **online** hyper-parameter tuning.
  * Support [ENAS customized tuner](https://github.com/countif/enas_nni), a tuner contributed by github community user, is an algorithm for neural network search, it could learn neural network architecture via reinforcement learning and serve a better performance than NAS.
  * Support [Curve fitting assessor](./HowToChooseTuner.md#Curvefitting) for early stop policy using learning curve extrapolation. 
<<<<<<< HEAD
=======
  * Advanced Support of [Weight Sharing](./AdvancedNAS.md): Enable weight sharing for NAS tuners, currently through NFS.

>>>>>>> 1df572dc

### Training Service Ehancement
* [FrameworkController Training service](./FrameworkControllerMode.md): Support run experiments using frameworkcontroller on kubernetes
   * FrameworkController is a Controller on kubernetes that is general enough to run (distributed) jobs with various machine learning frameworks, such as tensorflow, pytorch, MXNet.
   * NNI provides unified and simple specification for job definition.
   * MNIST example for how to use FrameworkController.

### User Experience improvements
  * A better trial logging support for NNI experiments in PAI, Kubeflow and FrameworkController mode:
      * An improved logging architecture to send stdout/stderr of trials to NNI manager via Http post. NNI manager will store trial's stdout/stderr messages in local log file.
      * Show the link for trial log file on WebUI. 
  * Support to show final result's all key-value pairs.

<<<<<<< HEAD
### Others
  * [Weight Sharing](./AdvancedNAS.md): Enable weight sharing for NAS algorithms, currently through NFS.


=======
>>>>>>> 1df572dc
# Release 0.4.1 - 12/14/2018
## Major Features
### New tuner supports
  * Support [network morphism](./HowToChooseTuner.md#NetworkMorphism) as a new tuner

### Training Service improvements
  * Migrate [Kubeflow training service](https://github.com/Microsoft/nni/blob/master/docs/KubeflowMode.md)'s dependency from kubectl CLI to [Kubernetes API](https://kubernetes.io/docs/concepts/overview/kubernetes-api/) client
  * [Pytorch-operator](https://github.com/kubeflow/pytorch-operator) support for Kubeflow training service
  * Improvement on local code files uploading to OpenPAI HDFS
  * Fixed OpenPAI integration WebUI bug: WebUI doesn't show latest trial job status, which is caused by OpenPAI token expiration

### NNICTL improvements
  * Show version information both in nnictl and WebUI. You can run **nnictl -v** to show your current installed NNI version

### WebUI improvements
  * Enable modify concurrency number during experiment
  * Add feedback link to NNI github 'create issue' page
  * Enable customize top 10 trials regarding to metric numbers (largest or smallest)
  * Enable download logs for dispatcher & nnimanager 
  * Enable automatic scaling of axes for metric number
  * Update annotation to support displaying real choice in searchspace

## New examples
  * [FashionMnist](https://github.com/Microsoft/nni/tree/master/examples/trials/network_morphism), work together with network morphism tuner
  * [Distributed MNIST example](https://github.com/Microsoft/nni/tree/master/examples/trials/mnist-distributed-pytorch) written in PyTorch
  
  
# Release 0.4 - 12/6/2018

## Major Features
  * [Kubeflow Training service](./KubeflowMode.md)
    * Support tf-operator
    * [Distributed trial example](../examples/trials/mnist-distributed/dist_mnist.py) on Kubeflow
  * [Grid search tuner](../src/sdk/pynni/nni/README.md#Grid) 
  * [Hyperband tuner](../src/sdk/pynni/nni/README.md#Hyperband)
  * Support launch NNI experiment on MAC
  * WebUI 
    *  UI support for hyperband tuner
    *  Remove tensorboard button 
    *  Show experiment error message 
    *  Show line numbers in search space and trial profile
    *  Support search a specific trial by trial number
    *  Show trial's hdfsLogPath
    *  Download experiment parameters
## Others
  * Asynchronous dispatcher
  * Docker file update, add pytorch library 
  * Refactor 'nnictl stop' process, send SIGTERM to nni manager process, rather than calling stop Rest API. 
  * OpenPAI training service bug fix
    *  Support NNI Manager IP configuration(nniManagerIp) in PAI cluster config file, to fix the issue that user’s machine has no eth0 device 
    *  File number in codeDir is capped to 1000 now, to avoid user mistakenly fill root dir for codeDir
    *  Don’t print useless ‘metrics is empty’ log int PAI job’s stdout. Only print useful message once new metrics are recorded, to reduce confusion when user checks PAI trial’s output for debugging purpose
    *  Add timestamp at the beginning of each log entry in trial keeper.

# Release 0.3.0 - 11/2/2018
## NNICTL new features and updates
* Support running multiple experiments simultaneously. 

    Before v0.3, NNI only supports running single experiment once a time. After this realse, users are able to run multiple experiments simultaneously. Each experiment will require a unique port, the 1st experiment will be set to the default port as previous versions. You can specify a unique port for the rest experiments as below:

    ```nnictl create --port 8081 --config <config file path>```
* Support updating max trial number.
    use ```nnictl update --help``` to learn more. Or refer to [NNICTL Spec](https://github.com/Microsoft/nni/blob/master/docs/NNICTLDOC.md) for the fully usage of NNICTL.

## API new features and updates
* <span style="color:red">**breaking change**</span>: nn.get_parameters() is refactored to nni.get_next_parameter. All examples of prior releases can not run on v0.3, please clone nni repo to get new examples. If you had applied NNI to your own codes, please update the API accordingly.

* New API **nni.get_sequence_id()**. 
    Each trial job is allocated a unique sequence number, which can be retrieved by nni.get_sequence_id() API.

    ```git clone -b v0.3 https://github.com/Microsoft/nni.git```
* **nni.report_final_result(result)** API supports more data types for result parameter. 
    It can be of following types:
    * int
    * float
    * A python dict containing 'default' key, the value of 'default' key should be of type int or float. The dict can contain any other key value pairs.

## New tuner support
* **Batch Tuner** which iterates all parameter combination, can be used to submit batch trial jobs.

## New examples
* A NNI Docker image for public usage:
      ```docker pull msranni/nni:latest```
* New trial example: [NNI Sklearn Example](https://github.com/Microsoft/nni/tree/master/examples/trials/sklearn)
* New competition example: [Kaggle Competition TGS Salt Example](https://github.com/Microsoft/nni/tree/master/examples/trials/kaggle-tgs-salt)
    
## Others
* UI refactoring, refer to [WebUI doc](WebUI.md) for how to work with the new UI.
* Continuous Integration: NNI had switched to Azure pipelines
* [Known Issues in release 0.3.0](https://github.com/Microsoft/nni/labels/nni030knownissues).


# Release 0.2.0 - 9/29/2018
## Major Features
   * Support [OpenPAI](https://github.com/Microsoft/pai) (aka pai) Training Service (See [here](./PAIMode.md) for instructions about how to submit NNI job in pai mode)
      * Support training services on pai mode. NNI trials will be scheduled to run on OpenPAI cluster
      * NNI trial's output (including logs and model file) will be copied to OpenPAI HDFS for further debugging and checking
   * Support [SMAC](https://www.cs.ubc.ca/~hutter/papers/10-TR-SMAC.pdf) tuner (See [here](HowToChooseTuner.md) for instructions about how to use SMAC tuner)
      * [SMAC](https://www.cs.ubc.ca/~hutter/papers/10-TR-SMAC.pdf) is based on Sequential Model-Based Optimization (SMBO). It adapts the most prominent previously used model class (Gaussian stochastic process models) and introduces the model class of random forests to SMBO to handle categorical parameters. The SMAC supported by NNI is a wrapper on [SMAC3](https://github.com/automl/SMAC3)
   * Support NNI installation on [conda](https://conda.io/docs/index.html) and python virtual environment
   * Others
      * Update ga squad example and related documentation
      * WebUI UX small enhancement and bug fix

## Known Issues
[Known Issues in release 0.2.0](https://github.com/Microsoft/nni/labels/nni020knownissues).

# Release 0.1.0 - 9/10/2018 (initial release)

Initial release of Neural Network Intelligence (NNI).

## Major Features
   * Installation and Deployment
      * Support pip install and source codes install
      * Support training services on local mode(including Multi-GPU mode) as well as multi-machines mode
   * Tuners, Assessors and Trial
      * Support AutoML algorithms including:  hyperopt_tpe, hyperopt_annealing, hyperopt_random, and evolution_tuner
      * Support assessor(early stop) algorithms including: medianstop algorithm
      * Provide Python API for user defined tuners and assessors
      * Provide Python API for user to wrap trial code as NNI deployable codes
   * Experiments
      * Provide a command line toolkit 'nnictl' for experiments management
      * Provide a WebUI for viewing experiments details and managing experiments
   * Continuous Integration
      * Support CI by providing out-of-box integration with [travis-ci](https://github.com/travis-ci) on ubuntu    
   * Others
      * Support simple GPU job scheduling 

## Known Issues
[Known Issues in release 0.1.0](https://github.com/Microsoft/nni/labels/nni010knownissues).<|MERGE_RESOLUTION|>--- conflicted
+++ resolved
@@ -4,11 +4,8 @@
   * Support [Metis tuner](./HowToChooseTuner.md#MetisTuner) as a new NNI tuner. Metis algorithm has been proofed to be well performed for **online** hyper-parameter tuning.
   * Support [ENAS customized tuner](https://github.com/countif/enas_nni), a tuner contributed by github community user, is an algorithm for neural network search, it could learn neural network architecture via reinforcement learning and serve a better performance than NAS.
   * Support [Curve fitting assessor](./HowToChooseTuner.md#Curvefitting) for early stop policy using learning curve extrapolation. 
-<<<<<<< HEAD
-=======
   * Advanced Support of [Weight Sharing](./AdvancedNAS.md): Enable weight sharing for NAS tuners, currently through NFS.
 
->>>>>>> 1df572dc
 
 ### Training Service Ehancement
 * [FrameworkController Training service](./FrameworkControllerMode.md): Support run experiments using frameworkcontroller on kubernetes
@@ -22,13 +19,6 @@
       * Show the link for trial log file on WebUI. 
   * Support to show final result's all key-value pairs.
 
-<<<<<<< HEAD
-### Others
-  * [Weight Sharing](./AdvancedNAS.md): Enable weight sharing for NAS algorithms, currently through NFS.
-
-
-=======
->>>>>>> 1df572dc
 # Release 0.4.1 - 12/14/2018
 ## Major Features
 ### New tuner supports

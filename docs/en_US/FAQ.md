# FAQ

This page is for frequent asked questions and answers.

### tmp folder fulled
nnictl will use tmp folder as a temporary folder to copy files under codeDir when executing experimentation creation.
When met errors like below, try to clean up **tmp** folder first.
> OSError: [Errno 28] No space left on device

### Cannot get trials' metrics in OpenPAI mode
In OpenPAI training mode, we start a rest server which listens on 51189 port in NNI Manager to receive metrcis reported from trials running in OpenPAI cluster. If you didn't see any metrics from WebUI in OpenPAI mode, check your machine where NNI manager runs on to make sure 51189 port is turned on in the firewall rule.

### Segmentation Fault (core dumped) when installing
> make: *** [install-XXX] Segmentation fault (core dumped)

Please try the following solutions in turn:
* Update or reinstall you current python's pip like `python3 -m pip install -U pip`
* Install NNI with `--no-cache-dir` flag like `python3 -m pip install nni --no-cache-dir`

### Job management error: getIPV4Address() failed because os.networkInterfaces().eth0 is undefined.
Your machine don't have eth0 device, please set [nniManagerIp](ExperimentConfig.md) in your config file manually.

### Exceed the MaxDuration but didn't stop
When the duration of experiment reaches the maximum duration, nniManager will not create new trials, but the existing trials will continue unless user manually stop the experiment.

### Could not stop an experiment using `nnictl stop`
If you upgrade your NNI or you delete some config files of NNI when there is an experiment running, this kind of issue may happen because the loss of config file. You could use `ps -ef | grep node` to find the PID of your experiment, and use `kill -9 {pid}` to kill it manually.

### Could not get `default metric` in webUI of virtual machines
Config the network mode to bridge mode or other mode that could make virtual machine's host accessible from external machine, and make sure the port of virtual machine is not forbidden by firewall.
<<<<<<< HEAD
=======

### Could not open webUI link
Unable to open the WebUI may have the following reasons:

* http://127.0.0.1, http://172.17.0.1 and http://10.0.0.15 are referred to localhost, if you start your experiment on the server or remote machine. You can replace the IP to your server IP to view the WebUI, like http://[your_server_ip]:8080
* If you still can't see the WebUI after you use the server IP, you can check the proxy and the firewall of your machine. Or use the browser on the machine where you start your NNI experiment.
* Another reason may be your experiment is failed and NNI may fail to get the experiment information. You can check the log of NNIManager in the following directory: ~/nni/experiment/[your_experiment_id] /log/nnimanager.log

### NNI on Windows problems
Please refer to [NNI on Windows](NniOnWindows.md) 
>>>>>>> 4afe1670

### Help us improve
Please inquiry the problem in https://github.com/Microsoft/nni/issues to see whether there are other people already reported the problem, create a new one if there are no existing issues been created.<|MERGE_RESOLUTION|>--- conflicted
+++ resolved
@@ -28,8 +28,6 @@
 
 ### Could not get `default metric` in webUI of virtual machines
 Config the network mode to bridge mode or other mode that could make virtual machine's host accessible from external machine, and make sure the port of virtual machine is not forbidden by firewall.
-<<<<<<< HEAD
-=======
 
 ### Could not open webUI link
 Unable to open the WebUI may have the following reasons:
@@ -39,8 +37,7 @@
 * Another reason may be your experiment is failed and NNI may fail to get the experiment information. You can check the log of NNIManager in the following directory: ~/nni/experiment/[your_experiment_id] /log/nnimanager.log
 
 ### NNI on Windows problems
-Please refer to [NNI on Windows](NniOnWindows.md) 
->>>>>>> 4afe1670
+Please refer to [NNI on Windows](NniOnWindows.md)
 
 ### Help us improve
 Please inquiry the problem in https://github.com/Microsoft/nni/issues to see whether there are other people already reported the problem, create a new one if there are no existing issues been created.
--- conflicted
+++ resolved
@@ -91,8 +91,6 @@
 * **frequency:** This is to specify every *frequency* number epochs compressor compress once, default frequency=1
 
 ***
-<<<<<<< HEAD
-=======
 
 ## Lottery Ticket Hypothesis
 [The Lottery Ticket Hypothesis: Finding Sparse, Trainable Neural Networks](https://arxiv.org/abs/1803.03635), authors Jonathan Frankle and Michael Carbin,provides comprehensive measurement and analysis, and articulate the *lottery ticket hypothesis*: dense, randomly-initialized, feed-forward networks contain subnetworks (*winning tickets*) that -- when trained in isolation -- reach test accuracy comparable to the original network in a similar number of iterations.
@@ -180,5 +178,4 @@
 #### User configuration for FPGM Pruner
 * **sparsity:** How much percentage of convolutional filters are to be pruned.
 
-***
->>>>>>> 9ce751de
+***
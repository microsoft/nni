--- conflicted
+++ resolved
@@ -92,7 +92,6 @@
 
 ***
 
-<<<<<<< HEAD
 ## Filter Pruner
 
 In ['PRUNING FILTERS FOR EFFICIENT CONVNETS'](https://arxiv.org/abs/1608.08710), authors Hao Li, Asim Kadav, Igor Durdanovic, Hanan Samet and Hans Peter Graf.
@@ -150,7 +149,7 @@
 
 - **sparsity:** This is to specify the sparsity operations to be compressed to
 - **op_types:** Only BatchNorm2d is supported in Slim Pruner
-=======
+
 ## FPGM Pruner
 FPGM Pruner is an implementation of paper [Filter Pruning via Geometric Median for Deep Convolutional Neural Networks Acceleration](https://arxiv.org/pdf/1811.00250.pdf)
 
@@ -196,5 +195,4 @@
 #### User configuration for FPGM Pruner
 * **sparsity:** How much percentage of convolutional filters are to be pruned.
 
-***
->>>>>>> 262fabf1
+***
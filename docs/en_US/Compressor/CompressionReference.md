# Python API Reference of Compression Utilities

```eval_rst
.. contents::
```

## Sensitivity Utilities

```eval_rst
..  autoclass:: nni.compression.torch.utils.sensitivity_analysis.SensitivityAnalysis
    :members:

```

## Topology Utilities

```eval_rst
..  autoclass:: nni.compression.torch.utils.shape_dependency.ChannelDependency
    :members:

..  autoclass:: nni.compression.torch.utils.shape_dependency.GroupDependency
    :members:
<<<<<<< HEAD
```

## Model FLOPs/Parameters Counter

```eval_rst
..  autofunction:: nni.compression.torch.utils.counter.count_flops_params
=======

..  autoclass:: nni.compression.torch.utils.mask_conflict.CatMaskPadding
    :members:

..  autoclass:: nni.compression.torch.utils.mask_conflict.GroupMaskConflict
    :members:

..  autoclass:: nni.compression.torch.utils.mask_conflict.ChannelMaskConflict
    :members:
>>>>>>> 813e4115

```<|MERGE_RESOLUTION|>--- conflicted
+++ resolved
@@ -20,14 +20,6 @@
 
 ..  autoclass:: nni.compression.torch.utils.shape_dependency.GroupDependency
     :members:
-<<<<<<< HEAD
-```
-
-## Model FLOPs/Parameters Counter
-
-```eval_rst
-..  autofunction:: nni.compression.torch.utils.counter.count_flops_params
-=======
 
 ..  autoclass:: nni.compression.torch.utils.mask_conflict.CatMaskPadding
     :members:
@@ -37,6 +29,12 @@
 
 ..  autoclass:: nni.compression.torch.utils.mask_conflict.ChannelMaskConflict
     :members:
->>>>>>> 813e4115
+
+```
+
+## Model FLOPs/Parameters Counter
+
+```eval_rst
+..  autofunction:: nni.compression.torch.utils.counter.count_flops_params
 
 ```
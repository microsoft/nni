# Compressor
NNI provides an easy-to-use toolkit to help user design and use compression algorithms. It supports Tensorflow and PyTorch with unified interface. For users to compress their models, they only need to add several lines in their code. There are some popular model compression algorithms built-in in NNI. Users could further use NNI's auto tuning power to find the best compressed model, which is detailed in [Auto Model Compression](./AutoCompression). On the other hand, users could easily customize their new compression algorithms using NNI's interface, refer to the tutorial [here](#CustomizeCompression).

## Supported algorithms
We have provided two naive compression algorithms and four popular ones for users, including three pruning algorithms and three quantization algorithms:

|Name|Brief Introduction of Algorithm|
|---|---|
| [LevelPruner](./Pruner#LevelPruner) | Pruning the specified ratio on each weight based on absolute values of weights |
| [AGPruner](./Pruner#AGPruner) | To prune, or not to prune: exploring the efficacy of pruning for model compression. [Reference Paper](https://arxiv.org/abs/1710.01878)|
| [SensitivityPruner](./Pruner#SensitivityPruner) | Learning both Weights and Connections for Efficient Neural Networks. [Reference Paper](https://arxiv.org/abs/1506.02626)|
| [NaiveQuantizer](./Quantizer#NaiveQuantizer) |  Quantize weights to default 8 bits |
| [QATquantizer](./Quantizer#QATquantizer) | Quantization and Training of Neural Networks for Efficient Integer-Arithmetic-Only Inference. [Reference Paper](http://openaccess.thecvf.com/content_cvpr_2018/papers/Jacob_Quantization_and_Training_CVPR_2018_paper.pdf)|
| [DoReFaQuantizer](./Quantizer#DoReFaQuantizer) | DoReFa-Net: Training Low Bitwidth Convolutional Neural Networks with Low Bitwidth Gradients. [Reference Paper](https://arxiv.org/abs/1606.06160)|

## Usage of built-in compression algorithms

We use a simple example to show how to modify your trial code in order to apply the compression algorithms. Let's say you want to prune all weight to 80% sparsity with LevelPruner, you can add the following three lines into your code before training your model ([here](https://github.com/microsoft/nni/tree/master/examples/model_compress) is complete code).

Tensorflow code
```
config = [{'sparsity':0.8,'support_type': 'default'}]
pruner = nni.compressors.tf_compressor.LevelPruner(config)
pruner(tf.get_default_graph())
```

Pytorch code
```
config = [{'sparsity':0.8,'support_type': 'default'}]
pruner = nni.compressors.torch_compressor.LevelPruner(config)
pruner(model)
```

You can use other compression algorithms in the package of `nni.compressors`. The algorithms are implemented in both Pytorch and Tensorflow, under `nni.compressors.torch_compressor` and `nni.compressors.tf_compressor` respectively. You can refer to [Pruner](./Pruner) and [Quantizer](./Quantizer) for detail description of supported algorithms.

The function call `pruner(model)` receives user defined model (in Tensorflow the model can be obtained with `tf.get_default_graph`, while in Pytorch the model is the defined model class), and the model is modified with masks inserted. Then when you run the model, the masks take effect. The masks can be adjusted at runtime by the algorithms.

When instantiate a compression algorithm, there is `config` passed in. We describe how to write this config below.

### User configuration for a compression algorithm

When compressing a model, users may want to specify the ratio for sparsity, to specify different ratios for different types of operations, to exclude certain types of operations, or to compress only a certain types of operations. For users to express these kinds of requirements, we define a configuration specification. It can be seen as a python `list` object, where each element is a `dict` object. In each `dict`, there are some keys commonly supported by NNI compression:

* __op_types__: This is to specify what types of operations to be compressed. 'default' means following the algorithm's default setting.
* __op_names__: This is to specify by name what operations to be compressed. If this field is omitted, operations will not be filtered by it.
* __exclude__: Default is False. If this field is True, it means the operations with specified types and names will be excluded from the compression.

There are also other keys in the `dict`, but they are specific for every compression algorithm. For example, some , some.

The `dict`s in the `list` are applied one by one, that is, the configurations in latter `dict` will overwrite the configurations in former ones on the operations that are within the scope of both of them. 

A simple example of configuration is shown below:
```
[{
    'sparsity': 0.8,
    'op_types': 'default'
},
{
    'sparsity': 0.6,
    'op_names': ['op_name1', 'op_name2']
},
{
    'exclude': True,
    'op_names': ['op_name3']
}]
```
It means following the algorithm's default setting for compressed operations with sparsity 0.8, but for `op_name1` and `op_name2` use sparsity 0.6, and please do not compress `op_name3`.

### Other APIs

Some compression algorithms use epochs to control the progress of compression, and some algorithms need to do something after every minibatch. Therefore, we provide another two APIs for users to invoke. One is `update_epoch`, you can use it as follows:

Tensorflow code 
```
pruner.update_epoch(epoch, sess)
```
Pytorch code
```
pruner.update_epoch(epoch)
```

The other is `step`, it can be called with `pruner.step()` after each minibatch. Note that not all algorithms need these two APIs, for those that do not need them, calling them is allowed but has no effect.

__[TODO]__ The last API is for users to export the compressed model. You will get a compressed model when you finish the training using this API. It also exports another file storing the values of masks.

<a name="CustomizeCompression"></a>

## Customize new compression algorithms

To simplify writing a new compression algorithm, we design programming interfaces which are simple but flexible enough. There are interfaces for pruner and quantizer respectively.

### Pruning algorithm

If you want to write a new pruning algorithm, you can write a class that inherits `nni.compressors.tf_compressor.TfPruner` or `nni.compressors.torch_compressor.TorchPruner` depending on which framework you use. Then, override the member functions with the logic of your algorithm.

```
# This is writing a pruner in tensorflow.
# For writing a pruner in Pytorch, you can simply replace
# nni.compressors.tf_compressor.TfPruner with
# nni.compressors.torch_compressor.TorchPruner
class YourPruner(nni.compressors.tf_compressor.TfPruner):
    def __init__(self, config):
        # suggest you to use the NNI defined spec for config
        pass
    
    def bind_model(self, model):
        # this func can be used to remember the model or its weights
        # in member variables, for getting their values during training
        pass

    def calc_mask(self, layer_info, weight):
        # you can get layer name in layer_info.name
        # you can get weight data in weight
        # design your mask and return your mask
        return your_mask

    # note for pytorch version, there is no sess in input arguments
    def update_epoch(self, epoch_num, sess):
        pass

    def step(self):
        # can do some processing based on the model or weights binded
        # in the func bind_model
        pass
```

For the simpliest algorithm, you only need to override `calc_mask`, it receives each layer's information (i.e., layer name) and the layer's weight, you generate the mask for this weight in this function and return. Then NNI applies the mask for you.

Some algorithms generate mask based on training progress, i.e., epoch number. We provide `update_epoch` for the pruner to be aware of the training progress.

Some algorithms may want global information for generating masks, for example, all weights of the model (for statistic information), model optimizer's information. NNI supports this requirement using `bind_model`. `bind_model` receives the complete model, thus, it could record any information (e.g., reference to weights) it cares about. Then `step` can process or update the information according to the algorithm. You can refer to [source code of built-in algorithms](https://github.com/microsoft/nni/tree/master/src/sdk/pynni/nni/compressors) for example implementations.

### Quantization algorithm

The interface for customizing quantization algorithm is similar to that of pruning algorithms. The only difference is that `calc_mask` is replaced with `quantize_weight`. `quantize_weight` directly returns the quantized weights rather than mask, because for quantization the quantized weights cannot be obtained by applying mask.

```
# This is writing a Quantizer in tensorflow.
# For writing a Quantizer in Pytorch, you can simply replace
# nni.compressors.tf_compressor.TfQuantizer with
# nni.compressors.torch_compressor.TorchQuantizer
class YourPruner(nni.compressors.tf_compressor.TfQuantizer):
    def __init__(self, config):
        # suggest you to use the NNI defined spec for config
        pass

    def bind_model(self, model):
        # this func can be used to remember the model or its weights
        # in member variables, for getting their values during training
        pass

    def quantize_weight(self, layer_info, weight):
        # you can get layer name in layer_info.name
        # you can get weight data in weight
        # design your quantizer and return new weight
        return new_weight

<<<<<<< HEAD
#### Preprocess Model
Sometimes, designer wants to preprocess model before compress, designer can overload bind_model() method 
=======
    # note for pytorch version, there is no sess in input arguments
    def update_epoch(self, epoch_num, sess):
        pass
>>>>>>> 300db6a6

    def step(self):
        # can do some processing based on the model or weights binded
        # in the func bind_model
        pass
<<<<<<< HEAD
    
    # don not change quantize_weight() input 
    def quantize_weight(self, layer_info, weight):
        # you can get layer name in layer_info.name
        # you can get weight data in weight
        # design your quantizer and return new weight
        return new_weight
    
    # you can also design your method
    def your_method(self, your_input):
        #your code
    
    def bind_model(self, model):
        #preprocess model
=======
>>>>>>> 300db6a6
```

__[TODO]__ Will add another member function `quantize_layer_output`, as some quantization algorithms also quantize layers' output.

### Usage of user customized compression algorithm

__[TODO]__ ...<|MERGE_RESOLUTION|>--- conflicted
+++ resolved
@@ -155,20 +155,14 @@
         # design your quantizer and return new weight
         return new_weight
 
-<<<<<<< HEAD
-#### Preprocess Model
-Sometimes, designer wants to preprocess model before compress, designer can overload bind_model() method 
-=======
     # note for pytorch version, there is no sess in input arguments
     def update_epoch(self, epoch_num, sess):
         pass
->>>>>>> 300db6a6
 
     def step(self):
         # can do some processing based on the model or weights binded
         # in the func bind_model
         pass
-<<<<<<< HEAD
     
     # don not change quantize_weight() input 
     def quantize_weight(self, layer_info, weight):
@@ -183,8 +177,6 @@
     
     def bind_model(self, model):
         #preprocess model
-=======
->>>>>>> 300db6a6
 ```
 
 __[TODO]__ Will add another member function `quantize_layer_output`, as some quantization algorithms also quantize layers' output.

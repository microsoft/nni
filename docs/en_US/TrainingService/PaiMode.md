**Run an Experiment on OpenPAI**
===
NNI supports running an experiment on [OpenPAI](https://github.com/Microsoft/pai), called pai mode. Before starting to use NNI pai mode, you should have an account to access an [OpenPAI](https://github.com/Microsoft/pai) cluster. See [here](https://github.com/Microsoft/pai#how-to-deploy) if you don't have any OpenPAI account and want to deploy an OpenPAI cluster. In pai mode, your trial program will run in pai's container created by Docker.

## Setup environment

Step 1. Install NNI, follow the install guide [here](../Tutorial/QuickStart.md).   

<<<<<<< HEAD
Step 2. Get PAI token.   
Click `My profile` button in the top-right side of PAI's webprotal.
![](../../img/pai_profile.jpg)  
Click `copy` button in the page to copy a jwt token.
![](../../img/pai_token.jpg)  
=======
Step 2. Get token.

Open web portal of OpenPAI, and click `My profile` button in the top-right side.
![](../../img/pai_profile.jpg)

Click `copy` button in the page to copy a jwt token.
![](../../img/pai_token.jpg)
>>>>>>> b3ec35a5

Step 3. Mount NFS storage to local machine.  

  Click `Submit job` button in web portal.
![](../../img/pai_job_submission_page.jpg)

  Find the data management region in job submission page.
![](../../img/pai_data_management_page.jpg)  

The `Preview container paths` is the NFS host and path that OpenPAI provided, you need to mount the corresponding host and path to your local machine first, then NNI could use the OpenPAI's NFS storage.  
For example, use the following command:

```bash
sudo mount -t nfs4 gcr-openpai-infra02:/pai/data /local/mnt
```
<<<<<<< HEAD
sudo mount -t nfs4 gcr-openpai-infra02:/pai/data /local/mnt
```
=======

>>>>>>> b3ec35a5
Then the `/data` folder in container will be mounted to `/local/mnt` folder in your local machine.  
You could use the following configuration in your NNI's config file:

```yaml
nniManagerNFSMountPath: /local/mnt
```    

Step 4. Get OpenPAI's storage config name and nniManagerMountPath

The `Team share storage` field is storage configuration used to specify storage value in OpenPAI. You can get `paiStorageConfigName` and `containerNFSMountPath` field in `Team share storage`, for example:

```yaml
paiStorageConfigName: confignfs-data
containerNFSMountPath: /mnt/confignfs-data
```

## Run an experiment
Use `examples/trials/mnist-annotation` as an example. The NNI config YAML file's content is like:

```yaml
authorName: your_name
experimentName: auto_mnist
# how many trials could be concurrently running
trialConcurrency: 2
# maximum experiment running duration
maxExecDuration: 3h
# empty means never stop
maxTrialNum: 100
# choice: local, remote, pai
trainingServicePlatform: pai
# search space file
searchSpacePath: search_space.json
# choice: true, false
useAnnotation: true
tuner:
  builtinTunerName: TPE
  classArgs:
    optimize_mode: maximize
trial:
  command: python3 mnist.py
  codeDir: ~/nni/examples/trials/mnist-annotation
  gpuNum: 0
  cpuNum: 1
  memoryMB: 8196
  image: msranni/nni:latest
  virtualCluster: default
  nniManagerNFSMountPath: /home/user/mnt
  containerNFSMountPath: /mnt/data/user
<<<<<<< HEAD
  paiStoragePlugin: teamwise_storage
=======
  paiStorageConfigName: confignfs-data
>>>>>>> b3ec35a5
# Configuration to access OpenPAI Cluster
paiConfig:
  userName: your_pai_nni_user
  token: your_pai_token
  host: 10.1.1.1
  # optional, experimental feature.
  reuse: true
```

Note: You should set `trainingServicePlatform: pai` in NNI config YAML file if you want to start experiment in pai mode. The host field in configuration file is PAI's job submission page uri, like `10.10.5.1`, the default http protocol in NNI is `http`, if your PAI's cluster enabled https, please use the uri in `https://10.10.5.1` format.

### Trial configurations

Compared with [LocalMode](LocalMode.md) and [RemoteMachineMode](RemoteMachineMode.md), `trial` configuration in pai mode have these additional keys:

* cpuNum

  Optional key. Should be positive number based on your trial program's CPU  requirement. If it is not set in trial configuration, it should be set in the config file specified in `paiConfigPath` field.

* memoryMB

  Optional key. Should be positive number based on your trial program's memory requirement. If it is not set in trial configuration, it should be set in the config file specified in `paiConfigPath` field.

* image

  Optional key. In pai mode, your trial program will be scheduled by OpenPAI to run in [Docker container](https://www.docker.com/). This key is used to specify the Docker image used to create the container in which your trial will run.

  We already build a docker image [nnimsra/nni](https://hub.docker.com/r/msranni/nni/) on [Docker Hub](https://hub.docker.com/). It contains NNI python packages, Node modules and javascript artifact files required to start experiment, and all of NNI dependencies. The docker file used to build this image can be found at [here](https://github.com/Microsoft/nni/tree/master/deployment/docker/Dockerfile). You can either use this image directly in your config file, or build your own image based on it. If it is not set in trial configuration, it should be set in the config file specified in `paiConfigPath` field.

* virtualCluster

  Optional key. Set the virtualCluster of OpenPAI. If omitted, the job will run on default virtual cluster.

* nniManagerNFSMountPath

  Required key. Set the mount path in your nniManager machine.

* containerNFSMountPath

  Required key. Set the mount path in your container used in OpenPAI.

* paiStorageConfigName:

  Optional key. Set the storage name used in OpenPAI. If it is not set in trial configuration, it should be set in the config file specified in `paiConfigPath` field.

* command

  Optional key. Set the commands used in OpenPAI container.

* paiConfigPath
  Optional key. Set the file path of OpenPAI job configuration, the file is in yaml format.

  If users set `paiConfigPath` in NNI's configuration file, no need to specify the fields `command`, `paiStorageConfigName`, `virtualCluster`, `image`, `memoryMB`, `cpuNum`, `gpuNum` in `trial` configuration. These fields will use the values from the config file specified by  `paiConfigPath`.

  Note:
  1. The job name in OpenPAI's configuration file will be replaced by a new job name, the new job name is created by NNI, the name format is nni_exp_${this.experimentId}_trial_${trialJobId}.

  2. If users set multiple taskRoles in OpenPAI's configuration file, NNI will wrap all of these taksRoles and start multiple tasks in one trial job, users should ensure that only one taskRole report metric to NNI, otherwise there might be some conflict error.

### OpenPAI configurations

`paiConfig` includes OpenPAI specific configurations,

* userName

  Required key. User name of OpenPAI platform.

* token

  Required key. Authentication key of OpenPAI platform.

* host

  Required key. The host of OpenPAI platform. It's OpenPAI's job submission page uri, like `10.10.5.1`, the default http protocol in NNI is `http`, if your OpenPAI cluster enabled https, please use the uri in `https://10.10.5.1` format.

* reuse (experimental feature)

  Optional key, default is false. If it's true, NNI will reuse OpenPAI jobs to run as many as possible trials. It can save time of creating new jobs. User needs to make sure each trial can run independent in same job, for example, avoid loading checkpoint from previous trials.

Once complete to fill NNI experiment config file and save (for example, save as exp_pai.yml), then run the following command

```bash
nnictl create --config exp_pai.yml
```

to start the experiment in pai mode. NNI will create OpenPAI job for each trial, and the job name format is something like `nni_exp_{experiment_id}_trial_{trial_id}`.
You can see jobs created by NNI in the OpenPAI cluster's web portal, like:
![](../../img/nni_pai_joblist.jpg)

Notice: In pai mode, NNIManager will start a rest server and listen on a port which is your NNI WebUI's port plus 1. For example, if your WebUI port is `8080`, the rest server will listen on `8081`, to receive metrics from trial job running in Kubernetes. So you should `enable 8081` TCP port in your firewall rule to allow incoming traffic.

Once a trial job is completed, you can goto NNI WebUI's overview page (like http://localhost:8080/oview) to check trial's information.

Expand a trial information in trial list view, click the logPath link like:
![](../../img/nni_webui_joblist.jpg)

And you will be redirected to HDFS web portal to browse the output files of that trial in HDFS:
![](../../img/nni_trial_hdfs_output.jpg)

You can see there're three fils in output folder: stderr, stdout, and trial.log

## data management
Before using NNI to start your experiment, users should set the corresponding mount data path in your nniManager machine. OpenPAI has their own storage(NFS, AzureBlob ...), and the storage will used in OpenPAI will be mounted to the container when it start a job. Users should set the OpenPAI storage type by `paiStorageConfigName` field to choose a storage in OpenPAI. Then users should mount the storage to their nniManager machine, and set the `nniManagerNFSMountPath` field in configuration file, NNI will generate bash files and copy data in `codeDir` to the `nniManagerNFSMountPath` folder, then NNI will start a trial job. The data in `nniManagerNFSMountPath` will be sync to OpenPAI storage, and will be mounted to OpenPAI's container. The data path in container is set in `containerNFSMountPath`, NNI will enter this folder first, and then run scripts to start a trial job. 

## version check
NNI support version check feature in since version 0.6. It is a policy to insure the version of NNIManager is consistent with trialKeeper, and avoid errors caused by version incompatibility.
Check policy:

1. NNIManager before v0.6 could run any version of trialKeeper, trialKeeper support backward compatibility.
2. Since version 0.6, NNIManager version should keep same with triakKeeper version. For example, if NNIManager version is 0.6, trialKeeper version should be 0.6 too.
3. Note that the version check feature only check first two digits of version.For example, NNIManager v0.6.1 could use trialKeeper v0.6 or trialKeeper v0.6.2, but could not use trialKeeper v0.5.1 or trialKeeper v0.7.

If you could not run your experiment and want to know if it is caused by version check, you could check your webUI, and there will be an error message about version check.
![](../../img/version_check.png)<|MERGE_RESOLUTION|>--- conflicted
+++ resolved
@@ -6,13 +6,6 @@
 
 Step 1. Install NNI, follow the install guide [here](../Tutorial/QuickStart.md).   
 
-<<<<<<< HEAD
-Step 2. Get PAI token.   
-Click `My profile` button in the top-right side of PAI's webprotal.
-![](../../img/pai_profile.jpg)  
-Click `copy` button in the page to copy a jwt token.
-![](../../img/pai_token.jpg)  
-=======
 Step 2. Get token.
 
 Open web portal of OpenPAI, and click `My profile` button in the top-right side.
@@ -20,7 +13,6 @@
 
 Click `copy` button in the page to copy a jwt token.
 ![](../../img/pai_token.jpg)
->>>>>>> b3ec35a5
 
 Step 3. Mount NFS storage to local machine.  
 
@@ -36,12 +28,6 @@
 ```bash
 sudo mount -t nfs4 gcr-openpai-infra02:/pai/data /local/mnt
 ```
-<<<<<<< HEAD
-sudo mount -t nfs4 gcr-openpai-infra02:/pai/data /local/mnt
-```
-=======
-
->>>>>>> b3ec35a5
 Then the `/data` folder in container will be mounted to `/local/mnt` folder in your local machine.  
 You could use the following configuration in your NNI's config file:
 
@@ -90,11 +76,7 @@
   virtualCluster: default
   nniManagerNFSMountPath: /home/user/mnt
   containerNFSMountPath: /mnt/data/user
-<<<<<<< HEAD
-  paiStoragePlugin: teamwise_storage
-=======
   paiStorageConfigName: confignfs-data
->>>>>>> b3ec35a5
 # Configuration to access OpenPAI Cluster
 paiConfig:
   userName: your_pai_nni_user

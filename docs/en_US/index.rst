--- conflicted
+++ resolved
@@ -17,13 +17,7 @@
     Examples<examples>
     Reference<reference>
     FAQ
-<<<<<<< HEAD
-    Contribution
-    Changelog<RELEASE>
-    Blog<Blog/index>
-    AutoML Practice<automl_practice>
-=======
     Contribution<contribution>
     Changelog<Release>
     Blog<Blog/index>
->>>>>>> af89df8c
+    AutoML Practice<automl_practice>
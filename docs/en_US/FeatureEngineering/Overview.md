--- conflicted
+++ resolved
@@ -1,277 +1,260 @@
-# FeatureEngineering
-
-We are glad to announce the alpha release for Feature Engineering toolkit on top of NNI, it's still in the experiment phase which might evolve based on user feedback. We'd like to invite you to use, feedback and even contribute.
-
-For now, we support the following feature selector:
-- [GradientFeatureSelector](./GradientFeatureSelector.md)
-- [GBDTSelector](./GBDTSelector.md)
-
-
-# How to use?
-
-```python
-from nni.feature_engineering.gradient_selector import GradientFeatureSelector
-# from nni.feature_engineering.gbdt_selector import GBDTSelector
-
-# load data
-...
-X_train, X_test, y_train, y_test = train_test_split(X, y, test_size=0.33, random_state=42)
-
-# initlize a selector
-fgs = GradientFeatureSelector(...)
-# fit data
-fgs.fit(X_train, y_train)
-# get improtant features
-# will return the index with important feature here.
-print(fgs.get_selected_features(...))
-
-...
-```
-
-When using the built-in Selector, you first need to `import` a feature selector, and `initialize` it. You could call the function `fit` in the selector to pass the data to the selector. After that, you could use `get_seleteced_features` to get important features. The function parameters in different selectors might be different, so you need to check the docs before using it. 
-
-# How to customize?
-
-NNI provides _state-of-the-art_ feature selector algorithm in the builtin-selector. NNI also supports to build a feature selector by yourself.
-
-If you want to implement a customized feature selector, you need to:
-
-1. Inherit the base FeatureSelector class
-1. Implement _fit_ and _get_selected_features_ function
-1. Integrate with sklearn (Optional)
-
-Here is an example:
-
-**1. Inherit the base Featureselector Class**
-
-```python
-from nni.feature_engineering.feature_selector import FeatureSelector
-
-class CustomizedSelector(FeatureSelector):
-    def __init__(self, ...):
-    ...
-```
-
-**2. Implement _fit_ and _get_selected_features_ Function**
-
-```python
-from nni.tuner import Tuner
-
-from nni.feature_engineering.feature_selector import FeatureSelector
-
-class CustomizedSelector(FeatureSelector):
-    def __init__(self, ...):
-    ...
-
-    def fit(self, X, y, **kwargs):
-        """
-        Fit the training data to FeatureSelector
-
-        Parameters
-        ------------
-        X : array-like numpy matrix
-        The training input samples, which shape is [n_samples, n_features].
-        y: array-like numpy matrix
-        The target values (class labels in classification, real numbers in regression). Which shape is [n_samples].
-        """
-        self.X = X
-        self.y = y
-        ...
-    
-    def get_selected_features(self):
-        """
-        Get important feature
-
-        Returns
-        -------
-        list :
-        Return the index of the important feature.
-        """
-        ...
-        return self.selected_features_
-
-    ...
-```
-
-**3. Integrate with Sklearn**
-
-`sklearn.pipeline.Pipeline` can connect models in series, such as feature selector, normalization, and classification/regression to form a typical machine learning problem workflow. 
-The following step could help us to better integrate with sklearn, which means we could treat the customized feature selector as a mudule of the pipeline.
-
-1. Inherit the calss _sklearn.base.BaseEstimator_
-1. Implement _get_params_ and _set_params_ function in _BaseEstimator_
-1. Inherit the class _sklearn.feature_selection.base.SelectorMixin_
-1. Implement _get_support_, _transform_ and _inverse_transform_ Function in _SelectorMixin_
-
-Here is an example:
-
-**1. Inherit the BaseEstimator Class and its Function**
-
-```python
-from sklearn.base import BaseEstimator
-from nni.feature_engineering.feature_selector import FeatureSelector
-
-class CustomizedSelector(FeatureSelector, BaseEstimator):
-    def __init__(self, ...):
-    ...
-    
-    def get_params(self, ...):
-        """
-        Get parameters for this estimator.
-        """
-        params = self.__dict__
-        params = {key: val for (key, val) in params.items()
-        if not key.endswith('_')}
-        return params
-    
-    def set_params(self, **params):
-        """
-        Set the parameters of this estimator.
-        """
-        for param in params:
-        if hasattr(self, param):
-        setattr(self, param, params[param])
-        return self
-
-```
-
-**2. Inherit the SelectorMixin Class and its Function**
-```python
-from sklearn.base import BaseEstimator
-from sklearn.feature_selection.base import SelectorMixin
-
-from nni.feature_engineering.feature_selector import FeatureSelector
-
-class CustomizedSelector(FeatureSelector, BaseEstimator):
-    def __init__(self, ...):
-        ...
-    
-    def get_params(self, ...):
-        """
-        Get parameters for this estimator.
-        """
-        params = self.__dict__
-        params = {key: val for (key, val) in params.items()
-        if not key.endswith('_')}
-        return params
-        
-        def set_params(self, **params):
-        """
-        Set the parameters of this estimator.
-        """
-        for param in params:
-        if hasattr(self, param):
-        setattr(self, param, params[param])
-        return self
-
-    def get_support(self, indices=False):
-        """
-        Get a mask, or integer index, of the features selected.
-
-        Parameters
-        ----------
-        indices : bool
-        Default False. If True, the return value will be an array of integers, rather than a boolean mask.
-
-        Returns
-        -------
-        list :
-        returns support: An index that selects the retained features from a feature vector.
-        If indices are False, this is a boolean array of shape [# input features], in which an element is True iff its corresponding feature is selected for retention.
-        If indices are True, this is an integer array of shape [# output features] whose values
-        are indices into the input feature vector.
-        """
-        ...
-        return mask
-    
-
-    def transform(self, X):
-        """Reduce X to the selected features.
-
-        Parameters
-        ----------
-        X : array
-        which shape is [n_samples, n_features]
-
-        Returns
-        -------
-        X_r : array
-        which shape is [n_samples, n_selected_features]
-        The input samples with only the selected features.
-        """
-        ...
-        return X_r
-
-
-    def inverse_transform(self, X):
-        """
-        Reverse the transformation operation
-
-        Parameters
-        ----------
-        X : array
-        shape is [n_samples, n_selected_features]
-
-        Returns
-        -------
-        X_r : array
-        shape is [n_samples, n_original_features]
-        """
-        ...
-        return X_r
-```
-
-After integrating with Sklearn, we could use the feature selector as follows:
-```python
-from sklearn.linear_model import LogisticRegression
-
-# load data
-...
-X_train, y_train = ...
-
-# build a ppipeline
-pipeline = make_pipeline(XXXSelector(...), LogisticRegression())
-pipeline = make_pipeline(SelectFromModel(ExtraTreesClassifier(n_estimators=50)), LogisticRegression())
-pipeline.fit(X_train, y_train)
-
-# score
-print("Pipeline Score: ", pipeline.score(X_train, y_train))
-
-```
-
-# Benchmark
-
-<<<<<<< HEAD
-`Baseline` means without any feature selection, we directly pass the data to LogisticRegression. For this benchmark, we only use 10% data from the train as test data. For the GradientFeatureSelector, we only take the top20 features.
-
-| Dataset | Baseline | GradientFeatureSelector top20 | GradientFeatureSelector auto |TreeBasedClassifier | #Train | #Feature | 
-| ----------- | ------ | ------ | ------- | ------- | -------- |-------- |
-| colon-cancer | 0.7547 | 0.7368 | 0.5389 | 0.7223 | 62 | 2,000 |
-| gisette | 0.9725 | 0.8942 | 0.9642 |0.9792 | 6,000 | 5,000 |
-| avazu | 0.8834 | N/A   |   N/A   |   N/A | 40,428,967 | 1,000,000 |
-| rcv1 | 0.9644 | 0.7333 | 0.9548 |0.9615 | 20,242 | 47,236 |
-| news20.binary | 0.9208 | 0.8780  |0.6870 | 0.9070 | 19,996 | 1,355,191 |
-| real-sim | 0.9681 | 0.7969 | 0.9439  |0.9591 | 72,309 | 20,958 |
-| kdd2010 |  |  0.8826  |   | |  | |
-
-The dataset of benchmark could be download in [here](https://www.csie.ntu.edu.tw/~cjlin/libsvmtools/datasets/
-)
-
-The code could be refenrence `/examples/feature_engineering/gradient_feature_selector/benchmark_test.py`.
-=======
-`Baseline` means without any feature selection, we directly pass the data to LogisticRegression. For this benchmark, we only use 10% data from the train as test data.
-
-| Dataset | Baseline | GradientFeatureSelector | TreeBasedClassifier | #Train | #Feature | 
-| ----------- | ------ | ------ | ------- | ------- | -------- |
-| colon-cancer | 0.7547 | 0.7368 | 0.7223 | 62 | 2,000 |
-| gisette | 0.9725 | 0.89416 | 0.9792 | 6,000 | 5,000 |
-| avazu | 0.8834 | N/A | N/A | 40,428,967 | 1,000,000 |
-| rcv1 | 0.9644 | 0.7333 | 0.9615 | 20,242 | 47,236 |
-| news20.binary | 0.9208 | 0.6870 | 0.9070 | 19,996 | 1,355,191 |
-| real-sim | 0.9681 | 0.7969 | 0.9591 | 72,309 | 20,958 |
-
-The benchmark could be download in [here](https://www.csie.ntu.edu.tw/~cjlin/libsvmtools/datasets/
-)
-
-
->>>>>>> e9cba778
+# FeatureEngineering
+
+We are glad to announce the alpha release for Feature Engineering toolkit on top of NNI, it's still in the experiment phase which might evolve based on user feedback. We'd like to invite you to use, feedback and even contribute.
+
+For now, we support the following feature selector:
+- [GradientFeatureSelector](./GradientFeatureSelector.md)
+- [GBDTSelector](./GBDTSelector.md)
+
+
+# How to use?
+
+```python
+from nni.feature_engineering.gradient_selector import GradientFeatureSelector
+# from nni.feature_engineering.gbdt_selector import GBDTSelector
+
+# load data
+...
+X_train, X_test, y_train, y_test = train_test_split(X, y, test_size=0.33, random_state=42)
+
+# initlize a selector
+fgs = GradientFeatureSelector(...)
+# fit data
+fgs.fit(X_train, y_train)
+# get improtant features
+# will return the index with important feature here.
+print(fgs.get_selected_features(...))
+
+...
+```
+
+When using the built-in Selector, you first need to `import` a feature selector, and `initialize` it. You could call the function `fit` in the selector to pass the data to the selector. After that, you could use `get_seleteced_features` to get important features. The function parameters in different selectors might be different, so you need to check the docs before using it. 
+
+# How to customize?
+
+NNI provides _state-of-the-art_ feature selector algorithm in the builtin-selector. NNI also supports to build a feature selector by yourself.
+
+If you want to implement a customized feature selector, you need to:
+
+1. Inherit the base FeatureSelector class
+1. Implement _fit_ and _get_selected_features_ function
+1. Integrate with sklearn (Optional)
+
+Here is an example:
+
+**1. Inherit the base Featureselector Class**
+
+```python
+from nni.feature_engineering.feature_selector import FeatureSelector
+
+class CustomizedSelector(FeatureSelector):
+    def __init__(self, ...):
+    ...
+```
+
+**2. Implement _fit_ and _get_selected_features_ Function**
+
+```python
+from nni.tuner import Tuner
+
+from nni.feature_engineering.feature_selector import FeatureSelector
+
+class CustomizedSelector(FeatureSelector):
+    def __init__(self, ...):
+    ...
+
+    def fit(self, X, y, **kwargs):
+        """
+        Fit the training data to FeatureSelector
+
+        Parameters
+        ------------
+        X : array-like numpy matrix
+        The training input samples, which shape is [n_samples, n_features].
+        y: array-like numpy matrix
+        The target values (class labels in classification, real numbers in regression). Which shape is [n_samples].
+        """
+        self.X = X
+        self.y = y
+        ...
+    
+    def get_selected_features(self):
+        """
+        Get important feature
+
+        Returns
+        -------
+        list :
+        Return the index of the important feature.
+        """
+        ...
+        return self.selected_features_
+
+    ...
+```
+
+**3. Integrate with Sklearn**
+
+`sklearn.pipeline.Pipeline` can connect models in series, such as feature selector, normalization, and classification/regression to form a typical machine learning problem workflow. 
+The following step could help us to better integrate with sklearn, which means we could treat the customized feature selector as a mudule of the pipeline.
+
+1. Inherit the calss _sklearn.base.BaseEstimator_
+1. Implement _get_params_ and _set_params_ function in _BaseEstimator_
+1. Inherit the class _sklearn.feature_selection.base.SelectorMixin_
+1. Implement _get_support_, _transform_ and _inverse_transform_ Function in _SelectorMixin_
+
+Here is an example:
+
+**1. Inherit the BaseEstimator Class and its Function**
+
+```python
+from sklearn.base import BaseEstimator
+from nni.feature_engineering.feature_selector import FeatureSelector
+
+class CustomizedSelector(FeatureSelector, BaseEstimator):
+    def __init__(self, ...):
+    ...
+    
+    def get_params(self, ...):
+        """
+        Get parameters for this estimator.
+        """
+        params = self.__dict__
+        params = {key: val for (key, val) in params.items()
+        if not key.endswith('_')}
+        return params
+    
+    def set_params(self, **params):
+        """
+        Set the parameters of this estimator.
+        """
+        for param in params:
+        if hasattr(self, param):
+        setattr(self, param, params[param])
+        return self
+
+```
+
+**2. Inherit the SelectorMixin Class and its Function**
+```python
+from sklearn.base import BaseEstimator
+from sklearn.feature_selection.base import SelectorMixin
+
+from nni.feature_engineering.feature_selector import FeatureSelector
+
+class CustomizedSelector(FeatureSelector, BaseEstimator):
+    def __init__(self, ...):
+        ...
+    
+    def get_params(self, ...):
+        """
+        Get parameters for this estimator.
+        """
+        params = self.__dict__
+        params = {key: val for (key, val) in params.items()
+        if not key.endswith('_')}
+        return params
+        
+        def set_params(self, **params):
+        """
+        Set the parameters of this estimator.
+        """
+        for param in params:
+        if hasattr(self, param):
+        setattr(self, param, params[param])
+        return self
+
+    def get_support(self, indices=False):
+        """
+        Get a mask, or integer index, of the features selected.
+
+        Parameters
+        ----------
+        indices : bool
+        Default False. If True, the return value will be an array of integers, rather than a boolean mask.
+
+        Returns
+        -------
+        list :
+        returns support: An index that selects the retained features from a feature vector.
+        If indices are False, this is a boolean array of shape [# input features], in which an element is True iff its corresponding feature is selected for retention.
+        If indices are True, this is an integer array of shape [# output features] whose values
+        are indices into the input feature vector.
+        """
+        ...
+        return mask
+    
+
+    def transform(self, X):
+        """Reduce X to the selected features.
+
+        Parameters
+        ----------
+        X : array
+        which shape is [n_samples, n_features]
+
+        Returns
+        -------
+        X_r : array
+        which shape is [n_samples, n_selected_features]
+        The input samples with only the selected features.
+        """
+        ...
+        return X_r
+
+
+    def inverse_transform(self, X):
+        """
+        Reverse the transformation operation
+
+        Parameters
+        ----------
+        X : array
+        shape is [n_samples, n_selected_features]
+
+        Returns
+        -------
+        X_r : array
+        shape is [n_samples, n_original_features]
+        """
+        ...
+        return X_r
+```
+
+After integrating with Sklearn, we could use the feature selector as follows:
+```python
+from sklearn.linear_model import LogisticRegression
+
+# load data
+...
+X_train, y_train = ...
+
+# build a ppipeline
+pipeline = make_pipeline(XXXSelector(...), LogisticRegression())
+pipeline = make_pipeline(SelectFromModel(ExtraTreesClassifier(n_estimators=50)), LogisticRegression())
+pipeline.fit(X_train, y_train)
+
+# score
+print("Pipeline Score: ", pipeline.score(X_train, y_train))
+
+```
+
+# Benchmark
+
+`Baseline` means without any feature selection, we directly pass the data to LogisticRegression. For this benchmark, we only use 10% data from the train as test data. For the GradientFeatureSelector, we only take the top20 features.
+
+| Dataset | Baseline | GradientFeatureSelector top20 | GradientFeatureSelector auto |TreeBasedClassifier | #Train | #Feature | 
+| ----------- | ------ | ------ | ------- | ------- | -------- |-------- |
+| colon-cancer | 0.7547 | 0.7368 | 0.5389 | 0.7223 | 62 | 2,000 |
+| gisette | 0.9725 | 0.8942 | 0.9642 |0.9792 | 6,000 | 5,000 |
+| avazu | 0.8834 | N/A   |   N/A   |   N/A | 40,428,967 | 1,000,000 |
+| rcv1 | 0.9644 | 0.7333 | 0.9548 |0.9615 | 20,242 | 47,236 |
+| news20.binary | 0.9208 | 0.8780  | 0.8875 | 0.9070 | 19,996 | 1,355,191 |
+| real-sim | 0.9681 |  0.7969 | 0.9439  |0.9591 | 72,309 | 20,958 |
+| kdd2010  | N/A    |  N/A |   N/A   |  N/A  |  8,407,752   | 20,216,830 |
+| webspam  | N/A    |  N/A    |   N/A   |  N/A  |  350,000  | 16,609,143 |
+
+The dataset of benchmark could be download in [here](https://www.csie.ntu.edu.tw/~cjlin/libsvmtools/datasets/
+)
+
+The code could be refenrence `/examples/feature_engineering/gradient_feature_selector/benchmark_test.py`.
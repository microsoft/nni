######################
Research Blog
######################

..  toctree::
    :maxdepth: 2

<<<<<<< HEAD
    Hyperparameter Optimization Comparison<HPOComparison>
    Neural Architecture Search Comparison<NASComparison>
    Parallelizing Sequential Search<ParallelizingSequentialSearch>
=======
    Hyperparameter Optimization Comparison<HpoComparison>
    Neural Architecture Search Comparison<NasComparison>
>>>>>>> af89df8c
<|MERGE_RESOLUTION|>--- conflicted
+++ resolved
@@ -5,11 +5,6 @@
 ..  toctree::
     :maxdepth: 2
 
-<<<<<<< HEAD
-    Hyperparameter Optimization Comparison<HPOComparison>
-    Neural Architecture Search Comparison<NASComparison>
-    Parallelizing Sequential Search<ParallelizingSequentialSearch>
-=======
     Hyperparameter Optimization Comparison<HpoComparison>
     Neural Architecture Search Comparison<NasComparison>
->>>>>>> af89df8c
+    Parallelizing Sequential Search<ParallelizingSequentialSearch>
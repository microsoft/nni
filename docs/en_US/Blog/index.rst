######################
Research Blog
######################

..  toctree::
    :maxdepth: 2

<<<<<<< HEAD
    NAS Comparison<NasComparison>
=======
    Hyperparameter Optimization Comparison<HPOComparison>
    Neural Architecture Search Comparison<NASComparison>
>>>>>>> 8a175cd4
<|MERGE_RESOLUTION|>--- conflicted
+++ resolved
@@ -5,9 +5,5 @@
 ..  toctree::
     :maxdepth: 2
 
-<<<<<<< HEAD
-    NAS Comparison<NasComparison>
-=======
-    Hyperparameter Optimization Comparison<HPOComparison>
-    Neural Architecture Search Comparison<NASComparison>
->>>>>>> 8a175cd4
+    Hyperparameter Optimization Comparison<HpoComparison>
+    Neural Architecture Search Comparison<NasComparison>
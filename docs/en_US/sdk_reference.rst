--- conflicted
+++ resolved
@@ -36,11 +36,10 @@
 ..  autoclass:: nni.metis_tuner.metis_tuner.MetisTuner
     :members:
 
-<<<<<<< HEAD
+..  autoclass:: nni.batch_tuner.batch_tuner.BatchTuner
+    :members:
+
 ..  autoclass:: nni.gp_tuner.gp_tuner.GPTuner
-=======
-..  autoclass:: nni.batch_tuner.batch_tuner.BatchTuner
->>>>>>> 0e3906aa
     :members:
 
 Assessor

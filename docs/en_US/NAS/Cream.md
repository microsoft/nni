--- conflicted
+++ resolved
@@ -1,4 +1,3 @@
-<<<<<<< HEAD
 # Cream of the Crop: Distilling Prioritized Paths For One-Shot Neural Architecture Search 
 
 **[[Paper]](https://papers.nips.cc/paper/2020/file/d072677d210ac4c03ba046120f0802ec-Paper.pdf) [[Models-Google Drive]](https://drive.google.com/drive/folders/1NLGAbBF9bA1IUAxKlk2VjgRXhr6RHvRW?usp=sharing)[[Models-Baidu Disk]](https://pan.baidu.com/s/4hymmwni) [[BibTex]](https://scholar.googleusercontent.com/scholar.bib?q=info:ICWVXc_SsKAJ:scholar.google.com/&output=citation&scisdr=CgUmooXfEMfTi0cV5aU:AAGBfm0AAAAAX7sQ_aXoamdKRaBI12tAVN8REq1VKNwM&scisig=AAGBfm0AAAAAX7sQ_RdYtp6BSro3zgbXVJU2MCgsG730&scisf=4&ct=citation&cd=-1&hl=ja)**  <br/>
@@ -113,124 +112,4 @@
 
 ```
 python -m torch.distributed.launch --nproc_per_node=8 ./test.py --cfg ./configs/test.yaml
-```
-
-=======
-# Cream of the Crop: Distilling Prioritized Paths For One-Shot Neural Architecture Search 
-
-**[[Paper]](https://papers.nips.cc/paper/2020/file/d072677d210ac4c03ba046120f0802ec-Paper.pdf) [[Models-Google Drive]](https://drive.google.com/drive/folders/1NLGAbBF9bA1IUAxKlk2VjgRXhr6RHvRW?usp=sharing)[[Models-Baidu Disk]](https://pan.baidu.com/s/4hymmwni) [[BibTex]](https://scholar.googleusercontent.com/scholar.bib?q=info:ICWVXc_SsKAJ:scholar.google.com/&output=citation&scisdr=CgUmooXfEMfTi0cV5aU:AAGBfm0AAAAAX7sQ_aXoamdKRaBI12tAVN8REq1VKNwM&scisig=AAGBfm0AAAAAX7sQ_RdYtp6BSro3zgbXVJU2MCgsG730&scisf=4&ct=citation&cd=-1&hl=ja)**  <br/>
-
-In this work, we present a simple yet effective architecture distillation method. The central idea is that subnetworks can learn collaboratively and teach each other throughout the training process, aiming to boost the convergence of individual models. We introduce the concept of prioritized path, which refers to the architecture candidates exhibiting superior performance during training. Distilling knowledge from the prioritized paths is able to boost the training of subnetworks. Since the prioritized paths are changed on the fly depending on their performance and complexity, the final obtained paths are the cream of the crop. The discovered architectures achieve superior performance compared to the recent [MobileNetV3](https://arxiv.org/abs/1905.02244) and [EfficientNet](https://arxiv.org/abs/1905.11946) families under aligned settings.
-
-<div >
-    <img src="https://github.com/microsoft/Cream/blob/main/demo/intro.jpg" width="800"/>
-</div>
-
-
-## Reproduced Results
-Top-1 Accuracy on ImageNet. The top-1 accuracy of Cream search algorithm surpasses MobileNetV3 and EfficientNet-B0/B1 on ImageNet.
-The training with 16 Gpus is a little bit superior than 8 Gpus, as below.
-
-| Model (M Flops) |  8Gpus | 16Gpus | 
-| ---- |:-------------:| :-----:|
-| 14M | 59.3 | 59.6 |
-| 42M | 65.8 | 66.5 |
-| 114M | 72.1 | 72.8 |
-| 285M | 76.7 | 77.6 |
-| 470M | 78.9 | 79.2 |
-| 600M | 79.4 | 80.0 |
-
-<table style="border: none">
-    <th><img src="./../../img/cream_flops100.jpg" alt="drawing" width="400"/></th>
-    <th><img src="./../../img/cream_flops600.jpg" alt="drawing" width="400"/></th>
-</table>
-
-
-## Requirements
-* python >= 3.6
-* torch >= 1.2
-* torchscope
-* apex
-
-## Examples
-
-[Example code](https://github.com/microsoft/nni/tree/master/examples/nas/cream)
-
-Please run the following scripts in the example folder.
-
-## Data Preparation
-
-You need to first download the [ImageNet-2012](http://www.image-net.org/) to the folder `./data/imagenet` and move the validation set to the subfolder `./data/imagenet/val`. To move the validation set, you cloud use the following script: <https://raw.githubusercontent.com/soumith/imagenetloader.torch/master/valprep.sh> 
-
-Put the imagenet data in `./data`. It should be like following:
-
-```
-./data/imagenet/train
-./data/imagenet/val
-...
-```
-
-## Quick Start
-
-### I. Search
-
-First, build environments for searching.
-
-```
-pip install -r ./requirements.txt
-```
-
-To search for an architecture, you need to configure the parameters `flops_minimum` and `flops_maximum` to specify the desired model flops, such as [0,600]MB flops. You can specify the flops interval by changing these two parameters in `./run.sh`
-
-```
---flops_minimum 0 # Minimum Flops of Architecture
---flops_maximum 600 # Maximum Flops of Architecture
-```
-
-For example, if you expect to search an architecture with model flops <= 200M, please set the `flops_minimum` and `flops_maximum` to be `0` and `200`.
-
-After you specify the flops of the architectures you would like to search, you can search an architecture now by running:
-
-```
-sh ./run.sh
-```
-
-The searched architectures need to be retrained and obtain the final model. The final model is saved in `.pth.tar` format. Retraining code will be released soon.
-
-### II. Test
-
-To test our trained of models, you need to use `model_selection` in `./test.sh` to specify which model to test.
-
-```
---model_selection 42 # test 42m model
---model_selection 470 # test 470m model
-......
-```
-
-After specifying the flops of the model, you need to write the path to the resume model in `./test.sh`.
-
-```
---resume './data/ckpts/42.pth.tar'
---resume './data/ckpts/470.pth.tar'
-......
-```
-
-We provide 14M/42M/114M/285M/470M/600M pretrained models in [google drive](https://drive.google.com/drive/folders/1CQjyBryZ4F20Rutj7coF8HWFcedApUn2).
-
-After downloading the pretrained models and adding `--model_selection` and `--resume` in './test.sh', you need to use the following command to test the model.
-
-```
-sh ./test.sh
-```
-
-The test result will be saved in `./retrain`. You can configure the `--output` in `./test.sh` to specify a path for it.
-
-```eval_rst
-..  autoclass:: nni.nas.pytorch.cream.CreamSupernetTrainer
-    :members:
-
-..  autoclass:: nni.nas.pytorch.cdarts.CreamSupernetTrainingMutator
-    :members:
-    
-```
->>>>>>> 0d63ceb0
+```
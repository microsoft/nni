<<<<<<< HEAD
# Neural Architecture Search (NAS) on NNI

Automatic neural architecture search is taking an increasingly important role on finding better models. Recent research works have proved the feasibility of automatic NAS, and also found some models that could beat manually designed and tuned models. Some of representative works are [NASNet][2], [ENAS][1], [DARTS][3], [Network Morphism][4], and [Evolution][5]. There are new innovations keeping emerging.

However, it takes great efforts to implement NAS algorithms, and it is hard to reuse code base of existing algorithms in new one. To facilitate NAS innovations (e.g., design and implement new NAS models, compare different NAS models side-by-side), an easy-to-use and flexible programming interface is crucial.

With this motivation, our ambition is to provide a unified architecture in NNI, to accelerate innovations on NAS, and apply state-of-art algorithms on real world problems faster.

With [the unified interface](./NasInterface.md), there are two different modes for the architecture search. [One](#supported-one-shot-nas-algorithms) is the so-called one-shot NAS, where a super-net is built based on search space, and using one shot training to generate good-performing child model. [The other](./NasInterface.md#classic-distributed-search) is the traditional searching approach, where each child model in search space runs as an independent trial, the performance result is sent to tuner and the tuner generates new child model.

* [Supported One-shot NAS Algorithms](#supported-one-shot-nas-algorithms)
* [Classic Distributed NAS with NNI experiment](./NasInterface.md#classic-distributed-search)
* [NNI NAS Programming Interface](./NasInterface.md)

## Supported One-shot NAS Algorithms

NNI supports below NAS algorithms now and is adding more. User can reproduce an algorithm or use it on their own dataset. We also encourage users to implement other algorithms with [NNI API](#use-nni-api), to benefit more people.

|Name|Brief Introduction of Algorithm|
|---|---|
| [ENAS](ENAS.md) | [Efficient Neural Architecture Search via Parameter Sharing](https://arxiv.org/abs/1802.03268). In ENAS, a controller learns to discover neural network architectures by searching for an optimal subgraph within a large computational graph. It uses parameter sharing between child models to achieve fast speed and excellent performance. |
| [DARTS](DARTS.md) | [DARTS: Differentiable Architecture Search](https://arxiv.org/abs/1806.09055) introduces a novel algorithm for differentiable network architecture search on bilevel optimization. |
| [P-DARTS](PDARTS.md) | [Progressive Differentiable Architecture Search: Bridging the Depth Gap between Search and Evaluation](https://arxiv.org/abs/1904.12760) is based on DARTS. It introduces an efficient algorithm which allows the depth of searched architectures to grow gradually during the training procedure. |
| [SPOS](SPOS.md) | [Single Path One-Shot Neural Architecture Search with Uniform Sampling](https://arxiv.org/abs/1904.00420) constructs a simplified supernet trained with an uniform path sampling method, and applies an evolutionary algorithm to efficiently search for the best-performing architectures. |
| [CDARTS](CDARTS.md) | [Cyclic Differentiable Architecture Search](https://arxiv.org/abs/****) builds a cyclic feedback mechanism between the search and evaluation networks. It introduces a cyclic differentiable architecture search framework which integrates the two networks into a unified architecture.|

One-shot algorithms run **standalone without nnictl**. Only PyTorch version has been implemented. Tensorflow 2.x will be supported in future release.

Here are some common dependencies to run the examples. PyTorch needs to be above 1.2 to use ``BoolTensor``.

* NNI 1.2+
* tensorboard
* PyTorch 1.2+
* git

## Use NNI API

NOTE, we are trying to support various NAS algorithms with unified programming interface, and it's in very experimental stage. It means the current programing interface may be updated in future.

### Programming interface

The programming interface of designing and searching a model is often demanded in two scenarios.

1. When designing a neural network, there may be multiple operation choices on a layer, sub-model, or connection, and it's undetermined which one or combination performs  best. So, it needs an easy way to express the candidate layers or sub-models.
2. When applying NAS on a neural network, it needs an unified way to express the search space of architectures, so that it doesn't need to update trial code for different searching algorithms.

NNI proposed API is [here](https://github.com/microsoft/nni/tree/master/src/sdk/pynni/nni/nas/pytorch). And [here](https://github.com/microsoft/nni/tree/master/examples/nas/naive) is an example of NAS implementation, which bases on NNI proposed interface.

[1]: https://arxiv.org/abs/1802.03268
[2]: https://arxiv.org/abs/1707.07012
[3]: https://arxiv.org/abs/1806.09055
[4]: https://arxiv.org/abs/1806.10282
[5]: https://arxiv.org/abs/1703.01041

## **Reference and Feedback**
* To [report a bug](https://github.com/microsoft/nni/issues/new?template=bug-report.md) for this feature in GitHub;
* To [file a feature or improvement request](https://github.com/microsoft/nni/issues/new?template=enhancement.md) for this feature in GitHub;
* To know more about [Feature Engineering with NNI](https://github.com/microsoft/nni/blob/master/docs/en_US/FeatureEngineering/Overview.md);
* To know more about [Model Compression with NNI](https://github.com/microsoft/nni/blob/master/docs/en_US/Compressor/Overview.md);
* To know more about [Hyperparameter Tuning with NNI](https://github.com/microsoft/nni/blob/master/docs/en_US/Tuner/BuiltinTuner.md);
=======
# Neural Architecture Search (NAS) on NNI

Automatic neural architecture search is taking an increasingly important role on finding better models. Recent research works have proved the feasibility of automatic NAS, and also found some models that could beat manually designed and tuned models. Some of representative works are [NASNet][2], [ENAS][1], [DARTS][3], [Network Morphism][4], and [Evolution][5]. There are new innovations keeping emerging.

However, it takes great efforts to implement NAS algorithms, and it is hard to reuse code base of existing algorithms in new one. To facilitate NAS innovations (e.g., design and implement new NAS models, compare different NAS models side-by-side), an easy-to-use and flexible programming interface is crucial.

With this motivation, our ambition is to provide a unified architecture in NNI, to accelerate innovations on NAS, and apply state-of-art algorithms on real world problems faster.

With [the unified interface](./NasInterface.md), there are two different modes for the architecture search. [One](#supported-one-shot-nas-algorithms) is the so-called one-shot NAS, where a super-net is built based on search space, and using one shot training to generate good-performing child model. [The other](./NasInterface.md#classic-distributed-search) is the traditional searching approach, where each child model in search space runs as an independent trial, the performance result is sent to tuner and the tuner generates new child model.

* [Supported One-shot NAS Algorithms](#supported-one-shot-nas-algorithms)
* [Classic Distributed NAS with NNI experiment](./NasInterface.md#classic-distributed-search)
* [NNI NAS Programming Interface](./NasInterface.md)

## Supported One-shot NAS Algorithms

NNI supports below NAS algorithms now and is adding more. User can reproduce an algorithm or use it on their own dataset. We also encourage users to implement other algorithms with [NNI API](#use-nni-api), to benefit more people.

|Name|Brief Introduction of Algorithm|
|---|---|
| [ENAS](ENAS.md) | [Efficient Neural Architecture Search via Parameter Sharing](https://arxiv.org/abs/1802.03268). In ENAS, a controller learns to discover neural network architectures by searching for an optimal subgraph within a large computational graph. It uses parameter sharing between child models to achieve fast speed and excellent performance. |
| [DARTS](DARTS.md) | [DARTS: Differentiable Architecture Search](https://arxiv.org/abs/1806.09055) introduces a novel algorithm for differentiable network architecture search on bilevel optimization. |
| [P-DARTS](PDARTS.md) | [Progressive Differentiable Architecture Search: Bridging the Depth Gap between Search and Evaluation](https://arxiv.org/abs/1904.12760) is based on DARTS. It introduces an efficient algorithm which allows the depth of searched architectures to grow gradually during the training procedure. |
| [SPOS](SPOS.md) | [Single Path One-Shot Neural Architecture Search with Uniform Sampling](https://arxiv.org/abs/1904.00420) constructs a simplified supernet trained with an uniform path sampling method, and applies an evolutionary algorithm to efficiently search for the best-performing architectures. |

One-shot algorithms run **standalone without nnictl**. Only PyTorch version has been implemented. Tensorflow 2.x will be supported in future release.

Here are some common dependencies to run the examples. PyTorch needs to be above 1.2 to use ``BoolTensor``.

* NNI 1.2+
* tensorboard
* PyTorch 1.2+
* git

## Use NNI API

NOTE, we are trying to support various NAS algorithms with unified programming interface, and it's in very experimental stage. It means the current programing interface may be updated in future.

### Programming interface

The programming interface of designing and searching a model is often demanded in two scenarios.

1. When designing a neural network, there may be multiple operation choices on a layer, sub-model, or connection, and it's undetermined which one or combination performs  best. So, it needs an easy way to express the candidate layers or sub-models.
2. When applying NAS on a neural network, it needs an unified way to express the search space of architectures, so that it doesn't need to update trial code for different searching algorithms.

NNI proposed API is [here](https://github.com/microsoft/nni/tree/master/src/sdk/pynni/nni/nas/pytorch). And [here](https://github.com/microsoft/nni/tree/master/examples/nas/naive) is an example of NAS implementation, which bases on NNI proposed interface.

[1]: https://arxiv.org/abs/1802.03268
[2]: https://arxiv.org/abs/1707.07012
[3]: https://arxiv.org/abs/1806.09055
[4]: https://arxiv.org/abs/1806.10282
[5]: https://arxiv.org/abs/1703.01041

## **Reference and Feedback**
* To [report a bug](https://github.com/microsoft/nni/issues/new?template=bug-report.md) for this feature in GitHub;
* To [file a feature or improvement request](https://github.com/microsoft/nni/issues/new?template=enhancement.md) for this feature in GitHub;
* To know more about [Feature Engineering with NNI](https://github.com/microsoft/nni/blob/master/docs/en_US/FeatureEngineering/Overview.md);
* To know more about [Model Compression with NNI](https://github.com/microsoft/nni/blob/master/docs/en_US/Compressor/Overview.md);
* To know more about [Hyperparameter Tuning with NNI](https://github.com/microsoft/nni/blob/master/docs/en_US/Tuner/BuiltinTuner.md);
>>>>>>> a922f9f0
<|MERGE_RESOLUTION|>--- conflicted
+++ resolved
@@ -1,4 +1,3 @@
-<<<<<<< HEAD
 # Neural Architecture Search (NAS) on NNI
 
 Automatic neural architecture search is taking an increasingly important role on finding better models. Recent research works have proved the feasibility of automatic NAS, and also found some models that could beat manually designed and tuned models. Some of representative works are [NASNet][2], [ENAS][1], [DARTS][3], [Network Morphism][4], and [Evolution][5]. There are new innovations keeping emerging.
@@ -58,65 +57,4 @@
 * To [file a feature or improvement request](https://github.com/microsoft/nni/issues/new?template=enhancement.md) for this feature in GitHub;
 * To know more about [Feature Engineering with NNI](https://github.com/microsoft/nni/blob/master/docs/en_US/FeatureEngineering/Overview.md);
 * To know more about [Model Compression with NNI](https://github.com/microsoft/nni/blob/master/docs/en_US/Compressor/Overview.md);
-* To know more about [Hyperparameter Tuning with NNI](https://github.com/microsoft/nni/blob/master/docs/en_US/Tuner/BuiltinTuner.md);
-=======
-# Neural Architecture Search (NAS) on NNI
-
-Automatic neural architecture search is taking an increasingly important role on finding better models. Recent research works have proved the feasibility of automatic NAS, and also found some models that could beat manually designed and tuned models. Some of representative works are [NASNet][2], [ENAS][1], [DARTS][3], [Network Morphism][4], and [Evolution][5]. There are new innovations keeping emerging.
-
-However, it takes great efforts to implement NAS algorithms, and it is hard to reuse code base of existing algorithms in new one. To facilitate NAS innovations (e.g., design and implement new NAS models, compare different NAS models side-by-side), an easy-to-use and flexible programming interface is crucial.
-
-With this motivation, our ambition is to provide a unified architecture in NNI, to accelerate innovations on NAS, and apply state-of-art algorithms on real world problems faster.
-
-With [the unified interface](./NasInterface.md), there are two different modes for the architecture search. [One](#supported-one-shot-nas-algorithms) is the so-called one-shot NAS, where a super-net is built based on search space, and using one shot training to generate good-performing child model. [The other](./NasInterface.md#classic-distributed-search) is the traditional searching approach, where each child model in search space runs as an independent trial, the performance result is sent to tuner and the tuner generates new child model.
-
-* [Supported One-shot NAS Algorithms](#supported-one-shot-nas-algorithms)
-* [Classic Distributed NAS with NNI experiment](./NasInterface.md#classic-distributed-search)
-* [NNI NAS Programming Interface](./NasInterface.md)
-
-## Supported One-shot NAS Algorithms
-
-NNI supports below NAS algorithms now and is adding more. User can reproduce an algorithm or use it on their own dataset. We also encourage users to implement other algorithms with [NNI API](#use-nni-api), to benefit more people.
-
-|Name|Brief Introduction of Algorithm|
-|---|---|
-| [ENAS](ENAS.md) | [Efficient Neural Architecture Search via Parameter Sharing](https://arxiv.org/abs/1802.03268). In ENAS, a controller learns to discover neural network architectures by searching for an optimal subgraph within a large computational graph. It uses parameter sharing between child models to achieve fast speed and excellent performance. |
-| [DARTS](DARTS.md) | [DARTS: Differentiable Architecture Search](https://arxiv.org/abs/1806.09055) introduces a novel algorithm for differentiable network architecture search on bilevel optimization. |
-| [P-DARTS](PDARTS.md) | [Progressive Differentiable Architecture Search: Bridging the Depth Gap between Search and Evaluation](https://arxiv.org/abs/1904.12760) is based on DARTS. It introduces an efficient algorithm which allows the depth of searched architectures to grow gradually during the training procedure. |
-| [SPOS](SPOS.md) | [Single Path One-Shot Neural Architecture Search with Uniform Sampling](https://arxiv.org/abs/1904.00420) constructs a simplified supernet trained with an uniform path sampling method, and applies an evolutionary algorithm to efficiently search for the best-performing architectures. |
-
-One-shot algorithms run **standalone without nnictl**. Only PyTorch version has been implemented. Tensorflow 2.x will be supported in future release.
-
-Here are some common dependencies to run the examples. PyTorch needs to be above 1.2 to use ``BoolTensor``.
-
-* NNI 1.2+
-* tensorboard
-* PyTorch 1.2+
-* git
-
-## Use NNI API
-
-NOTE, we are trying to support various NAS algorithms with unified programming interface, and it's in very experimental stage. It means the current programing interface may be updated in future.
-
-### Programming interface
-
-The programming interface of designing and searching a model is often demanded in two scenarios.
-
-1. When designing a neural network, there may be multiple operation choices on a layer, sub-model, or connection, and it's undetermined which one or combination performs  best. So, it needs an easy way to express the candidate layers or sub-models.
-2. When applying NAS on a neural network, it needs an unified way to express the search space of architectures, so that it doesn't need to update trial code for different searching algorithms.
-
-NNI proposed API is [here](https://github.com/microsoft/nni/tree/master/src/sdk/pynni/nni/nas/pytorch). And [here](https://github.com/microsoft/nni/tree/master/examples/nas/naive) is an example of NAS implementation, which bases on NNI proposed interface.
-
-[1]: https://arxiv.org/abs/1802.03268
-[2]: https://arxiv.org/abs/1707.07012
-[3]: https://arxiv.org/abs/1806.09055
-[4]: https://arxiv.org/abs/1806.10282
-[5]: https://arxiv.org/abs/1703.01041
-
-## **Reference and Feedback**
-* To [report a bug](https://github.com/microsoft/nni/issues/new?template=bug-report.md) for this feature in GitHub;
-* To [file a feature or improvement request](https://github.com/microsoft/nni/issues/new?template=enhancement.md) for this feature in GitHub;
-* To know more about [Feature Engineering with NNI](https://github.com/microsoft/nni/blob/master/docs/en_US/FeatureEngineering/Overview.md);
-* To know more about [Model Compression with NNI](https://github.com/microsoft/nni/blob/master/docs/en_US/Compressor/Overview.md);
-* To know more about [Hyperparameter Tuning with NNI](https://github.com/microsoft/nni/blob/master/docs/en_US/Tuner/BuiltinTuner.md);
->>>>>>> a922f9f0
+* To know more about [Hyperparameter Tuning with NNI](https://github.com/microsoft/nni/blob/master/docs/en_US/Tuner/BuiltinTuner.md);
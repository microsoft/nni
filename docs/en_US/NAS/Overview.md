--- conflicted
+++ resolved
@@ -6,19 +6,11 @@
 
 With this motivation, our ambition is to provide a unified architecture in NNI, to accelerate innovations on NAS, and apply state-of-art algorithms on real world problems faster.
 
-<<<<<<< HEAD
-With [the unified interface](NasInterface.md), there are two different modes for the architecture search. [The one](#supported-one-shot-nas-algorithms) is the so-called one-shot NAS, where a super-net is built based on search space, and using one shot training to generate good-performing child model. [The other](.ClassicNas.md) is the traditional searching approach, where each child model in search space runs as an independent trial, the performance result is sent to tuner and the tuner generates new child model.
-
-* [Supported One-shot NAS Algorithms](#supported-one-shot-nas-algorithms)
-* [Classic Distributed NAS with NNI experiment](.NasInterface.md#classic-distributed-search)
-* [NNI NAS Programming Interface](NasInterface.md)
-=======
 With [the unified interface](./NasInterface.md), there are two different modes for the architecture search. [The one](#supported-one-shot-nas-algorithms) is the so-called one-shot NAS, where a super-net is built based on search space, and using one shot training to generate good-performing child model. [The other](./NasInterface.md#classic-distributed-search) is the traditional searching approach, where each child model in search space runs as an independent trial, the performance result is sent to tuner and the tuner generates new child model.
 
 * [Supported One-shot NAS Algorithms](#supported-one-shot-nas-algorithms)
 * [Classic Distributed NAS with NNI experiment](./NasInterface.md#classic-distributed-search)
 * [NNI NAS Programming Interface](./NasInterface.md)
->>>>>>> 4b6dfbe3
 
 ## Supported One-shot NAS Algorithms
 

<<<<<<< HEAD
# Neural Architecture Search (NAS) on NNI

Automatic neural architecture search is taking an increasingly important role on finding better models. Recent research works have proved the feasibility of automatic NAS, and also found some models that could beat manually designed and tuned models. Some of representative works are [NASNet][2], [ENAS][1], [DARTS][3], [Network Morphism][4], and [Evolution][5]. There are new innovations keeping emerging.

However, it takes great efforts to implement NAS algorithms, and it is hard to reuse code base of existing algorithms in new one. To facilitate NAS innovations (e.g., design and implement new NAS models, compare different NAS models side-by-side), an easy-to-use and flexible programming interface is crucial.

With this motivation, our ambition is to provide a unified architecture in NNI, to accelerate innovations on NAS, and apply state-of-art algorithms on real world problems faster.

With [the unified interface](.NasInterface.md), there are two different modes for the architecture search. [The one](#supported-one-shot-nas-algorithms) is the so-called one-shot NAS, where a super-net is built based on search space, and using one shot training to generate good-performing child model. [The other](.ClassicNas.md) is the traditional searching approach, where each child model in search space runs as an independent trial, the performance result is sent to tuner and the tuner generates new child model.

* [Supported One-shot NAS Algorithms](#supported-one-shot-nas-algorithms)
* [Classic Distributed NAS with NNI experiment](.NasInterface.md#classic-distributed-search)
* [NNI NAS Programming Interface](.NasInterface.md)

## Supported One-shot NAS Algorithms

NNI supports below NAS algorithms now and being adding more. User can reproduce an algorithm or use it on owned dataset. we also encourage user to implement other algorithms with [NNI API](#use-nni-api), to benefit more people.

|Name|Brief Introduction of Algorithm|
|---|---|
| [ENAS](#enas) | Efficient Neural Architecture Search via Parameter Sharing [Reference Paper][1] |
| [DARTS](#darts) | DARTS: Differentiable Architecture Search [Reference Paper][3] |
| [P-DARTS](#p-darts) | Progressive Differentiable Architecture Search: Bridging the Depth Gap between Search and Evaluation [Reference Paper](https://arxiv.org/abs/1904.12760)|

Note, these algorithms run **standalone without nnictl**, and supports PyTorch only. Tensorflow 2.0 will be supported in future release.

### Dependencies

* NNI 1.2+
* tensorboard
* PyTorch 1.2+
* git

### ENAS

[Efficient Neural Architecture Search via Parameter Sharing][1]. In ENAS, a controller learns to discover neural network architectures by searching for an optimal subgraph within a large computational graph. It uses parameter sharing between child models to achieve fast speed and excellent performance.

#### Usage

ENAS in NNI is still under development and we only support search phase for macro/micro search space on CIFAR10. Training from scratch and search space on PTB has not been finished yet.

```bash
# In case NNI code is not cloned. If the code is cloned already, ignore this line and enter code folder.
git clone https://github.com/Microsoft/nni.git

# search the best architecture
cd examples/nas/enas

# search in macro search space
python3 search.py --search-for macro

# search in micro search space
python3 search.py --search-for micro

# view more options for search
python3 search.py -h
```

### DARTS

The main contribution of [DARTS: Differentiable Architecture Search][3] on algorithm is to introduce a novel algorithm for differentiable network architecture search on bilevel optimization.

#### Usage

```bash
# In case NNI code is not cloned. If the code is cloned already, ignore this line and enter code folder.
git clone https://github.com/Microsoft/nni.git

# search the best architecture
cd examples/nas/darts
python3 search.py

# train the best architecture
python3 retrain.py --arc-checkpoint ./checkpoints/epoch_49.json
```

### P-DARTS

[Progressive Differentiable Architecture Search: Bridging the Depth Gap between Search and Evaluation](https://arxiv.org/abs/1904.12760) bases on [DARTS](#DARTS). It's contribution on algorithm is to introduce an efficient algorithm which allows the depth of searched architectures to grow gradually during the training procedure.

#### Usage

```bash
# In case NNI code is not cloned. If the code is cloned already, ignore this line and enter code folder.
git clone https://github.com/Microsoft/nni.git

# search the best architecture
cd examples/nas/pdarts
python3 search.py

# train the best architecture, it's the same progress as darts.
cd examples/nas/darts
python3 retrain.py --arc-checkpoint ./checkpoints/epoch_2.json
```

## Use NNI API

NOTE, we are trying to support various NAS algorithms with unified programming interface, and it's in very experimental stage. It means the current programing interface may be updated in future.

*previous [NAS annotation](../AdvancedFeature/GeneralNasInterfaces.md) interface will be deprecated soon.*

### Programming interface

The programming interface of designing and searching a model is often demanded in two scenarios.

1. When designing a neural network, there may be multiple operation choices on a layer, sub-model, or connection, and it's undetermined which one or combination performs  best. So, it needs an easy way to express the candidate layers or sub-models.
2. When applying NAS on a neural network, it needs an unified way to express the search space of architectures, so that it doesn't need to update trial code for different searching algorithms.

NNI proposed API is [here](https://github.com/microsoft/nni/tree/master/src/sdk/pynni/nni/nas/pytorch). And [here](https://github.com/microsoft/nni/tree/master/examples/nas/darts) is an example of NAS implementation, which bases on NNI proposed interface.

[1]: https://arxiv.org/abs/1802.03268
[2]: https://arxiv.org/abs/1707.07012
[3]: https://arxiv.org/abs/1806.09055
[4]: https://arxiv.org/abs/1806.10282
[5]: https://arxiv.org/abs/1703.01041
=======
# Neural Architecture Search (NAS) on NNI

Automatic neural architecture search is taking an increasingly important role on finding better models. Recent research works have proved the feasibility of automatic NAS, and also found some models that could beat manually designed and tuned models. Some of representative works are [NASNet][2], [ENAS][1], [DARTS][3], [Network Morphism][4], and [Evolution][5]. There are new innovations keeping emerging.

However, it takes great efforts to implement NAS algorithms, and it is hard to reuse code base of existing algorithms in new one. To facilitate NAS innovations (e.g., design and implement new NAS models, compare different NAS models side-by-side), an easy-to-use and flexible programming interface is crucial.

With this motivation, our ambition is to provide a unified architecture in NNI, to accelerate innovations on NAS, and apply state-of-art algorithms on real world problems faster.

## Supported algorithms

NNI supports below NAS algorithms now and being adding more. User can reproduce an algorithm or use it on owned dataset. we also encourage user to implement other algorithms with [NNI API](#use-nni-api), to benefit more people.

Note, these algorithms run standalone without nnictl, and supports PyTorch only.

### Dependencies

* Install latest NNI
* PyTorch 1.2+
* git

### DARTS

The main contribution of [DARTS: Differentiable Architecture Search][3] on algorithm is to introduce a novel algorithm for differentiable network architecture search on bilevel optimization.

#### Usage

```bash
# In case NNI code is not cloned. If the code is cloned already, ignore this line and enter code folder.
git clone https://github.com/Microsoft/nni.git

# search the best architecture
cd examples/nas/darts
python3 search.py

# train the best architecture
python3 retrain.py --arc-checkpoint ./checkpoints/epoch_49.json
```

### P-DARTS

[Progressive Differentiable Architecture Search: Bridging the Depth Gap between Search and Evaluation](https://arxiv.org/abs/1904.12760) bases on [DARTS](#DARTS). It's contribution on algorithm is to introduce an efficient algorithm which allows the depth of searched architectures to grow gradually during the training procedure.

#### Usage

```bash
# In case NNI code is not cloned. If the code is cloned already, ignore this line and enter code folder.
git clone https://github.com/Microsoft/nni.git

# search the best architecture
cd examples/nas/pdarts
python3 search.py

# train the best architecture, it's the same progress as darts.
cd ../darts
python3 retrain.py --arc-checkpoint ../pdarts/checkpoints/epoch_2.json
```

## Use NNI API

NOTE, we are trying to support various NAS algorithms with unified programming interface, and it's in very experimental stage. It means the current programing interface may be updated significantly.

*previous [NAS annotation](../AdvancedFeature/GeneralNasInterfaces.md) interface will be deprecated soon.*

### Programming interface

The programming interface of designing and searching a model is often demanded in two scenarios.

1. When designing a neural network, there may be multiple operation choices on a layer, sub-model, or connection, and it's undetermined which one or combination performs  best. So, it needs an easy way to express the candidate layers or sub-models.
2. When applying NAS on a neural network, it needs an unified way to express the search space of architectures, so that it doesn't need to update trial code for different searching algorithms.

NNI proposed API is [here](https://github.com/microsoft/nni/tree/master/src/sdk/pynni/nni/nas/pytorch). And [here](https://github.com/microsoft/nni/tree/master/examples/nas/darts) is an example of NAS implementation, which bases on NNI proposed interface.

[1]: https://arxiv.org/abs/1802.03268
[2]: https://arxiv.org/abs/1707.07012
[3]: https://arxiv.org/abs/1806.09055
[4]: https://arxiv.org/abs/1806.10282
[5]: https://arxiv.org/abs/1703.01041
>>>>>>> 7b653a92
<|MERGE_RESOLUTION|>--- conflicted
+++ resolved
@@ -1,4 +1,3 @@
-<<<<<<< HEAD
 # Neural Architecture Search (NAS) on NNI
 
 Automatic neural architecture search is taking an increasingly important role on finding better models. Recent research works have proved the feasibility of automatic NAS, and also found some models that could beat manually designed and tuned models. Some of representative works are [NASNet][2], [ENAS][1], [DARTS][3], [Network Morphism][4], and [Evolution][5]. There are new innovations keeping emerging.
@@ -90,8 +89,8 @@
 python3 search.py
 
 # train the best architecture, it's the same progress as darts.
-cd examples/nas/darts
-python3 retrain.py --arc-checkpoint ./checkpoints/epoch_2.json
+cd ../darts
+python3 retrain.py --arc-checkpoint ../pdarts/checkpoints/epoch_2.json
 ```
 
 ## Use NNI API
@@ -113,83 +112,4 @@
 [2]: https://arxiv.org/abs/1707.07012
 [3]: https://arxiv.org/abs/1806.09055
 [4]: https://arxiv.org/abs/1806.10282
-[5]: https://arxiv.org/abs/1703.01041
-=======
-# Neural Architecture Search (NAS) on NNI
-
-Automatic neural architecture search is taking an increasingly important role on finding better models. Recent research works have proved the feasibility of automatic NAS, and also found some models that could beat manually designed and tuned models. Some of representative works are [NASNet][2], [ENAS][1], [DARTS][3], [Network Morphism][4], and [Evolution][5]. There are new innovations keeping emerging.
-
-However, it takes great efforts to implement NAS algorithms, and it is hard to reuse code base of existing algorithms in new one. To facilitate NAS innovations (e.g., design and implement new NAS models, compare different NAS models side-by-side), an easy-to-use and flexible programming interface is crucial.
-
-With this motivation, our ambition is to provide a unified architecture in NNI, to accelerate innovations on NAS, and apply state-of-art algorithms on real world problems faster.
-
-## Supported algorithms
-
-NNI supports below NAS algorithms now and being adding more. User can reproduce an algorithm or use it on owned dataset. we also encourage user to implement other algorithms with [NNI API](#use-nni-api), to benefit more people.
-
-Note, these algorithms run standalone without nnictl, and supports PyTorch only.
-
-### Dependencies
-
-* Install latest NNI
-* PyTorch 1.2+
-* git
-
-### DARTS
-
-The main contribution of [DARTS: Differentiable Architecture Search][3] on algorithm is to introduce a novel algorithm for differentiable network architecture search on bilevel optimization.
-
-#### Usage
-
-```bash
-# In case NNI code is not cloned. If the code is cloned already, ignore this line and enter code folder.
-git clone https://github.com/Microsoft/nni.git
-
-# search the best architecture
-cd examples/nas/darts
-python3 search.py
-
-# train the best architecture
-python3 retrain.py --arc-checkpoint ./checkpoints/epoch_49.json
-```
-
-### P-DARTS
-
-[Progressive Differentiable Architecture Search: Bridging the Depth Gap between Search and Evaluation](https://arxiv.org/abs/1904.12760) bases on [DARTS](#DARTS). It's contribution on algorithm is to introduce an efficient algorithm which allows the depth of searched architectures to grow gradually during the training procedure.
-
-#### Usage
-
-```bash
-# In case NNI code is not cloned. If the code is cloned already, ignore this line and enter code folder.
-git clone https://github.com/Microsoft/nni.git
-
-# search the best architecture
-cd examples/nas/pdarts
-python3 search.py
-
-# train the best architecture, it's the same progress as darts.
-cd ../darts
-python3 retrain.py --arc-checkpoint ../pdarts/checkpoints/epoch_2.json
-```
-
-## Use NNI API
-
-NOTE, we are trying to support various NAS algorithms with unified programming interface, and it's in very experimental stage. It means the current programing interface may be updated significantly.
-
-*previous [NAS annotation](../AdvancedFeature/GeneralNasInterfaces.md) interface will be deprecated soon.*
-
-### Programming interface
-
-The programming interface of designing and searching a model is often demanded in two scenarios.
-
-1. When designing a neural network, there may be multiple operation choices on a layer, sub-model, or connection, and it's undetermined which one or combination performs  best. So, it needs an easy way to express the candidate layers or sub-models.
-2. When applying NAS on a neural network, it needs an unified way to express the search space of architectures, so that it doesn't need to update trial code for different searching algorithms.
-
-NNI proposed API is [here](https://github.com/microsoft/nni/tree/master/src/sdk/pynni/nni/nas/pytorch). And [here](https://github.com/microsoft/nni/tree/master/examples/nas/darts) is an example of NAS implementation, which bases on NNI proposed interface.
-
-[1]: https://arxiv.org/abs/1802.03268
-[2]: https://arxiv.org/abs/1707.07012
-[3]: https://arxiv.org/abs/1806.09055
-[4]: https://arxiv.org/abs/1806.10282
-[5]: https://arxiv.org/abs/1703.01041
->>>>>>> 7b653a92
+[5]: https://arxiv.org/abs/1703.01041
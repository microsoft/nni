--- conflicted
+++ resolved
@@ -55,14 +55,9 @@
 
 >...cannot be loaded because running scripts is disabled on this system.
 
-<<<<<<< HEAD
-### Trial failed with missing DLL in cmd or powershell
+### Trial failed with missing DLL in cmd or Powershell
+
 This error caused by missing LIBIFCOREMD.DLL and LIBMMD.DLL and fail to install scipy. Using anaconda python(64-bit) can solve it.
-=======
-### Trial failed with missing DLL in cmd or PowerShell
-
-This error caused by missing LIBIFCOREMD.DLL and LIBMMD.DLL and fail to install SciPy. Anaconda python is highly recommended. If you use official python, make sure you have one of `Visual Studio`, `MATLAB`, `MKL` and `Intel Distribution for Python` installed on Windows before running NNI. If not, try to install one of products above or Anaconda python(64-bit).
->>>>>>> 9bb4d555
 >ImportError: DLL load failed
 
 ### Trial failed on webUI
@@ -78,19 +73,12 @@
 * forget to change the trial command `python3` into `python` in each experiment YAML.
 * forget to install experiment dependencies such as TensorFlow, Keras and so on.
 
-<<<<<<< HEAD
 ### Fail to use BOHB on Windows
 Make sure C++ 14.0 compiler installed then try to run `nnictl package install --name=BOHB` to install the dependencies.
 
 ### Not supported tuner on Windows
 SMAC is not supported currently, the specific reason can be referred to this [github issue](https://github.com/automl/SMAC3/issues/483).
 
-=======
-### Support tuner on Windows
-
-* SMAC is not supported
-* BOHB is supported, make sure C++ 14.0 compiler and dependencies installed successfully.
->>>>>>> 9bb4d555
 
 Note:
 

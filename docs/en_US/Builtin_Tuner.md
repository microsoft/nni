--- conflicted
+++ resolved
@@ -232,13 +232,8 @@
 
 **Requirement of classArg**
 
-<<<<<<< HEAD
-* **optimize_mode** (*maximize or minimize, optional, default = maximize*) - If 'maximize', tuners will return the hyperparameter set with larger expectation. If 'minimize', tuner will return the hyperparameter set with smaller expectation.
+* **optimize_mode** (*maximize or minimize, optional, default = maximize*) - If 'maximize', the tuner will target to maximize metrics. If 'minimize', the tuner will target to minimize metrics.
 * **R** (*int, optional, default = 60*) - the maximum budget given to a trial (could be the number of mini-batches or epochs) can be allocated to a trial. Each trial should use TRIAL_BUDGET to control how long it runs.
-=======
-* **optimize_mode** (*maximize or minimize, optional, default = maximize*) - If 'maximize', the tuner will target to maximize metrics. If 'minimize', the tuner will target to minimize metrics.
-* **R** (*int, optional, default = 60*) - the maximum STEPS (could be the number of mini-batches or epochs) can be allocated to a trial. Each trial should use STEPS to control how long it runs.
->>>>>>> b3582788
 * **eta** (*int, optional, default = 3*) - `(eta-1)/eta` is the proportion of discarded trials
 
 **Usage example**

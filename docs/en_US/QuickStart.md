--- conflicted
+++ resolved
@@ -10,15 +10,11 @@
 ```
 
 #### Windows
-<<<<<<< HEAD
-If you use powershell to run script for the first time, try to run powershell as administrator with this command first:
+If you choose Windows local mode and use PowerShell to run script, you need run below PowerShell command as administrator at first time.
 ```bash
     Set-ExecutionPolicy -ExecutionPolicy Unrestricted
 ```
 Then install nni through pip:
-=======
-
->>>>>>> 9bb4d555
 ```bash
     python -m pip install --upgrade nni
 ```
@@ -146,30 +142,16 @@
 
 All the codes above are already prepared and stored in [examples/trials/mnist/](https://github.com/Microsoft/nni/tree/master/examples/trials/mnist).
 
-<<<<<<< HEAD
 #### Linux and MacOS   
 Run the **config.yml** file from your command line to start mnist experiment.
-=======
-If you choose Windows local mode and use PowerShell to run script, you need run below PowerShell command as administrator at first time.
-
-```bash
-    Set-ExecutionPolicy -ExecutionPolicy Unrestricted
-```
-
-When these things are done, run below line to start an experiment.
->>>>>>> 9bb4d555
 
 ```bash
     nnictl create --config nni/examples/trials/mnist/config.yml
 ```
-<<<<<<< HEAD
 #### Windows   
 Run the **config_windows.yml** file from your command line to start mnist experiment.
-=======
 
 **Note**, if you're using windows local mode, it needs to change `python3` to `python` in the config.yml file, or use the config_windows.yml file to start the experiment.
->>>>>>> 9bb4d555
-
 ```bash
     nnictl create --config nni/examples/trials/mnist/config_windows.yml
 ```

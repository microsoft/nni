######################
Examples
######################

..  toctree::
    :maxdepth: 2

    MNIST<./TrialExample/MnistExamples>
    Cifar10<./TrialExample/Cifar10Examples>
    Scikit-learn<./TrialExample/SklearnExamples>
    EvolutionSQuAD<./TrialExample/SquadEvolutionExamples>
    GBDT<./TrialExample/GbdtExample>
    RocksDB <./TrialExample/RocksdbExamples>
<<<<<<< HEAD
    EfficientNet <./TrialExample/EfficientNet>
=======
    KDExample <./TrialExample/KDExample>
>>>>>>> a922f9f0
<|MERGE_RESOLUTION|>--- conflicted
+++ resolved
@@ -11,8 +11,5 @@
     EvolutionSQuAD<./TrialExample/SquadEvolutionExamples>
     GBDT<./TrialExample/GbdtExample>
     RocksDB <./TrialExample/RocksdbExamples>
-<<<<<<< HEAD
-    EfficientNet <./TrialExample/EfficientNet>
-=======
     KDExample <./TrialExample/KDExample>
->>>>>>> a922f9f0
+    EfficientNet <./TrialExample/EfficientNet>
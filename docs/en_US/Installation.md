--- conflicted
+++ resolved
@@ -46,15 +46,10 @@
 
 * __Install NNI through source code__
 
-<<<<<<< HEAD
-  Prerequisite: `python >=3.5`, `git`, `powershell`
-  you can install nni as administrator or current user as follows:
-=======
   Prerequisite: `python >=3.5`, `git`, `PowerShell`.
-  
+
   you can install NNI as administrator or current user as follows:
 
->>>>>>> 4afe1670
   ```bash
   git clone -b v0.8 https://github.com/Microsoft/nni.git
   cd nni

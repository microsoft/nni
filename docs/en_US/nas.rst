##########################
Neural Architecture Search
##########################

Automatic neural architecture search is taking an increasingly important role on finding better models.
Recent research works have proved the feasibility of automatic NAS, and also found some models that could beat manually tuned models.
Some of representative works are NASNet, ENAS, DARTS, Network Morphism, and Evolution. Moreover, new innovations keep emerging.

However, it takes great efforts to implement NAS algorithms, and it is hard to reuse code base of existing algorithms in a new one.
To facilitate NAS innovations (e.g., design and implement new NAS models, compare different NAS models side-by-side),
an easy-to-use and flexible programming interface is crucial.

Therefore, we provide a unified interface for NAS,
to accelerate innovations on NAS, and apply state-of-art algorithms on real world problems faster.
For details, please refer to the following tutorials:

..  toctree::
    :maxdepth: 2

    Overview <NAS/Overview>
    Write A Search Space <NAS/WriteSearchSpace>
    Classic NAS <NAS/ClassicNas>
    One-shot NAS <NAS/one_shot_nas>
    Customize a NAS Algorithm <NAS/Advanced>
    NAS Visualization <NAS/Visualization>
<<<<<<< HEAD
    API Reference <NAS/NasReference>
    Search Space Zoo <NAS/SearchSpaceZoo>
=======
    NAS Benchmarks <NAS/Benchmarks>
    API Reference <NAS/NasReference>
>>>>>>> c5ac923a
<|MERGE_RESOLUTION|>--- conflicted
+++ resolved
@@ -23,10 +23,6 @@
     One-shot NAS <NAS/one_shot_nas>
     Customize a NAS Algorithm <NAS/Advanced>
     NAS Visualization <NAS/Visualization>
-<<<<<<< HEAD
-    API Reference <NAS/NasReference>
-    Search Space Zoo <NAS/SearchSpaceZoo>
-=======
     NAS Benchmarks <NAS/Benchmarks>
     API Reference <NAS/NasReference>
->>>>>>> c5ac923a
+    Search Space Zoo <NAS/SearchSpaceZoo>
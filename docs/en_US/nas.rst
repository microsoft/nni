##########################
Neural Architecture Search
##########################

Automatic neural architecture search is taking an increasingly important role on finding better models.
Recent research works have proved the feasibility of automatic NAS, and also found some models that could beat manually tuned models.
Some of representative works are NASNet, ENAS, DARTS, Network Morphism, and Evolution. Moreover, new innovations keep emerging.

However, it takes great efforts to implement NAS algorithms, and it is hard to reuse code base of existing algorithms in a new one.
To facilitate NAS innovations (e.g., design and implement new NAS models, compare different NAS models side-by-side),
an easy-to-use and flexible programming interface is crucial.

Therefore, we provide a unified interface for NAS,
to accelerate innovations on NAS, and apply state-of-art algorithms on real world problems faster.
For details, please refer to the following tutorials:

..  toctree::
    :maxdepth: 2

    Overview <NAS/Overview>
    Tutorial <NAS/NasGuide>
    ENAS <NAS/ENAS>
    DARTS <NAS/DARTS>
<<<<<<< HEAD
    P-DARTS <NAS/Overview>
    ProxylessNAS <NAS/Proxylessnas>
=======
    P-DARTS <NAS/PDARTS>
    SPOS <NAS/SPOS>
    CDARTS <NAS/CDARTS>
    API Reference <NAS/NasReference>
>>>>>>> fdcd877f
<|MERGE_RESOLUTION|>--- conflicted
+++ resolved
@@ -21,12 +21,7 @@
     Tutorial <NAS/NasGuide>
     ENAS <NAS/ENAS>
     DARTS <NAS/DARTS>
-<<<<<<< HEAD
-    P-DARTS <NAS/Overview>
-    ProxylessNAS <NAS/Proxylessnas>
-=======
     P-DARTS <NAS/PDARTS>
     SPOS <NAS/SPOS>
     CDARTS <NAS/CDARTS>
-    API Reference <NAS/NasReference>
->>>>>>> fdcd877f
+    API Reference <NAS/NasReference>
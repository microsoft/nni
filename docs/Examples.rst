######################
Examples
######################

..  toctree::
    :maxdepth: 2

    MNIST<mnist_examples>
    Cifar10<cifar10_examples>
    sklearn<sklearn_examples>
<<<<<<< HEAD
    EvolutionSQuAD<SQuAD_evolution_examples>
    GBDT<gbdt_example>
=======
    EvolutionSQuAD<SQuAD_evolution_examples>
>>>>>>> cad375f4
<|MERGE_RESOLUTION|>--- conflicted
+++ resolved
@@ -8,9 +8,5 @@
     MNIST<mnist_examples>
     Cifar10<cifar10_examples>
     sklearn<sklearn_examples>
-<<<<<<< HEAD
     EvolutionSQuAD<SQuAD_evolution_examples>
-    GBDT<gbdt_example>
-=======
-    EvolutionSQuAD<SQuAD_evolution_examples>
->>>>>>> cad375f4
+    GBDT<gbdt_example>
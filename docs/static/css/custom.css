.wy-table-responsive table td, .wy-table-responsive table th{
    white-space:normal
}

.title {
    padding-bottom: 6px;
    border-bottom: 1px solid #ccc;
}

.second-title{
    margin-top: 14px;
}
/* command style */
.command {
    background-color: #f8f8f8;
    border: 1px solid #e1e4e5;
    height: 40px;
    line-height: 40px;
    font-size: 12px;
    padding-left: 10px;
}

.command-intro {
    line-height: 40px;
}

.code{
    background-color: #f8f8f8;
    padding: 15px 20px;
}

/* p margin-top: 24 */
.topMargin{
    margin-top: 24px;
}

/* document body width */
.wy-nav-content{
    max-width: 100% !important;
    background-color: #fff;
}

/* nni logo bgcolor */
.wy-side-nav-search{
    background-color: black;
}

/* document body font-family */
.wy-body-for-nav, h1, h2, h3, h4, h5, h6, div, p, ul, li, a{
<<<<<<< HEAD
    font-family: 'Segoe UI', Tahoma, Geneva, Verdana, sans-serif;
=======
    font-family: "Lato", segoe ui, "proxima-nova","Helvetica Neue",Arial,sans-serif;
>>>>>>> 51d9d582
}

.wy-nav-content ul li{
    list-style: disc;
    margin-bottom: 12px;
    margin-left: 24px;
}

.list, .list tr, .list td{
    border: 1px solid #ccc;
}

.column b{
    padding-bottom: 4px;
    border-bottom: 2px solid blue;
}
.column td{
    width: 200px;
    text-align: center;
    line-height: 36px;
}
td.framework{
    width:300px;
    -webkit-width: 220px;
}
.list .circle li{
    list-style-type: circle;
}

.list .firstUl, .circle{
    padding-left: 20px;
}

.list .verticalMiddle{
    vertical-align: middle !important;
    text-align: center;
}

.inline img, .inline h3{
    display: inline-block;
}
  
.ui-img img{
    height: 230px;
}<|MERGE_RESOLUTION|>--- conflicted
+++ resolved
@@ -47,11 +47,7 @@
 
 /* document body font-family */
 .wy-body-for-nav, h1, h2, h3, h4, h5, h6, div, p, ul, li, a{
-<<<<<<< HEAD
-    font-family: 'Segoe UI', Tahoma, Geneva, Verdana, sans-serif;
-=======
     font-family: "Lato", segoe ui, "proxima-nova","Helvetica Neue",Arial,sans-serif;
->>>>>>> 51d9d582
 }
 
 .wy-nav-content ul li{

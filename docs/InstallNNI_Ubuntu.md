**Install NNI on Ubuntu**
===

## **Installation**
* __Dependencies__

      python >= 3.5
      git
      wget

<<<<<<< HEAD
    python pip should also be correctly installed. You could use "python3 -m pip -v" to check in Linux.

* __Install NNI through pip__

      python3 -m pip install --user nni

* __Install NNI through source code__
   
      git clone -b v0.3.0 https://github.com/Microsoft/nni.git
=======
    python pip should also be correctly installed. You could use "which pip" or "pip -V" to check in Linux.

* __Install NNI through pip__

      pip3 install -v --user git+https://github.com/Microsoft/nni.git@v0.2
      source ~/.bashrc

* __Install NNI through source code__
   
      git clone -b v0.2 https://github.com/Microsoft/nni.git
>>>>>>> 45d1d87d
      cd nni
      chmod +x install.sh
      source install.sh

## Further reading
* [Overview](Overview.md)
* [Use command line tool nnictl](NNICTLDOC.md)
* [Use NNIBoard](WebUI.md)
* [Define search space](SearchSpaceSpec.md)
* [Config an experiment](ExperimentConfig.md)
* [How to run an experiment on local (with multiple GPUs)?](tutorial_1_CR_exp_local_api.md)
* [How to run an experiment on multiple machines?](tutorial_2_RemoteMachineMode.md)
* [How to run an experiment on OpenPAI?](PAIMode.md)<|MERGE_RESOLUTION|>--- conflicted
+++ resolved
@@ -8,7 +8,6 @@
       git
       wget
 
-<<<<<<< HEAD
     python pip should also be correctly installed. You could use "python3 -m pip -v" to check in Linux.
 
 * __Install NNI through pip__
@@ -18,18 +17,6 @@
 * __Install NNI through source code__
    
       git clone -b v0.3.0 https://github.com/Microsoft/nni.git
-=======
-    python pip should also be correctly installed. You could use "which pip" or "pip -V" to check in Linux.
-
-* __Install NNI through pip__
-
-      pip3 install -v --user git+https://github.com/Microsoft/nni.git@v0.2
-      source ~/.bashrc
-
-* __Install NNI through source code__
-   
-      git clone -b v0.2 https://github.com/Microsoft/nni.git
->>>>>>> 45d1d87d
       cd nni
       chmod +x install.sh
       source install.sh

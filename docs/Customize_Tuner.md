# Customize-Tuner

## Customize Tuner

NNI provides state-of-the-art tuning algorithm in builtin-tuners. NNI supports to build a tuner by yourself for tuning demand.

If you want to implement your own tuning algorithm, you can implement a customized Tuner, there are three things to do:

1. Inherit the base Tuner class
1. Implement receive_trial_result and generate_parameter function
1. Configure your customized tuner in experiment YAML config file

Here is an example:

**1. Inherit the base Tuner class**

```python
from nni.tuner import Tuner

class CustomizedTuner(Tuner):
    def __init__(self, ...):
        ...
```

**2. Implement receive_trial_result and generate_parameter function**

```python
from nni.tuner import Tuner

class CustomizedTuner(Tuner):
    def __init__(self, ...):
        ...

    def receive_trial_result(self, parameter_id, parameters, value):
    '''
    Receive trial's final result.
    parameter_id: int
    parameters: object created by 'generate_parameters()'
    value: final metrics of the trial, including default metric
    '''
    # your code implements here.
    ...

    def generate_parameters(self, parameter_id):
    '''
    Returns a set of trial (hyper-)parameters, as a serializable object
    parameter_id: int
    '''
    # your code implements here.
    return your_parameters
    ...
```

`receive_trial_result` will receive the `parameter_id, parameters, value` as parameters input. Also, Tuner will receive the `value` object are exactly same value that Trial send.

The `your_parameters` return from `generate_parameters` function, will be package as json object by NNI SDK. NNI SDK will unpack json object so the Trial will receive the exact same `your_parameters` from Tuner.

For example:
If the you implement the `generate_parameters` like this:

```python
def generate_parameters(self, parameter_id):
    '''
    Returns a set of trial (hyper-)parameters, as a serializable object
    parameter_id: int
    '''
    # your code implements here.
    return {"dropout": 0.3, "learning_rate": 0.4}

```

It means your Tuner will always generate parameters `{"dropout": 0.3, "learning_rate": 0.4}`. Then Trial will receive `{"dropout": 0.3, "learning_rate": 0.4}` by calling API `nni.get_next_parameter()`. Once the trial ends with a result (normally some kind of metrics), it can send the result to Tuner by calling API `nni.report_final_result()`, for example `nni.report_final_result(0.93)`. Then your Tuner's `receive_trial_result` function will receied the result like：

```python
parameter_id = 82347
parameters = {"dropout": 0.3, "learning_rate": 0.4}
value = 0.93
```

**Note that** if you want to access a file (e.g., `data.txt`) in the directory of your own tuner, you cannot use `open('data.txt', 'r')`. Instead, you should use the following:

```python
_pwd = os.path.dirname(__file__)
_fd = open(os.path.join(_pwd, 'data.txt'), 'r')
```

This is because your tuner is not executed in the directory of your tuner (i.e., `pwd` is not the directory of your own tuner).

**3. Configure your customized tuner in experiment YAML config file**

NNI needs to locate your customized tuner class and instantiate the class, so you need to specify the location of the customized tuner class and pass literal values as parameters to the \_\_init__ constructor.

<<<<<<< HEAD
```yml
=======
```yaml

>>>>>>> 4539b4d3
tuner:
  codeDir: /home/abc/mytuner
  classFileName: my_customized_tuner.py
  className: CustomizedTuner
  # Any parameter need to pass to your tuner class __init__ constructor
  # can be specified in this optional classArgs field, for example 
  classArgs:
    arg1: value1

```

More detail example you could see:
> * [evolution-tuner](https://github.com/Microsoft/nni/tree/master/src/sdk/pynni/nni/evolution_tuner)
> * [hyperopt-tuner](https://github.com/Microsoft/nni/tree/master/src/sdk/pynni/nni/hyperopt_tuner)
> * [evolution-based-customized-tuner](https://github.com/Microsoft/nni/tree/master/examples/tuners/ga_customer_tuner)

### Write a more advanced automl algorithm

The methods above are usually enough to write a general tuner. However, users may also want more methods, for example, intermediate results, trials' state (e.g., the methods in assessor), in order to have a more powerful automl algorithm. Therefore, we have another concept called `advisor` which directly inherits from `MsgDispatcherBase` in [`src/sdk/pynni/nni/msg_dispatcher_base.py`](https://github.com/Microsoft/nni/tree/master/src/sdk/pynni/nni/msg_dispatcher_base.py). Please refer to [here](Customize_Advisor.md) for how to write a customized advisor.<|MERGE_RESOLUTION|>--- conflicted
+++ resolved
@@ -90,12 +90,7 @@
 
 NNI needs to locate your customized tuner class and instantiate the class, so you need to specify the location of the customized tuner class and pass literal values as parameters to the \_\_init__ constructor.
 
-<<<<<<< HEAD
-```yml
-=======
 ```yaml
-
->>>>>>> 4539b4d3
 tuner:
   codeDir: /home/abc/mytuner
   classFileName: my_customized_tuner.py

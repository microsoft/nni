.. 57966d1be5afdd7a7fcb74e7ea25b1ec

###########################
Neural Network Intelligence
###########################


..  toctree::
    :maxdepth: 2
    :titlesonly:
    :hidden:

    入门 <quickstart>
    安装 <installation>
<<<<<<< HEAD
    教程<tutorials>
    超参调优 <hpo/index>
=======
    教程<examples>
    自动（超参数）调优 <hpo/index>
>>>>>>> d32e2994
    神经网络架构搜索<nas/index>
    模型压缩<compression/index>
    特征工程<feature_engineering/index>
    NNI实验 <experiment/overview>
    HPO API Reference <reference/hpo>
    Experiment API Reference <reference/experiment>
    nnictl Commands <reference/nnictl>
    Experiment Configuration <reference/experiment_config>
    Python API <reference/python_api>
    示例与解决方案<sharings/community_sharings>
    研究和出版物 <notes/research_publications>
    从源代码安装 <notes/build_from_source>
    如何贡献 <notes/contributing>
    更改日志 <release>


.. raw:: html

  <div class="rowHeight">
    <div class="chinese"><a href="https://nni.readthedocs.io/zh/stable/">English</a></div>
    <b>NNI (Neural Network Intelligence)</b> 是一个轻量但强大的工具包，帮助用户<b>自动</b>的进行
    <a href="FeatureEngineering/Overview.html">特征工程</a>，<a href="NAS/Overview.html">神经网络架构搜索</a>， <a href="Tuner/BuiltinTuner.html">超参调优</a>以及<a href="Compression/Overview.html">模型压缩</a>。
  </div>
  <p class="gap rowHeight">
    NNI 管理自动机器学习 (AutoML) 的 Experiment，
    <b>调度运行</b>
  由调优算法生成的 Trial 任务来找到最好的神经网络架构和/或超参，支持
    <b>各种训练环境</b>，如
    <a href="TrainingService/LocalMode.html">本机</a>,
    <a href="TrainingService/RemoteMachineMode.html">远程服务器</a>,
    <a href="TrainingService/PaiMode.html">OpenPAI</a>,
    <a href="TrainingService/KubeflowMode.html">Kubeflow</a>,
    <a href="TrainingService/FrameworkControllerMode.html">基于 K8S 的 FrameworkController（如，AKS 等)</a>,
    <a href="TrainingService/DLTSMode.html">DLWorkspace (又称 DLTS)</a>,
    <a href="TrainingService/AMLMode.html">AML (Azure Machine Learning)</a>
  以及其它云服务。
  </p>
  <!-- Who should consider using NNI -->
  <div>
    <h1 class="title">使用场景</h1>
    <ul>
      <li>想要在自己的代码、模型中试验<b>不同的自动机器学习算法</b>。</li>
      <li>想要在<b>不同的环境中</b>加速运行自动机器学习。</li>
      <li>想要更容易<b>实现或试验新的自动机器学习算法</b>的研究员或数据科学家，包括：超参调优算法，神经网络搜索算法以及模型压缩算法。
      </li>
      <li>在机器学习平台中<b>支持自动机器学习</b>。</li>
    </ul>
  </div>
  <!-- nni release to version -->
  <div class="inline gap">
    <h3><a href="https://github.com/microsoft/nni/releases">NNI v2.6 已发布！</a></h3>
    <img width="48" src="_static/img/release_icon.png">
  </div>
  <!-- NNI capabilities in a glance -->
  <div class="gap">
    <h1 class="title">NNI 功能一览</h1>
    <p class="rowHeight">
      NNI 提供命令行工具以及友好的 WebUI 来管理训练的 Experiment。
      通过可扩展的 API，可定制自动机器学习算法和训练平台。
      为了方便新用户，NNI 内置了最新的自动机器学习算法，并为流行的训练平台提供了开箱即用的支持。
    </p>
    <p class="rowHeight">
      下表中，包含了 NNI 的功能，同时在不断地增添新功能，也非常希望您能贡献其中。
    </p>
  </div>

  <p align="center">
    <a href="#overview"><img src="_static/img/overview.svg" /></a>
  </p>

  <table class="main-table">
    <tbody>
      <tr align="center" valign="bottom" class="column">
        <td></td>
        <td class="framework">
          <b>框架和库</b>
        </td>
        <td>
          <b>算法</b>
        </td>
        <td>
          <b>训练平台</b>
        </td>
      </tr>
      </tr>
      <tr>
        <td class="verticalMiddle"><b>内置</b></td>
        <td>
          <ul class="firstUl">
            <li><b>支持的框架</b></li>
            <ul class="circle">
              <li>PyTorch</li>
              <li>Keras</li>
              <li>TensorFlow</li>
              <li>MXNet</li>
              <li>Caffe2</li>
              <a href="SupportedFramework_Library.html">更多...</a><br />
            </ul>
          </ul>
          <ul class="firstUl">
            <li><b>支持的库</b></li>
            <ul class="circle">
              <li>Scikit-learn</li>
              <li>XGBoost</li>
              <li>LightGBM</li>
              <a href="SupportedFramework_Library.html">更多...</a><br />
            </ul>
          </ul>
          <ul class="firstUl">
            <li><b>示例</b></li>
            <ul class="circle">
              <li><a href="https://github.com/microsoft/nni/tree/master/examples/trials/mnist-pytorch">MNIST-pytorch</li>
              </a>
              <li><a href="https://github.com/microsoft/nni/tree/master/examples/trials/mnist-tfv2">MNIST-tensorflow</li>
              </a>
              <li><a href="https://github.com/microsoft/nni/tree/master/examples/trials/mnist-keras">MNIST-keras</li></a>
              <li><a href="TrialExample/GbdtExample.html">Auto-gbdt</a></li>
              <li><a href="TrialExample/Cifar10Examples.html">Cifar10-pytorch</li></a>
              <li><a href="TrialExample/SklearnExamples.html">Scikit-learn</a></li>
              <li><a href="TrialExample/EfficientNet.html">EfficientNet</a></li>
              <li><a href="TrialExample/OpEvoExamples.html">GPU Kernel 调优</li></a>
              <a href="SupportedFramework_Library.html">更多...</a><br />
            </ul>
          </ul>
        </td>
        <td align="left">
          <a href="Tuner/BuiltinTuner.html">超参调优</a>
          <ul class="firstUl">
            <div><b>穷举搜索</b></div>
            <ul class="circle">
              <li><a href="Tuner/BuiltinTuner.html#Random">Random Search（随机搜索）</a></li>
              <li><a href="Tuner/BuiltinTuner.html#GridSearch">Grid Search（遍历搜索）</a></li>
              <li><a href="Tuner/BuiltinTuner.html#Batch">Batch（批处理）</a></li>
            </ul>
            <div><b>启发式搜索</b></div>
            <ul class="circle">
              <li><a href="Tuner/BuiltinTuner.html#Evolution">Naïve Evolution（朴素进化）</a></li>
              <li><a href="Tuner/BuiltinTuner.html#Anneal">Anneal（退火算法）</a></li>
              <li><a href="Tuner/BuiltinTuner.html#Hyperband">Hyperband</a></li>
              <li><a href="Tuner/BuiltinTuner.html#PBTTuner">P-DARTS</a></li>
            </ul>
            <div><b>贝叶斯优化</b></div>
            <ul class="circle">
              <li><a href="Tuner/BuiltinTuner.html#BOHB">BOHB</a></li>
              <li><a href="Tuner/BuiltinTuner.html#TPE">TPE</a></li>
              <li><a href="Tuner/BuiltinTuner.html#SMAC">SMAC</a></li>
              <li><a href="Tuner/BuiltinTuner.html#MetisTuner">Metis Tuner</a></li>
              <li><a href="Tuner/BuiltinTuner.html#GPTuner">GP Tuner</a> </li>
              <li><a href="Tuner/BuiltinTuner.html#DNGOTuner">PPO Tuner</a></li>
            </ul>
          </ul>
          <a href="NAS/Overview.html">神经网络架构搜索</a>
          <ul class="firstUl">
            <ul class="circle">
              <li><a href="NAS/ENAS.html">ENAS</a></li>
              <li><a href="NAS/DARTS.html">DARTS</a></li>
              <li><a href="NAS/SPOS.html">SPOS</a></li>
              <li><a href="NAS/Proxylessnas.html">ProxylessNAS</a></li>
              <li><a href="NAS/FBNet.html">微信</a></li>
              <li><a href="NAS/ExplorationStrategies.html">基于强化学习</a></li>
              <li><a href="NAS/ExplorationStrategies.html">Network Morphism</a></li>
              <li><a href="NAS/Overview.html">TextNAS</a></li>
            </ul>
          </ul>
          <a href="Compression/Overview.html">模型压缩</a>
          <ul class="firstUl">
            <div><b>剪枝</b></div>
            <ul class="circle">
              <li><a href="Compression/Pruner.html#agp-pruner">AGP Pruner</a></li>
              <li><a href="Compression/Pruner.html#slim-pruner">Slim Pruner</a></li>
              <li><a href="Compression/Pruner.html#fpgm-pruner">FPGM Pruner</a></li>
              <li><a href="Compression/Pruner.html#netadapt-pruner">NetAdapt Pruner</a></li>
              <li><a href="Compression/Pruner.html#simulatedannealing-pruner">SimulatedAnnealing Pruner</a></li>
              <li><a href="Compression/Pruner.html#admm-pruner">ADMM Pruner</a></li>
              <li><a href="Compression/Pruner.html#autocompress-pruner">AutoCompress Pruner</a></li>
              <li><a href="Compression/Overview.html">更多...</a></li>
            </ul>
            <div><b>量化</b></div>
            <ul class="circle">
              <li><a href="Compression/Quantizer.html#qat-quantize">QAT Quantizer</a></li>
              <li><a href="Compression/Quantizer.html#dorefa-quantizer">DoReFa Quantizer</a></li>
              <li><a href="Compression/Quantizer.html#bnn-quantizer">BNN Quantizer</a></li>
            </ul>
          </ul>
          <a href="FeatureEngineering/Overview.html">特征工程（测试版）</a>
          <ul class="circle">
            <li><a href="FeatureEngineering/GradientFeatureSelector.html">GradientFeatureSelector</a></li>
            <li><a href="FeatureEngineering/GBDTSelector.html">GBDTSelector</a></li>
          </ul>
          <a href="Assessor/BuiltinAssessor.html">提前终止算法</a>
          <ul class="circle">
            <li><a href="Assessor/BuiltinAssessor.html#MedianStop">Median Stop（中位数终止）</a></li>
            <li><a href="Assessor/BuiltinAssessor.html#Curvefitting">Curve Fitting（曲线拟合）</a></li>
          </ul>
        </td>
        <td>
          <ul class="firstUl">
            <li><a href="TrainingService/LocalMode.html">本机</a></li>
            <li><a href="TrainingService/RemoteMachineMode.html">远程计算机</a></li>
            <li><a href="TrainingService/HybridMode.html">混合模式</a></li>
            <li><a href="TrainingService/AMLMode.html">AML(Azure Machine Learning)</a></li>
            <li><b>基于 Kubernetes 的平台</b></li>
            <ul>
              <li><a href="TrainingService/PaiMode.html">OpenPAI</a></li>
              <li><a href="TrainingService/KubeflowMode.html">Kubeflow</a></li>
              <li><a href="TrainingService/FrameworkControllerMode.html">基于 K8S 的 FrameworkController (如 AKS 等)</a></li>
              <li><a href="TrainingService/DLTSMode.html">DLWorkspace (又称 DLTS)</a></li>
              <li><a href="TrainingService/AdaptDLMode.html">AML (Azure Machine Learning)</a></li>
            </ul>
          </ul>
        </td>
      </tr>
      <tr valign="top">
        <td class="verticalMiddle"><b>参考</b></td>
        <td>
          <ul class="firstUl">
            <li><a href="Tutorial/HowToLaunchFromPython.html">Python API</a></li>
            <li><a href="Tutorial/AnnotationSpec.html">NNI Annotation</a></li>
            <li><a href="installation.html">支持的操作系统</a></li>
          </ul>
        </td>
        <td>
          <ul class="firstUl">
            <li><a href="Tuner/CustomizeTuner.html">自定义 Tuner</a></li>
            <li><a href="Assessor/CustomizeAssessor.html">自定义 Assessor</a></li>
            <li><a href="Tutorial/InstallCustomizedAlgos.html">安装自定义的 Tuner，Assessor，Advisor</a></li>
            <li><a href="NAS/QuickStart.html">定义 NAS 模型空间</a></li>
            <li><a href="NAS/ApiReference.html">NAS/Retiarii APIs</a></li>
          </ul>
        </td>
        <td>
          <ul class="firstUl">
            <li><a href="TrainingService/Overview.html">支持训练平台</a></li>
            <li><a href="TrainingService/HowToImplementTrainingService.html">实现训练平台</a></li>
          </ul>
        </td>
      </tr>
    </tbody>
  </table>

  <!-- Installation -->
  <div>
    <h1 class="title">安装</h1>
    <div>
      <h2 class="second-title">安装</h2>
      <p>
        NNI 支持并在 Ubuntu >= 16.04, macOS >= 10.14.1, 和 Windows 10 >= 1809 通过了测试。 在 <code>python 64-bit >= 3.6</code> 的环境中，只需要运行 <code>pip install</code> 即可完成安装。
      </p>
      <div class="command-intro">Linux 或 macOS</div>
      <div class="command">python3 -m pip install --upgrade nni</div>
      <div class="command-intro">Windows</div>
      <div class="command">python -m pip install --upgrade nni</div>
      <p class="topMargin">如果想要尝试最新代码，可通过源代码<a href="installation.html">安装
          NNI</a>。
      </p>
      <p>Linux 和 macOS 下 NNI 系统需求<a href="Tutorial/InstallationLinux.html">参考这里</a>，Windows <a href="Tutorial/InstallationWin.html">参考这里</a>。</p>
    </div>
    <div>
      <p>注意：</p>
      <ul>
        <li>如果遇到任何权限问题，可添加 --user 在用户目录中安装 NNI。</li>
        <li>目前，Windows 上的 NNI 支持本机，远程和 OpenPAI 模式。 强烈推荐使用 Anaconda 或 Miniconda <a href="Tutorial/InstallationWin.html">在 Windows 上安装 NNI</a>。</li>
        <li>如果遇到如 Segmentation fault 这样的任何错误请参考 <a
            href="installation.html">常见问题</a>。 Windows 上的常见问题，参考在 <a href="Tutorial/InstallationWin.html">Windows 上使用 NNI</a>。 Windows 上的常见问题，参考在 <a href="Tutorial/InstallationWin.html">Windows 上使用 NNI</a>。</li>
      </ul>
    </div>
    <div>
      <h2 class="second-title">验证安装</h2>
      <p>
        以下示例基于 TensorFlow 1.x 构建。 确保运行环境中使用的是 <b>TensorFlow 1.x</b>。
      </p>
      <ul>
        <li>
          <p>通过克隆源代码下载示例。</p>
          <div class="command">git clone -b v2.6 https://github.com/Microsoft/nni.git</div>
        </li>
        <li>
          <p>运行 MNIST 示例。</p>
          <div class="command-intro">Linux 或 macOS</div>
          <div class="command">nnictl create --config nni/examples/trials/mnist-tfv1/config.yml</div>
          <div class="command-intro">Windows</div>
          <div class="command">nnictl create --config nni\examples\trials\mnist-tfv1\config_windows.yml</div>
        </li>
        <li>
          <p>
            在命令行中等待输出 INFO: Successfully started experiment!  
            此消息表明 Experiment 已成功启动。
            通过命令行输出的 Web UI url 来访问 Experiment 的界面。
          </p>
          <!-- Indentation affects style！ -->
          <pre class="main-code">
  INFO: Starting restful server...
  INFO: Successfully started Restful server!
  INFO: Setting local config...
  INFO: Successfully set local config!
  INFO: Starting experiment...
  INFO: Successfully started experiment!
  -----------------------------------------------------------------------
  The experiment id is egchD4qy
  The Web UI urls are: http://223.255.255.1:8080   http://127.0.0.1:8080
  -----------------------------------------------------------------------

  You can use these commands to get more information about the experiment
  -----------------------------------------------------------------------
    commands                       description
  1. nnictl experiment show        show the information of experiments
  2. nnictl trial ls               list all of trial jobs
  3. nnictl top                    monitor the status of running experiments
  4. nnictl log stderr             show stderr log content
  5. nnictl log stdout             show stdout log content
  6. nnictl stop                   stop an experiment
  7. nnictl trial kill             kill a trial job by id
  8. nnictl --help                 get help information about nnictl
  -----------------------------------------------------------------------
  </pre>
        </li>
        <li class="rowHeight">
          在浏览器中打开 Web UI 地址，可看到下图的 Experiment 详细信息，以及所有的 Trial 任务。 查看<a href="Tutorial/WebUI.html">这里的</a>更多页面示例。
          <img src="_static/img/webui.gif" width="100%"/>
    </div>
    </li>
    </ul>
  </div>

  <!-- Documentation -->
  <div>
    <h1 class="title">文档</h1>
    <ul>
      <li>要了解 NNI，请阅读 <a href="Overview.html">NNI 概述</a>。</li>
      <li>要熟悉如何使用 NNI，请阅读<a href="index.html">文档</a>。</li>
      <li>要安装 NNI，请参阅<a href="installation.html">安装 NNI</a>。</li>
    </ul>
  </div>

  <!-- Contributing -->
  <div>
    <h1 class="title">贡献</h1>
    <p>
      本项目欢迎任何贡献和建议。 大多数贡献都需要你同意参与者许可协议（CLA），来声明你有权，并实际上授予我们有权使用你的贡献。
      有关详细信息，请访问 <a href="https://cla.microsoft.com">https://cla.microsoft.com</a>。
    </p>
    <p>
      当你提交拉取请求时，CLA 机器人会自动检查你是否需要提供 CLA，并修饰这个拉取请求（例如，标签、注释）。 只需要按照机器人提供的说明进行操作即可。 CLA 只需要同意一次，就能应用到所有的代码仓库上。
    </p>
    <p>
      该项目采用了 <a href="https://opensource.microsoft.com/codeofconduct/">Microsoft 开源行为准则 </a>。 有关详细信息,请参阅<a href="https://opensource.microsoft.com/codeofconduct/faq/">行为守则常见问题解答</a>或联系 <a
        href="mailto:opencode@microsoft.com">opencode@microsoft.com</a> 咨询问题或评论。
    </p>
    <p>
      熟悉贡献协议后，即可按照 NNI 开发人员教程，创建第一个 PR =) 了：
    </p>
    <ul>
      <li>推荐新贡献者先从简单的问题开始：<a
          href="https://github.com/Microsoft/nni/issues?q=is%3Aissue+is%3Aopen+label%3A%22good+first+issue%22">'good first issue'</a> 或 <a
          href="https://github.com/microsoft/nni/issues?q=is%3Aopen+is%3Aissue+label%3A%22help+wanted%22">'help-wanted'</a>。
      </li>
      <li><a href="Tutorial/SetupNniDeveloperEnvironment.html">NNI 开发环境安装教程</a></li>
      <li><a href="Tutorial/HowToDebug.html">如何调试</a></li>
      <li>
        如果有使用上的问题，可先查看<a href="Tutorial/FAQ.html">常见问题解答</a>。如果没能解决问题，可通过 <a
          href="https://gitter.im/Microsoft/nni?utm_source=badge&utm_medium=badge&utm_campaign=pr-badge&utm_content=badge">Gitter</a> 
  联系 NNI 开发团队或在 GitHub 上<a href="https://github.com/microsoft/nni/issues/new/choose">报告问题</a>。
      </li>
      <li><a href="Tuner/CustomizeTuner.html">自定义 Tuner</a></li>
      <li><a href="TrainingService/HowToImplementTrainingService.html">实现定制的训练平台</a>
      </li>
      <li><a href="NAS/Advanced.html">在 NNI 上实现新的 NAS Trainer</a></li>
      <li><a href="Tuner/CustomizeAdvisor.html">自定义 Advisor</a></li>
    </ul>
  </div>

  <!-- External Repositories and References -->
  <div>
    <h1 class="title">其它代码库和参考</h1>
    <p>经作者许可的一些 NNI 用法示例和相关文档。</p>
    <ul>
      <h2>外部代码库</h2>
      <li>在 NNI 中运行 <a href="NAS/ENAS.html">ENAS</a></li>
      <li>
        https://github.com/microsoft/nni/blob/master/examples/feature_engineering/auto-feature-engineering/README_zh_CN.md
      </li>
      <li>使用 NNI 的 <a
          href="https://github.com/microsoft/recommenders/blob/master/examples/04_model_select_and_optimize/nni_surprise_svd.ipynb">矩阵分解超参调优</a></li>
      <li><a href="https://github.com/ksachdeva/scikit-nni">scikit-nni</a> 使用 NNI 为 scikit-learn 开发的超参搜索。</li>
    </ul>

    <!-- Relevant Articles -->
    <ul>
      <h2>相关文章</h2>
      <li><a href="CommunitySharings/HpoComparison.html">超参数优化的对比</a></li>
      <li><a href="CommunitySharings/NasComparison.html">神经网络结构搜索的对比</a></li>
      <li><a href="CommunitySharings/ParallelizingTpeSearch.html">并行化顺序算法：TPE</a>
      </li>
      <li><a href="CommunitySharings/RecommendersSvd.html">使用 NNI 为 SVD 自动调参</a></li>
      <li><a href="CommunitySharings/SptagAutoTune.html">使用 NNI 为 SPTAG 自动调参</a></li>
      <li><a
          href="https://towardsdatascience.com/find-thy-hyper-parameters-for-scikit-learn-pipelines-using-microsoft-nni-f1015b1224c1">
          使用 NNI 为 scikit-learn 查找超参
        </a></li>
      <li>
        <strong>博客</strong> - <a
          href="http://gaocegege.com/Blog/%E6%9C%BA%E5%99%A8%E5%AD%A6%E4%B9%A0/katib-new#%E6%80%BB%E7%BB%93%E4%B8%8E%E5%88%86%E6%9E%90">AutoML 工具（Advisor，NNI 与 Google Vizier）的对比</a> 作者：@gaocegege - kubeflow/katib 的设计与实现的总结与分析章节
      </li>
      <li>
        Blog (中文) - <a href="https://mp.weixin.qq.com/s/7_KRT-rRojQbNuJzkjFMuA">NNI 2019 新功能汇总</a> by @squirrelsc
      </li>
    </ul>
  </div>

  <!-- feedback -->
  <div>
    <h1 class="title">反馈</h1>
    <ul>
      <li><a href="https://github.com/microsoft/nni/issues/new/choose">在 GitHub 上提交问题</a>。</li>
      <li>在 <a
          href="https://stackoverflow.com/questions/tagged/nni?sort=Newest&edited=true">Stack Overflow</a> 上使用 nni 标签提问。
      </li>
      <li>在 <a
          href="https://gitter.im/Microsoft/nni?utm_source=badge&utm_medium=badge&utm_campaign=pr-badge&utm_content=badge">Gitter</a> 中参与讨论。</li>
    </ul>
    <div>
      <div>加入聊天组：</div>
      <table border=1 style="border-collapse: collapse;">
        <tbody>
          <tr style="line-height: 30px;">
            <th>Gitter</th>
            <td></td>
            <th>微信</th>
          </tr>
          <tr>
            <td class="QR">
              <img src="https://user-images.githubusercontent.com/39592018/80665738-e0574a80-8acc-11ea-91bc-0836dc4cbf89.png" alt="Gitter" />
            </td>
            <td width="80" align="center" class="or">或</td>
            <td class="QR">
              <img src="https://github.com/scarlett2018/nniutil/raw/master/wechat.png" alt="NNI 微信" />
            </td>
          </tr>
        </tbody>
      </table>
    </div>
  </div>

  <!-- Related Projects -->
  <div>
    <h1 class="title">相关项目</h1>
    <p>
      以探索先进技术和开放为目标，<a href="https://www.microsoft.com/zh-cn/research/group/systems-and-networking-research-group-asia/">Microsoft Research (MSR)</a> 还发布了一些相关的开源项目。</p>
    <ul id="relatedProject">
      <li>
        <a href="https://github.com/Microsoft/pai">OpenPAI</a>：作为开源平台，提供了完整的 AI 模型训练和资源管理能力，能轻松扩展，并支持各种规模的私有部署、云和混合环境。
      </li>
      <li>
        <a href="https://github.com/Microsoft/frameworkcontroller">FrameworkController</a>：开源的通用 Kubernetes Pod 控制器，通过单个控制器来编排 Kubernetes 上所有类型的应用。
      </li>
      <li>
        <a href="https://github.com/Microsoft/MMdnn">MMdnn</a>：一个完整、跨框架的解决方案，能够转换、可视化、诊断深度神经网络模型。 MMdnn 中的 "MM" 表示 model management（模型管理），而 "dnn" 是 deep neural network（深度神经网络）的缩写。
      </li>
      <li>
        <a href="https://github.com/Microsoft/SPTAG">SPTAG</a> : Space Partition Tree And Graph (SPTAG) 是用于大规模向量的最近邻搜索场景的开源库。
      </li>
    </ul>
    <p>我们鼓励研究人员和学生利用这些项目来加速 AI 开发和研究。</p>
  </div>

  <!-- License -->
  <div>
    <h1 class="title">许可协议</h1>
    <p>代码库遵循 <a href="https://github.com/microsoft/nni/blob/master/LICENSE">MIT 许可协议</a></p>
  </div>
  </div><|MERGE_RESOLUTION|>--- conflicted
+++ resolved
@@ -12,13 +12,8 @@
 
     入门 <quickstart>
     安装 <installation>
-<<<<<<< HEAD
-    教程<tutorials>
+    教程<examples>
     超参调优 <hpo/index>
-=======
-    教程<examples>
-    自动（超参数）调优 <hpo/index>
->>>>>>> d32e2994
     神经网络架构搜索<nas/index>
     模型压缩<compression/index>
     特征工程<feature_engineering/index>

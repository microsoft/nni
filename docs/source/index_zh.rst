--- conflicted
+++ resolved
@@ -1,8 +1,4 @@
-<<<<<<< HEAD
 .. 46d7b5007a1854a7b39cf6fa43c906b2
-=======
-.. 1a07f898d4bde4f9566abae45239cad9
->>>>>>> c6005142
 
 ###########################
 Neural Network Intelligence
@@ -23,9 +19,9 @@
     特征工程<feature_engineering>
     NNI实验 <experiment/overview>
     参考<reference>
-    示例与解决方案<CommunitySharings/community_sharings>
-    研究和出版物 <ResearchPublications>
-    常见问题 <Tutorial/FAQ>
+    示例与解决方案<misc/community_sharings>
+    研究和出版物 <misc/research_publications>
+    常见问题 <misc/faq>
     如何贡献 <contribution>
     更改日志 <Release>
 

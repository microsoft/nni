--- conflicted
+++ resolved
@@ -41,12 +41,7 @@
 
 NNI needs to locate your customized Assessor class and instantiate the class, so you need to specify the location of the customized Assessor class and pass literal values as parameters to the \_\_init__ constructor.
 
-<<<<<<< HEAD
-```yml
-=======
 ```yaml
-
->>>>>>> 4539b4d3
 assessor:
   codeDir: /home/abc/myassessor
   classFileName: my_customized_assessor.py

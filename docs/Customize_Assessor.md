# Customize Assessor

## Customize Assessor

NNI also support building an assessor by yourself to adjust your tuning demand.

If you want to implement a customized Assessor, there are three things for you to do:

1) Inherit an assessor of a base Assessor class
2) Implement assess_trial function
3) Configure your customized Assessor in experiment yaml config file

**1. Inherit an assessor of a base Assessor class**

```python
from nni.assessor import Assessor

class CustomizedAssessor(Assessor):
    def __init__(self, ...):
        ...
```

**2. Implement assess trial function**
```python
from nni.assessor import Assessor, AssessResult

class CustomizedAssessor(Assessor):
    def __init__(self, ...):
        ...

    def assess_trial(self, trial_history):
        """
        Determines whether a trial should be killed. Must override.
        trial_history: a list of intermediate result objects.
        Returns AssessResult.Good or AssessResult.Bad.
        """
        # you code implement here.
        ...
```

**3. Configure your customized Assessor in experiment yaml config file**

NNI needs to locate your customized Assessor class and instantiate the class, so you need to specify the location of the customized Assessor class and pass literal values as parameters to the \_\_init__ constructor.

```yaml

assessor:
  codeDir: /home/abc/myassessor
  classFileName: my_customized_assessor.py
  className: CustomizedAssessor
  # Any parameter need to pass to your Assessor class __init__ constructor
  # can be specified in this optional classArgs field, for example 
  classArgs:
    arg1: value1

```

Please noted in **2**. The object `trial_history` are exact the object that Trial send to Assessor by using SDK `report_intermediate_result` function.

<<<<<<< HEAD
=======
Also, user could override the `run` function in Assessor to control the processing logic.

>>>>>>> bd28fa8d
More detail example you could see:
> * [medianstop-assessor](../src/sdk/pynni/nni/medianstop_assessor)
> * [curvefitting-assessor](../src/sdk/pynni/nni/curvefitting_assessor)<|MERGE_RESOLUTION|>--- conflicted
+++ resolved
@@ -57,11 +57,6 @@
 
 Please noted in **2**. The object `trial_history` are exact the object that Trial send to Assessor by using SDK `report_intermediate_result` function.
 
-<<<<<<< HEAD
-=======
-Also, user could override the `run` function in Assessor to control the processing logic.
-
->>>>>>> bd28fa8d
 More detail example you could see:
 > * [medianstop-assessor](../src/sdk/pynni/nni/medianstop_assessor)
 > * [curvefitting-assessor](../src/sdk/pynni/nni/curvefitting_assessor)
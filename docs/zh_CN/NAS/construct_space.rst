--- conflicted
+++ resolved
@@ -1,17 +1,3 @@
-<<<<<<< HEAD
-#####################
-构建模型空间
-#####################
-
-NNI为用户提供了强大的API，以方便表达模型空间（或搜索空间）。 首先，用户可以使用 mutation 原语（如 ValueChoice、LayerChoice）在他们的模型中内联一个空间。 其次，NNI为用户提供了简单的接口，可以定制新的 mutators 来表达更复杂的模型空间。 在大多数情况下，mutation 原语足以表达用户的模型空间。
-
-..  toctree::
-    :maxdepth: 1
-
-    mutation 原语 <MutationPrimitives>
-    定制 mutator <Mutators>
-    Hypermodule Lib <Hypermodules>
-=======
 .. bb39a6ac0ae1f5554bc38604c77fb616
 
 #####################
@@ -25,4 +11,4 @@
 
     mutation 原语 <MutationPrimitives>
     定制 mutator <Mutators>
->>>>>>> 061966c7
+    Hypermodule Lib <Hypermodules>
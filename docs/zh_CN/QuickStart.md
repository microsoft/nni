--- conflicted
+++ resolved
@@ -164,11 +164,7 @@
 **注意**：如果使用 Windows，则需要在 config.yml 文件中，将 `python3` 改为 `python`，或者使用 config_windows.yml 来开始 Experiment。
 
 ```bash
-<<<<<<< HEAD
-    nnictl create --config nni/examples/trials/mnist/config_windows.yml
-=======
     nnictl create --config nni\examples\trials\mnist\config_windows.yml
->>>>>>> a373dbcb
 ```
 
 注意：**nnictl** 是一个命令行工具，用来控制 NNI Experiment，如启动、停止、继续 Experiment，启动、停止 NNIBoard 等等。 查看[这里](Nnictl.md)，了解 `nnictl` 更多用法。

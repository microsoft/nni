# 内置的超参调优 Tuner

NNI 提供了先进的调优算法，使用上也很简单。 下面是内置 Tuner 的简单介绍：

注意：点击 **Tuner 的名称**可看到 Tuner 的安装需求，建议的场景以及示例。 算法的详细说明在每个 Tuner 建议场景的最后。 [本文](../CommunitySharings/HpoComparision.md)对比了不同 Tuner 在几个问题下的不同效果。

当前支持的算法：

| Tuner（调参器）                               | 算法简介                                                                                                                                                                                                                                                                                          |
| ---------------------------------------- | --------------------------------------------------------------------------------------------------------------------------------------------------------------------------------------------------------------------------------------------------------------------------------------------- |
| [**TPE**](#TPE)                          | Tree-structured Parzen Estimator (TPE) 是一种 sequential model-based optimization（SMBO，即基于序列模型优化）的方法。 SMBO 方法根据历史指标数据来按顺序构造模型，来估算超参的性能，随后基于此模型来选择新的超参。 [参考论文](https://papers.nips.cc/paper/4443-algorithms-for-hyper-parameter-optimization.pdf)                                                 |
| [**Random Search（随机搜索）**](#Random)       | 在超参优化时，随机搜索算法展示了其惊人的简单和效果。 建议当不清楚超参的先验分布时，采用随机搜索作为基准。 [参考论文](http://www.jmlr.org/papers/volume13/bergstra12a/bergstra12a.pdf)                                                                                                                                                                 |
| [**Anneal（退火算法）**](#Anneal)              | 这种简单的退火算法从先前的采样开始，会越来越靠近发现的最佳点取样。 此算法是随机搜索的简单变体，利用了反应曲面的平滑性。 退火率不是自适应的。                                                                                                                                                                                                                       |
| [**Naïve Evolution（进化算法）**](#Evolution)  | Naïve Evolution（朴素进化算法）来自于 Large-Scale Evolution of Image Classifiers。 它会基于搜索空间随机生成一个种群。 在每一代中，会选择较好的结果，并对其下一代进行一些变异（例如，改动一个超参，增加或减少一层）。 朴素进化算法需要很多次的 Trial 才能有效，但它也非常简单，也很容易扩展新功能。 [参考论文](https://arxiv.org/pdf/1703.01041.pdf)                                                              |
| [**SMAC**](#SMAC)                        | SMAC 基于 Sequential Model-Based Optimization (SMBO，即序列的基于模型优化方法)。 它利用使用过的结果好的模型（高斯随机过程模型），并将随机森林引入到 SMBO 中，来处理分类参数。 SMAC 算法包装了 Github 的 SMAC3。 注意：SMAC 需要通过 `nnictl package` 命令来安装。 [参考论文，](https://www.cs.ubc.ca/~hutter/papers/10-TR-SMAC.pdf) [Github 代码库](https://github.com/automl/SMAC3) |
| [**Batch Tuner（批处理 Tuner）**](#Batch)     | Batch Tuner 能让用户简单的提供几组配置（如，超参选项的组合）。 当所有配置都执行完后，Experiment 即结束。 Batch Tuner 仅支持 choice 类型。                                                                                                                                                                                                   |
| [**Grid Search（遍历搜索）**](#GridSearch)     | Grid Search 会穷举定义在搜索空间文件中的所有超参组合。 遍历搜索可以使用的类型有 choice, quniform, randint。                                                                                                                                                                                                                     |
| [**Hyperband**](#Hyperband)              | Hyperband 试图用有限的资源来探索尽可能多的组合，并发现最好的结果。 基本思想是生成许多配置，并通过少量的 Trial 来运行一部分。 一半性能不好的配置会被抛弃，剩下的部分与新选择出的配置会进行下一步的训练。 数量的多少对资源约束非常敏感（例如，分配的搜索时间）。 [参考论文](https://arxiv.org/pdf/1603.06560.pdf)                                                                                                        |
| [**Network Morphism**](#NetworkMorphism) | 网络模态（Network Morphism）提供自动搜索深度学习体系结构的功能。 它会继承父网络的知识，来生成变形的子网络。 包括深度、宽度、跳连接等变化。 然后使用历史的架构和指标，来估计子网络的值。 然后会选择最有希望的模型进行训练。 [参考论文](https://arxiv.org/abs/1806.10282)                                                                                                                              |
| [**Metis Tuner**](#MetisTuner)           | 大多数调参工具仅仅预测最优配置，而 Metis 的优势在于有两个输出：(a) 最优配置的当前预测结果， 以及 (b) 下一次 Trial 的建议。 它不进行随机取样。 大多数工具假设训练集没有噪声数据，但 Metis 会知道是否需要对某个超参重新采样。 [参考论文](https://www.microsoft.com/en-us/research/publication/metis-robustly-tuning-tail-latencies-cloud-systems/)                                               |
| [**BOHB**](#BOHB)                        | BOHB 是 Hyperband 算法的后续工作。 Hyperband 在生成新的配置时，没有利用已有的 Trial 结果，而本算法利用了 Trial 结果。 BOHB 中，HB 表示 Hyperband，BO 表示贝叶斯优化（Byesian Optimization）。 BOHB 会建立多个 TPE 模型，从而利用已完成的 Trial 生成新的配置。 [参考论文](https://arxiv.org/abs/1807.01774)                                                                    |
| [**GP Tuner**](#GPTuner)                 | Gaussian Process（高斯过程） Tuner 是序列化的基于模型优化（SMBO）的方法，并使用了高斯过程来替代。 [参考论文](https://papers.nips.cc/paper/4443-algorithms-for-hyper-parameter-optimization.pdf)，[Github 库](https://github.com/fmfn/BayesianOptimization)                                                                             |
| [**PPO Tuner**](#PPOTuner)               | PPO Tuner 是基于 PPO 算法的强化学习 Tuner。 [参考论文](https://arxiv.org/abs/1707.06347)                                                                                                                                                                                                                     |
| [**PBT Tuner**](#PBTTuner)               | PBT Tuner 是一种简单的异步优化算法，在固定的计算资源下，它能有效的联合优化一组模型及其超参来最大化性能。 [参考论文](https://arxiv.org/abs/1711.09846v1)                                                                                                                                                                                          |

## 用法

要使用 NNI 内置的 Tuner，需要在 `config.yml` 文件中添加 **builtinTunerName** 和 **classArgs**。 本部分中，将介绍每个 Tuner 的用法和建议场景、参数要求，并提供配置示例。

注意：参考示例中的格式来创建新的 `config.yml` 文件。 一些内置的 Tuner 还需要通过 `nnictl package` 命令先安装，如 SMAC。

<a name="TPE"></a>

![](https://placehold.it/15/1589F0/000000?text=+) `TPE`

> 名称：**TPE**

**建议场景**

TPE 是一种黑盒优化方法，可以使用在各种场景中，通常情况下都能得到较好的结果。 特别是在计算资源有限，只能运行少量 Trial 的情况。 大量的实验表明，TPE 的性能远远优于随机搜索。 [详细说明](./HyperoptTuner.md)

**classArgs 要求：**

* **optimize_mode** (*maximize 或 minimize, 可选项, 默认值为 maximize*) - 如果为 'maximize'，表示 Tuner 会试着最大化指标。 如果为 'minimize'，表示 Tuner 的目标是将指标最小化。

注意：为实现大规模并发 Trial，TPE 的并行性得到了优化。 有关优化原理或开启优化，参考 [TPE 文档](HyperoptTuner.md)。

**配置示例：**

```yaml
# config.yml
tuner:
  builtinTunerName: TPE
  classArgs:
    optimize_mode: maximize
```

<br />

<a name="Random"></a>

![](https://placehold.it/15/1589F0/000000?text=+) `Random Search`

> 名称：**Random**

**建议场景**

随机搜索，可用于每个 Trial 运行时间不长（例如，能够非常快的完成，或者很快的被 Assessor 终止），并有充足计算资源的情况下。 如果要均衡的探索搜索空间，它也很有用。 随机搜索可作为搜索算法的基准线。 [详细说明](./HyperoptTuner.md)

**配置示例：**

```yaml
# config.yml
tuner:
  builtinTunerName: Random
```

<br />

<a name="Anneal"></a>

![](https://placehold.it/15/1589F0/000000?text=+) `Anneal`

> 名称：**Anneal**

**建议场景**

退火算法，用于每个 Trial 的时间不长，并且有足够的计算资源（与随机搜索基本相同）。 当搜索空间中的变量可以从某些先前的分布中采样时，它也很有用。 [详细说明](./HyperoptTuner.md)

**classArgs 要求：**

* **optimize_mode** (*maximize 或 minimize, 可选项, 默认值为 maximize*) - 如果为 'maximize'，表示 Tuner 会试着最大化指标。 如果为 'minimize'，表示 Tuner 的目标是将指标最小化。

**配置示例：**

```yaml
# config.yml
tuner:
  builtinTunerName: Anneal
  classArgs:
    optimize_mode: maximize
```

<br />

<a name="Evolution"></a>

![](https://placehold.it/15/1589F0/000000?text=+) `Naïve Evolution`

> 名称：**Evolution**

**建议场景**

其计算资源要求相对较高。 特别是，它需要非常大的初始种群，以免落入局部最优中。 如果 Trial 时间很短，或者使用了 Assessor，就非常适合此算法。 如果 Trial 代码支持权重迁移，即每次 Trial 会从上一轮继承已经收敛的权重，建议使用此算法。 这会大大提高训练速度。 [详细说明](./EvolutionTuner.md)

**classArgs 要求：**

* **optimize_mode** (*maximize 或 minimize, 可选项, 默认值为 maximize*) - 如果为 'maximize'，表示 Tuner 会试着最大化指标。 如果为 'minimize'，表示 Tuner 的目标是将指标最小化。

* **population_size** (*int 类型 (需要大于 0), 可选项, 默认值为 20*) - 表示遗传 Tuner 中的初始种群（Trial 数量）。 建议 `population_size` 比 `concurrency` 取值更大，这样能充分利用算法（至少要等于 `concurrency`，否则 Tuner 在生成第一代参数的时候就会失败）。

**配置示例：**

```yaml
# config.yml
tuner:
  builtinTunerName: Evolution
  classArgs:
    optimize_mode: maximize
    population_size: 100
```

<br />

<a name="SMAC"></a>

![](https://placehold.it/15/1589F0/000000?text=+) `SMAC`

> 名称：**SMAC**

**当前 SMAC 不支持在 WIndows 下运行。 原因参考：[GitHub issue](https://github.com/automl/SMAC3/issues/483)。**

**安装**

SMAC 在第一次使用前，必须用下面的命令先安装。 注意：SMAC 依赖于 `swig`，Ubuntu 下可通过 `apt` 命令来安装 `swig`。

```bash
nnictl package install --name=SMAC
```

**建议场景**

与 TPE 类似，SMAC 也是一个可以被用在各种场景中的黑盒 Tuner。在计算资源有限时，也可以使用。 此算法为离散超参而优化，因此，如果大部分超参是离散值时，建议使用此算法。 [详细说明](./SmacTuner.md)

**classArgs 要求：**

* **optimize_mode** (*maximize 或 minimize, 可选项, 默认值为 maximize*) - 如果为 'maximize'，表示 Tuner 会试着最大化指标。 如果为 'minimize'，表示 Tuner 的目标是将指标最小化。
* **config_dedup** (*True 或 False, 可选, 默认为 False*) - 如果为 True，则 Tuner 不会生成重复的配置。 如果为 False，则配置可能会重复生成，但对于相对较大的搜索空间，此概率较小。

**配置示例：**

```yaml
# config.yml
tuner:
  builtinTunerName: SMAC
  classArgs:
    optimize_mode: maximize
```

<br />

<a name="Batch"></a>

![](https://placehold.it/15/1589F0/000000?text=+) `Batch Tuner`

> 名称：BatchTuner

**建议场景**

如果 Experiment 配置已确定，可通过 `choice` 将它们罗列到搜索空间文件中运行即可。 [详细说明](./BatchTuner.md)

**配置示例：**

```yaml
# config.yml
tuner:
  builtinTunerName: BatchTuner
```

<br />

注意，BatchTuner 的搜索空间如下所示：

```json
{
    "combine_params":
    {
        "_type" : "choice",
        "_value" : [{"optimizer": "Adam", "learning_rate": 0.00001},
                    {"optimizer": "Adam", "learning_rate": 0.0001},
                    {"optimizer": "Adam", "learning_rate": 0.001},
                    {"optimizer": "SGD", "learning_rate": 0.01},
                    {"optimizer": "SGD", "learning_rate": 0.005},
                    {"optimizer": "SGD", "learning_rate": 0.0002}]
    }
}
```

搜索空间文件使用了高层的键 `combine_params`。 参数类型必须是 `choice` ，并且 `values` 要包含所有需要的参数组合。

<a name="GridSearch"></a>

![](https://placehold.it/15/1589F0/000000?text=+) `Grid Search`

> 名称：**Grid Search**

**建议场景**

注意，搜索空间仅支持 `choice`, `quniform`, `randint`。

当搜索空间较小时，建议这样做。 建议使用在可以穷尽整个搜索空间的情况下。 [详细说明](./GridsearchTuner.md)

**配置示例：**

```yaml
# config.yml
tuner:
  builtinTunerName: GridSearch
```

<br />

<a name="Hyperband"></a>

![](https://placehold.it/15/1589F0/000000?text=+) `Hyperband`

> 名称：**Hyperband**

**建议场景**

当搜索空间很大，但计算资源有限时建议使用。 中间结果能够很好的反映最终结果的情况下，此算法会非常有效。 例如，当训练初期更准确的模型在以后也更准确的情况下。 [详细说明](./HyperbandAdvisor.md)

**classArgs 要求：**

* **optimize_mode** (*maximize 或 minimize, 可选项, 默认值为 maximize*) - 如果为 'maximize'，表示 Tuner 会试着最大化指标。 如果为 'minimize'，表示 Tuner 的目标是将指标最小化。
* **R** (*int, 可选, 默认为 60*) - 分配给 Trial 的最大资源（可以是 mini-batches 或 epochs 的数值）。 每个 Trial 都需要用 TRIAL_BUDGET 来控制运行的步数。
* **eta** (*int, 可选, 默认为 3*) - `(eta-1)/eta` 是丢弃 Trial 的比例。

**配置示例：**

```yaml
# config.yml
advisor:
  builtinAdvisorName: Hyperband
  classArgs:
    optimize_mode: maximize
    R: 60
    eta: 3
```

<br />

<a name="NetworkMorphism"></a>

![](https://placehold.it/15/1589F0/000000?text=+) `Network Morphism`

> 名称：**NetworkMorphism**

**安装**

NetworkMorphism 需要先安装 [PyTorch](https://pytorch.org/get-started/locally) 和 [Keras](https://keras.io/#installation) 才能使用。 对应的 requirements 文件在[这里](https://github.com/microsoft/nni/blob/master/examples/trials/network_morphism/requirements.txt)。

**建议场景**

需要将深度学习方法应用到自己的任务上，但不清楚该如何选择或设计网络。 可修改[示例](https://github.com/Microsoft/nni/tree/master/examples/trials/network_morphism/cifar10/cifar10_keras.py)来适配自己的数据集和数据增强方法。 也可以修改批处理大小，学习率或优化器。 当前，此 Tuner 仅支持视觉领域。 [详细说明](./NetworkmorphismTuner.md)

**classArgs 要求：**

* **optimize_mode** (*maximize 或 minimize, 可选项, 默认值为 maximize*) - 如果为 'maximize'，表示 Tuner 会试着最大化指标。 如果为 'minimize'，表示 Tuner 的目标是将指标最小化。
* **task** (*('cv'), 可选, 默认为 'cv'*) - 实验的领域。 当前，此 Tuner 仅支持计算机视觉（cv）领域。
* **input_width** (*int, 可选, 默认为 = 32*) - 输入图像的宽度
* **input_channel** (*int, 可选, 默认为 3*) - 输入图像的通道数
* **n_output_node** (*int, 可选, 默认为 10*) - 输出分类的数量

**配置示例：**

```yaml
# config.yml
tuner:
  builtinTunerName: NetworkMorphism
    classArgs:
      optimize_mode: maximize
      task: cv
      input_width: 32
      input_channel: 3
      n_output_node: 10
```

<br />

<a name="MetisTuner"></a>

![](https://placehold.it/15/1589F0/000000?text=+) `Metis Tuner`

> 名称：**MetisTuner**

此 Tuner 搜索空间仅接受 `quniform`，`uniform`，`randint` 和数值的 `choice` 类型。 因为数值会被用来评估点之间的距离，所以只支持数值。

**建议场景**

与 TPE 和 SMAC 类似，Metis 是黑盒 Tuner。 如果系统需要很长时间才能完成一次 Trial，Metis 就比随机搜索等其它方法要更合适。 此外，Metis 还为接下来的 Trial 提供了候选。 如何使用 Metis 的[样例](https://github.com/Microsoft/nni/tree/master/examples/trials/auto-gbdt/search_space_metis.json)。 通过调用 NNI 的 SDK，用户只需要发送 `精度` 这样的最终结果给 Tuner。 [详细说明](./MetisTuner.md)

**classArgs 要求：**

* **optimize_mode** (*'maximize' 或 'minimize', 可选项, 默认值为 'maximize'*) - 如果为 'maximize'，表示 Tuner 的目标是将指标最大化。 如果为 'minimize'，表示 Tuner 的目标是将指标最小化。

**配置示例：**

```yaml
# config.yml
tuner:
  builtinTunerName: MetisTuner
  classArgs:
    optimize_mode: maximize
```

<br />

<a name="BOHB"></a>

![](https://placehold.it/15/1589F0/000000?text=+) `BOHB Adivisor`

> 名称：**BOHB**

**安装**

BOHB Advisor 需要 [ConfigSpace](https://github.com/automl/ConfigSpace) 包。 可以使用以下命令安装 ConfigSpace。

```bash
nnictl package install --name=BOHB
```

**建议场景**

与 Hyperband 类似，当计算资源有限但搜索空间相对较大时，建议使用 BOHB。 中间结果能够很好的反映最终结果的情况下，此算法会非常有效。 在这种情况下，由于使用贝叶斯优化，它可能会收敛到比 Hyperband 更好的配置。 [详细说明](./BohbAdvisor.md)

**classArgs 要求：**

* **optimize_mode** (*maximize 或 minimize, 可选项, 默认值为 maximize*) - 如果为 'maximize'，表示 Tuner 会试着最大化指标。 如果为 'minimize'，表示 Tuner 的目标是将指标最小化。
* **min_budget** (*整数, 可选项, 默认值为 1*) - 运行一个试验给予的最低计算资源（budget），这里的计算资源通常使用mini-batches 或者 epochs。 该参数必须为正数。
* **max_budget** (*整数, 可选项, 默认值为 3*) - 运行一个试验给予的最大计算资源（budget），这里的计算资源通常使用 mini-batches 或者 epochs。 该参数必须大于“min_budget”。
* **eta** (*整数, 可选项, 默认值为3*) - 在每次迭代中，执行完整的“连续减半”算法。 在这里，当一个使用相同计算资源的子集结束后，选择表现前 1/eta 好的参数，给予更高的优先级，进入下一轮比较（会获得更多计算资源）。 该参数必须大于等于 2。
* **min_points_in_model**(*整数, 可选项, 默认值为None*): 建立核密度估计（KDE）要求的最小观察到的点。 默认值 None 表示 dim+1，当在该计算资源（budget）下试验过的参数已经大于等于`max{dim+1, min_points_in_model}` 时，BOHB 将会开始建立这个计算资源（budget）下对应的核密度估计（KDE）模型，然后用这个模型来指导参数的选取。 该参数必须为正数。 (dim 表示搜索空间中超参的数量)
* **top_n_percent**(*整数, 可选, 默认值为 15*): 认为观察点为好点的百分数 (在 1 到 99 之间)。 区分表现好的点与坏的点是为了建立树形核密度估计模型。 例如，如果有 100 个观察到的 Trial，top_n_percent 为 15，则前 15% 的点将用于构建好点模型 "l(x)"。 其余 85% 的点将用于构建坏点模型 "g(x)"。
* **num_samples** (*整数, 可选项, 默认值为64*): 用于优化 EI 值的采样个数（默认值为64）。 在这种情况下，将对 "num_samples" 点进行采样，并比较 l(x)/g(x) 的结果。 然后，如果 optimize_mode 是 `maximize`，就会返回其中 l(x)/g(x) 值最大的点作为下一个配置参数。 否则，使用值最小的点。
* **random_fraction**(*浮点数, 可选项, 默认值为0.33*): 使用模型的先验（通常是均匀）来随机采样的比例。
* **bandwidth_factor**(*浮点数, 可选, 默认值为 3.0 *): 为了鼓励多样性，把优化 EI 的点加宽，即把 KDE 中采样的点乘以这个因子，从而增加 KDE 中的带宽。 如果不熟悉 KDE，建议使用默认值。
* **min_bandwidth**(< 1>float, 可选, 默认值 = 0.001 </em>): 为了保持多样性, 即使所有好的样本对其中一个参数具有相同的值，使用最小带宽 (默认值: 1e-3) 而不是零。 如果不熟悉 KDE，建议使用默认值。

*请注意，浮点类型当前仅支持十进制表示。 必须使用 0.333 而不是 1/3 ，0.001 而不是 1e-3。*

**配置示例：**

```yaml
advisor:
  builtinAdvisorName: BOHB
  classArgs:
    optimize_mode: maximize
    min_budget: 1
    max_budget: 27
    eta: 3
```

<a name="GPTuner"></a>

![](https://placehold.it/15/1589F0/000000?text=+) `GP Tuner`

> 名称：**GPTuner**

注意，搜索空间接受的类型包括 `randint`, `uniform`, `quniform`, `loguniform`, `qloguniform`，以及数值的 `choice`。 因为数值会被用来评估点之间的距离，所以只支持数值。

**建议场景**

作为序列的基于模型的全局优化（SMBO）算法，GP Tuner 使用了代理优化问题（找到采集函数的最大值）。虽然这仍然是个难题，但成本更低（从计算的角度来看），并且有通用的工具。 因此，GP Tuner 适合于函数的优化成本非常高时来使用。 GP 也可在计算资源非常有限时使用。 然后，由于需要反转 Gram 矩阵，GP Tuner 的计算复杂度以 *O(N^3)* 的速度增长，因此不适合于需要大量 Trial 的情形。 [详细说明](./GPTuner.md)

**classArgs 要求：**

* **optimize_mode** (*'maximize' 或 'minimize', 可选项, 默认值为 'maximize'*) - 如果为 'maximize'，表示 Tuner 的目标是将指标最大化。 如果为 'minimize'，表示 Tuner 的目标是将指标最小化。
* **utility** (*'ei', 'ucb' 或 'poi', 可选, 默认值为 'ei'*) - 工具函数的类型（采集函数）。 'ei', 'ucb' 和 'poi' 分别对应 '期望的改进（Expected Improvement）', '上限置信度边界（Upper Confidence Bound）' 和 '改进概率（Probability of Improvement）'。 
* **kappa** (*float, 可选, 默认值为 5*) - 用于 'ucb' 函数。 `kappa` 越大， Tuner 的探索性越强。
* **xi** (*float, 可选, 默认为 0*) - 用于 'ei' 和 'poi' 工具函数。 `xi` 越大， Tuner 的探索性越强。
* **nu** (*float, 可选, 默认为 2.5*) - 用于指定 Matern 核。 nu 越小，近似函数的平滑度越低。
* **alpha** (*float, 可选, 默认值为 1e-6*) - 用于高斯过程回归器。 值越大，表示观察中的噪声水平越高。
* **cold_start_num** (*int, 可选, 默认值为 10*) - 在高斯过程前执行随机探索的数量。 随机探索可帮助提高探索空间的广泛性。
* **selection_num_warm_up** (*int, 可选, 默认为 1e5*) - 用于获得最大采集函数而评估的随机点数量。
* **selection_num_starting_points** (*int, 可选, 默认为 250*) - 预热后，从随机七十点运行 L-BFGS-B 的次数。

**配置示例：**

```yaml
# config.yml
tuner:
  builtinTunerName: GPTuner
  classArgs:
    optimize_mode: maximize
    utility: 'ei'
    kappa: 5.0
    xi: 0.0
    nu: 2.5
    alpha: 1e-6
    cold_start_num: 10
    selection_num_warm_up: 100000
    selection_num_starting_points: 250
```

<a name="PPOTuner"></a>

![](https://placehold.it/15/1589F0/000000?text=+) `PPO Tuner`

> 内置 Tuner 名称：**PPOTuner**

搜索空间类型仅支持 `mutable_layer`。 `optional_input_size` 只能是 0, 1, 或 [0, 1]。

**建议场景**

PPO Tuner 是基于 PPO 算法的强化学习 Tuner。 PPOTuner 可用于使用 NNI NAS 接口进行的神经网络结构搜索。 一般来说，尽管 PPO 算法比其它强化学习算法效率更高，但强化学习算法需要更多的计算资源。 当有大量可用的计算资源时，才建议使用此 Tuner。 可以在简单的任务上尝试，如 [mnist-nas](https://github.com/microsoft/nni/tree/master/examples/trials/mnist-nas) 示例。 [查看详细信息](./PPOTuner.md)

**classArgs 要求：**

* **optimize_mode** (*'maximize' 或 'minimize'*) - 如果为 'maximize'，表示 Tuner 的目标是将指标最大化。 如果为 'minimize'，表示 Tuner 的目标是将指标最小化。
* **trials_per_update** (*int, 可选, 默认为 20*) - 每次更新的 Trial 数量。 此数字必须可被 minibatch_size 整除。 推荐将 `trials_per_update` 设为 `trialConcurrency` 的倍数，以提高 Trial 的并发效率。
* **epochs_per_update** (*int, 可选, 默认为 4*) - 每次更新的 Epoch 数量。
* **minibatch_size** (*int, 可选, 默认为 4*) - mini-batch 大小 (即每个 mini-batch 的 Trial 数量)。 注意，trials_per_update 必须可被 minibatch_size 整除。
* **ent_coef** (*float, 可选, 默认为 0.0*) - 优化目标中的 Policy entropy coefficient。
* **lr** (*float, 可选, 默认为 3e-4*) - 模型的学习率（LSTM 网络），为常数。
* **vf_coef** (*float, 可选, 默认为 0.5*) - Value function loss coefficient in the optimization objective.
* **max_grad_norm** (*float, 可选, 默认为 0.5*) - Gradient norm clipping coefficient.
* **gamma** (*float, 可选, 默认为 0.99*) - Discounting factor.
* **lam** (*float, 可选, 默认为 0.95*) - Advantage estimation discounting factor (论文中的 lambda).
* **cliprange** (*float, 可选, 默认为 0.2*) - PPO 算法的 cliprange, 为常数。

**配置示例：**

```yaml
# config.yml
tuner:
  builtinTunerName: PPOTuner
  classArgs:
    optimize_mode: maximize
```

<a name="PBTTuner"></a>

![](https://placehold.it/15/1589F0/000000?text=+) `PBT Tuner`

> 内置 Tuner 名称：**PBTTuner**

**建议场景**

Population Based Training (PBT，基于种群的训练)，将并扩展并行搜索方法和顺序优化方法连接在了一起。 它通过周期性的从较好的模型中继承权重来继续探索，这样所需的计算资源相对较少。 使用 PBTTuner，用户最终可以得到训练好的模型，而不是需要从头训练的配置。 这是因为模型权重会在搜索过程中周期性的继承。 PBT 也可作为训练的方法。 如果不需要配置，只需要好的模型，PBTTuner 是不错的选择。 [查看详情](./PBTTuner.md)

**classArgs 要求：**

* **optimize_mode** (*'maximize' 或 'minimize'*) - 如果为 'maximize'，表示 Tuner 的目标是将指标最大化。 如果为 'minimize'，表示 Tuner 的目标是将指标最小化。
<<<<<<< HEAD
* **all_checkpoint_dir** (*str, 可选, 默认为 None*) - Trial 保存读取检查点的目录，如果不指定，其为 "~/nni/checkpoint/<exp-id>"。 注意，如果 Experiment 不是本机模式，用户需要提供能被所有 Trial 所访问的共享存储。
=======
* **all_checkpoint_dir** (*str, 可选, 默认为 None*) - Trial 保存读取检查点的目录，如果不指定，其为 "~/nni/checkpoint/<exp-id>". 注意，如果 Experiment 不是本机模式，用户需要提供能被所有 Trial 所访问的共享存储。
>>>>>>> e83a6ea7
* **population_size** (*int, 可选, 默认为 10*) - 种群的 Trial 数量。 每个步骤有此数量的 Trial。 在 NNI 的实现中，一步表示每个 Trial 运行一定次数 Epoch，此 Epoch 的数量由用户来指定。
* **factors** (*tuple, 可选, 默认为 (1.2, 0.8)*) - 超参变动量的因子。
* **fraction** (*float, 可选, 默认为 0.2*) - 选择的最低和最高 Trial 的比例。

**示例**

```yaml
# config.yml
tuner:
  builtinTunerName: PBTTuner
  classArgs:
    optimize_mode: maximize
```

注意，要使用此 Tuner，Trial 代码也需要相应的修改，参考 [PBTTuner 文档](./PBTTuner.md)了解详情。

## **参考和反馈**

* 在 GitHub 中[提交此功能的 Bug](https://github.com/microsoft/nni/issues/new?template=bug-report.md)；
* 在 GitHub 中[提交新功能或改进请求](https://github.com/microsoft/nni/issues/new?template=enhancement.md)；
* 了解 NNI 中[特征工程的更多信息](https://github.com/microsoft/nni/blob/master/docs/zh_CN/FeatureEngineering/Overview.md)；
* 了解 NNI 中[ NAS 的更多信息](https://github.com/microsoft/nni/blob/master/docs/zh_CN/NAS/Overview.md)；
* 了解 NNI 中[模型自动压缩的更多信息](https://github.com/microsoft/nni/blob/master/docs/zh_CN/Compressor/Overview.md)；<|MERGE_RESOLUTION|>--- conflicted
+++ resolved
@@ -462,11 +462,7 @@
 **classArgs 要求：**
 
 * **optimize_mode** (*'maximize' 或 'minimize'*) - 如果为 'maximize'，表示 Tuner 的目标是将指标最大化。 如果为 'minimize'，表示 Tuner 的目标是将指标最小化。
-<<<<<<< HEAD
-* **all_checkpoint_dir** (*str, 可选, 默认为 None*) - Trial 保存读取检查点的目录，如果不指定，其为 "~/nni/checkpoint/<exp-id>"。 注意，如果 Experiment 不是本机模式，用户需要提供能被所有 Trial 所访问的共享存储。
-=======
 * **all_checkpoint_dir** (*str, 可选, 默认为 None*) - Trial 保存读取检查点的目录，如果不指定，其为 "~/nni/checkpoint/<exp-id>". 注意，如果 Experiment 不是本机模式，用户需要提供能被所有 Trial 所访问的共享存储。
->>>>>>> e83a6ea7
 * **population_size** (*int, 可选, 默认为 10*) - 种群的 Trial 数量。 每个步骤有此数量的 Trial。 在 NNI 的实现中，一步表示每个 Trial 运行一定次数 Epoch，此 Epoch 的数量由用户来指定。
 * **factors** (*tuple, 可选, 默认为 (1.2, 0.8)*) - 超参变动量的因子。
 * **fraction** (*float, 可选, 默认为 0.2*) - 选择的最低和最高 Trial 的比例。

<<<<<<< HEAD
# Run an Experiment on Multiple Machines
=======
**Run an Experiment on Multiple Machines**
===
>>>>>>> 858f4c10

NNI supports running an experiment on multiple machines through SSH channel, called `remote` mode. NNI assumes that you have access to those machines, and already setup the environment for running deep learning training code.

e.g. Three machines and you login in with account `bob` (Note: the account is not necessarily the same on different machine):

| IP  | Username| Password |
| -------- |---------|-------|
| 10.1.1.1 | bob | bob123    |
| 10.1.1.2 | bob | bob123    |
| 10.1.1.3 | bob | bob123    |

## Setup NNI environment

Install NNI on each of your machines following the install guide [here](GetStarted.md).

## Run an experiment

Install NNI on another machine which has network accessibility to those three machines above, or you can just use any machine above to run nnictl command line tool.

We use `examples/trials/mnist-annotation` as an example here. `cat ~/nni/examples/trials/mnist-annotation/config_remote.yml` to see the detailed configuration file:

```yaml
authorName: default
experimentName: example_mnist
trialConcurrency: 1
maxExecDuration: 1h
maxTrialNum: 10
#choice: local, remote, pai
trainingServicePlatform: remote
#choice: true, false
useAnnotation: true
tuner:
  #choice: TPE, Random, Anneal, Evolution, BatchTuner
  #SMAC (SMAC should be installed through nnictl)
  builtinTunerName: TPE
  classArgs:
    #choice: maximize, minimize
    optimize_mode: maximize
trial:
  command: python3 mnist.py
  codeDir: .
  gpuNum: 0
#machineList can be empty if the platform is local
machineList:
  - ip: 10.1.1.1
    username: bob
    passwd: bob123
    #port can be skip if using default ssh port 22
    #port: 22
  - ip: 10.1.1.2
    username: bob
    passwd: bob123
  - ip: 10.1.1.3
    username: bob
    passwd: bob123
```

Simply filling the `machineList` section and then run:

```bash
nnictl create --config ~/nni/examples/trials/mnist-annotation/config_remote.yml
```

to start the experiment.<|MERGE_RESOLUTION|>--- conflicted
+++ resolved
@@ -1,9 +1,4 @@
-<<<<<<< HEAD
 # Run an Experiment on Multiple Machines
-=======
-**Run an Experiment on Multiple Machines**
-===
->>>>>>> 858f4c10
 
 NNI supports running an experiment on multiple machines through SSH channel, called `remote` mode. NNI assumes that you have access to those machines, and already setup the environment for running deep learning training code.
 

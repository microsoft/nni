--- conflicted
+++ resolved
@@ -8,7 +8,6 @@
 ## Commands
 
 nnictl support commands:
-<<<<<<< HEAD
  - [nnictl create](#create) 
  - [nnictl resume](#resume)
  - [nnictl stop](#stop)
@@ -45,44 +44,6 @@
       | --config, -c|  True| |yaml configure file of the experiment|
       | --port, -p  |  False| |the port of restful server| 
 <a name="resume"></a>
-=======
-
-```bash
-nnictl create
-nnictl stop
-nnictl update
-nnictl resume
-nnictl trial
-nnictl experiment
-nnictl config
-nnictl log
-nnictl webui
-nnictl tensorboard
-nnictl top
-nnictl --version
-```
-
-### Manage an experiment
-
-* __nnictl create__
-
-  * Description
-
-    You can use this command to create a new experiment, using the configuration specified in config file. After this command is successfully done, the context will be set as this experiment, which means the following command you issued is associated with this experiment, unless you explicitly changes the context(not supported yet).
-
-  * Usage
-
-    ```bash
-    nnictl create [OPTIONS]
-    ```
-
-    Options:  
-    | Name, shorthand | Required|Default | Description |
-    | ------ | ------ | ------ |------ |
-    | --config, -c|  True| |yaml configure file of the experiment|
-    | --port, -p  |  False| |the port of restful server|
-
->>>>>>> f192c720
 * __nnictl resume__
 
   * Description
@@ -101,14 +62,10 @@
     | ------ | ------ | ------ |------ |
     | id|  False| |The id of the experiment you want to resume|  
     | --port, -p|  False| |Rest port of the experiment you want to resume|
-<<<<<<< HEAD
   
      
       
 <a name="stop"></a>
-=======
-
->>>>>>> f192c720
 * __nnictl stop__
   * Description
 
@@ -121,7 +78,6 @@
     ```
   
   * Detail
-<<<<<<< HEAD
         
         1.If there is an id specified, and the id matches the running experiment, nnictl will stop the corresponding experiment, or will print error message.
         2.If there is no id specified, and there is an experiment running, stop the running experiment, or print error message.
@@ -198,31 +154,18 @@
 
      
 <a name="trial"></a>
-=======
-
-    1. If there is an id specified, and the id matches the running experiment, nnictl will stop the corresponding experiment, or will print error message.
-
-    2. If there is no id specified, and there is an experiment running, stop the running experiment, or print error message.
-
-    3. If the id ends with *, nnictl will stop all experiments whose ids matchs the regular.
-
-    4. If the id does not exist but match the prefix of an experiment id, nnictl will stop the matched experiment.
-
-    5. If the id does not exist but match multiple prefix of the experiment ids, nnictl will give id information.
-
-    6. Users could use 'nnictl stop all' to stop all experiments  
-
-* __nnictl update__
-
-  * __nnictl update searchspace__
+* __nnictl trial__
+
+  * __nnictl trial ls__
+
     * Description
 
-      You can use this command to update an experiment's search space.
+      You can use this command to show trial's information.
 
     * Usage
-
+  
       ```bash
-      nnictl update searchspace [OPTIONS]
+      nnictl trial ls
       ```
 
       Options:
@@ -230,84 +173,8 @@
       | Name, shorthand | Required|Default | Description |
       | ------ | ------ | ------ |------ |
       | id|  False| |ID of the experiment you want to set|
-      | --filename, -f|  True| |the file storing your new search space|
-
-  * __nnictl update concurrency__  
-    * Description
-
-      You can use this command to update an experiment's concurrency.
-
-    * Usage
-
-      ```bash
-      nnictl update concurrency [OPTIONS]
-      ```
-
-      Options:
-
-      | Name, shorthand | Required|Default | Description |
-      | ------ | ------ | ------ |------ |
-      | id|  False| |ID of the experiment you want to set|
-      | --value, -v|  True| |the number of allowed concurrent trials|
-
-  * __nnictl update duration__  
-    * Description
-
-      You can use this command to update an experiment's duration.  
-
-    * Usage
-
-      ```bash
-      nnictl update duration [OPTIONS]
-      ```
-
-      Options:
-
-      | Name, shorthand | Required|Default | Description |
-      | ------ | ------ | ------ |------ |
-      | id|  False| |ID of the experiment you want to set|
-      | --value, -v|  True| |the experiment duration will be NUMBER seconds. SUFFIX may be 's' for seconds (the default), 'm' for minutes, 'h' for hours or 'd' for days.|  
-
-  * __nnictl update trialnum__  
-    * Description
-
-      You can use this command to update an experiment's maxtrialnum.
-
-    * Usage
-
-      ```bash
-      nnictl update trialnum [OPTIONS]
-      ```
-      Options:
-
-      | Name, shorthand | Required|Default | Description |
-      | ------ | ------ | ------ |------ |
-      | id|  False| |ID of the experiment you want to set|
-      | --value, -v|  True| |the new number of maxtrialnum you want to set|
-
->>>>>>> f192c720
-* __nnictl trial__
-
-  * __nnictl trial ls__
-
-    * Description
-
-      You can use this command to show trial's information.
-
-    * Usage
-  
-      ```bash
-      nnictl trial ls
-      ```
-
-      Options:
-
-      | Name, shorthand | Required|Default | Description |
-      | ------ | ------ | ------ |------ |
-      | id|  False| |ID of the experiment you want to set|
 
   * __nnictl trial kill__
-<<<<<<< HEAD
       * Description
             
 			You can use this command to kill a trial job.
@@ -341,43 +208,6 @@
 
           
 <a name="experiment"></a>
-=======
-    * Description
-
-      You can use this command to kill a trial job.
-
-    * Usage
-
-      ```bash  
-      nnictl trial kill [OPTIONS]
-      ```  
-      Options:  
-
-      | Name, shorthand | Required|Default | Description |
-      | ------ | ------ | ------ |------ |
-      | id|  False| |ID of the experiment you want to set|
-      | --trialid, -t|  True| |ID of the trial you want to kill.|
-  
-  * __nnictl top__
-
-    * Description
-
-      Monitor all of running experiments.
-
-    * Usage
-
-      ```bash  
-      nnictl top
-      ```  
-
-      Options:  
-
-      | Name, shorthand | Required|Default | Description |
-      | ------ | ------ | ------ |------ |
-      | id|  False| |ID of the experiment you want to set|
-      | --time, -t|  False| |The interval to update the experiment status, the unit of time is second, and the default value is 3 second.|
-
->>>>>>> f192c720
 ### Manage experiment information
 
 * __nnictl experiment show__
@@ -427,7 +257,6 @@
     nnictl experiment list
     ```
 
-<<<<<<< HEAD
  
 <a name="config"></a>
 * __nnictl config show__
@@ -440,25 +269,6 @@
 	      nnictl config show
         
 <a name="log"></a>
-=======
-    Options:
-
-    | Name, shorthand | Required|Default | Description |
-    | ------ | ------ | ------ |------ |
-    | all|  False| False|Show all of experiments, including stopped experiments.|
-
-* __nnictl config show__
-  * Description
-
-    Display the current context information.
-
-  * Usage
-
-    ```bash
-    nnictl config show
-    ```
-
->>>>>>> f192c720
 ### Manage log
 
 * __nnictl log stdout__
@@ -509,44 +319,12 @@
   
   * Usage
 
-<<<<<<< HEAD
 <a name="webui"></a>
-=======
-    ```bash  
-    nnictl log trial [options]
-    ```
-
-    Options:
-
-    | Name, shorthand | Required|Default | Description |
-    | ------ | ------ | ------ |------ |
-    | id| False| |the id of trial|
-
->>>>>>> f192c720
 ### Manage webui
 
 * __nnictl webui url__
 
-<<<<<<< HEAD
 <a name="tensorboard"></a>
-=======
-  * Description
-
-    Show the urls of the experiment.
-
-  * Usage
-
-    ```bash
-    nnictl webui url
-    ```
-
-    Options:
-
-    | Name, shorthand | Required|Default | Description |
-    | ------ | ------ | ------ |------ |
-    | id|  False| |ID of the experiment you want to set|
-
->>>>>>> f192c720
 ### Manage tensorboard
 
 * __nnictl tensorboard start__
@@ -578,7 +356,6 @@
     5. If there is only one trial job, you don't need to set trialid. If there are multiple trial jobs running, you should set the trialid, or you could use [nnictl tensorboard start --trialid all] to map --logdir to all trial log paths.
 
 * __nnictl tensorboard stop__
-<<<<<<< HEAD
    * Description
      
 	     Stop all of the tensorboard process. 
@@ -617,35 +394,4 @@
    
    * Usage
          
-		    nnictl package show 
-=======
-  * Description
-
-    Stop all of the tensorboard process.
-
-  * Usage
-
-    ```bash
-    nnictl tensorboard stop
-    ```
-
-    Options:
-
-    | Name, shorthand | Required|Default | Description |
-    | ------ | ------ | ------ |------ |
-    | id|  False| |ID of the experiment you want to set|
-
-### Check nni version
-
-* __nnictl --version__
-
-  * Description
-
-    Describe the current version of nni installed.
-  
-  * Usage
-
-    ```bash
-    nnictl --version
-    ```
->>>>>>> f192c720
+		    nnictl package show 
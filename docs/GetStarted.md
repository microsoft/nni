--- conflicted
+++ resolved
@@ -6,14 +6,9 @@
 
       python >= 3.5
 
-<<<<<<< HEAD
-    python pip should also be correctly installed. You could use "which pip" or "pip -V" to check in Linux. (the current version only supports linux, nni on ubuntu 16.04 or newer has been well tested).
-    TBD: For now, we don's support virtual environment.
-=======
     python pip should also be correctly installed. You could use "which pip" or "pip -V" to check in Linux.
     
     * Note: For now, we don't support virtual environment.
->>>>>>> 58d0536b
 
 * __Install NNI through pip__
 

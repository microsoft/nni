import * as React from 'react';
import axios from 'axios';
import { WEBUIDOC, MANAGER_IP } from '../static/const';
import { Stack, StackItem, CommandBarButton, IContextualMenuProps } from '@fluentui/react';
import { Link } from 'react-router-dom';
import { infoIconAbout, timeIcon, disableUpdates, requency, closeTimer, ChevronRightMed } from './buttons/Icon';
import ExperimentSummaryPanel from './modals/ExperimentSummaryPanel';
import { OVERVIEWTABS, DETAILTABS, NNILOGO } from './stateless-component/NNItabs';
import { EXPERIMENT } from '../static/datamodel';
import { stackTokens, stackStyle } from './NavConst';
import '../static/style/nav/nav.scss';
import '../static/style/icon.scss';

interface NavState {
    version: string;
    menuVisible: boolean;
    navBarVisible: boolean;
    isdisabledFresh: boolean;
    isvisibleExperimentDrawer: boolean;
    refreshText: string;
    refreshFrequency: number | string;
}

interface NavProps {
    changeInterval: (value: number) => void;
    refreshFunction: () => void;
}

class NavCon extends React.Component<NavProps, NavState> {
    constructor(props: NavProps) {
        super(props);
        this.state = {
            version: '',
            menuVisible: false,
            navBarVisible: false,
            isdisabledFresh: false,
            isvisibleExperimentDrawer: false,
            refreshText: 'Auto refresh',
            refreshFrequency: 10
        };
    }

    // to see & download experiment parameters
    showExpcontent = (): void => {
        this.setState({ isvisibleExperimentDrawer: true });
    };

    // close download experiment parameters drawer
    closeExpDrawer = (): void => {
        this.setState({ isvisibleExperimentDrawer: false });
    };

    getNNIversion = (): void => {
        axios(`${MANAGER_IP}/version`, {
            method: 'GET'
        }).then(res => {
            if (res.status === 200) {
                this.setState({ version: res.data });
            }
        });
    };

    openGithub = (): void => {
        const { version } = this.state;
        const feed = `https://github.com/Microsoft/nni/issues/new?labels=${version}`;
        window.open(feed);
    };

    openDocs = (): void => {
        window.open(WEBUIDOC);
    };

    openGithubNNI = (): void => {
        const { version } = this.state;
        const nniLink = `https://github.com/Microsoft/nni/tree/${version}`;
        window.open(nniLink);
    };

    getInterval = (num: number): void => {
        this.props.changeInterval(num); // notice parent component
        this.setState(() => ({
            refreshFrequency: num === 0 ? '' : num,
            refreshText: num === 0 ? 'Disable auto' : 'Auto refresh'
        }));
    };

    componentDidMount(): void {
        this.getNNIversion();
    }

    render(): React.ReactNode {
        const { isvisibleExperimentDrawer, version, refreshText, refreshFrequency } = this.state;
        const aboutProps: IContextualMenuProps = {
            items: [
                {
                    key: 'feedback',
                    text: 'Feedback',
                    iconProps: { iconName: 'OfficeChat' },
                    onClick: this.openGithub
                },
                {
                    key: 'help',
                    text: 'Document',
                    iconProps: { iconName: 'TextDocument' },
                    onClick: this.openDocs
                },
                {
                    key: 'version',
                    text: `Version ${version}`,
                    iconProps: { iconName: 'VerifiedBrand' },
                    onClick: this.openGithubNNI
                }
            ]
        };
        return (
            <Stack horizontal className='nav'>
                <React.Fragment>
                    <StackItem grow={30} styles={{ root: { minWidth: 300, display: 'flex', verticalAlign: 'center' } }}>
                        <span className='desktop-logo'>{NNILOGO}</span>
                        <span className='left-right-margin'>{OVERVIEWTABS}</span>
                        <span>{DETAILTABS}</span>
                    </StackItem>
                    <StackItem grow={70} className='navOptions'>
                        <Stack horizontal horizontalAlign='end' tokens={stackTokens} styles={stackStyle}>
                            {/* refresh button danyi*/}
                            {/* TODO: fix bug */}
                            {/* <CommandBarButton
                                        iconProps={{ iconName: 'sync' }}
                                        text="Refresh"
                                        onClick={this.props.refreshFunction}
                                    /> */}
                            <div className='nav-refresh'>
                                <CommandBarButton
                                    iconProps={refreshFrequency === '' ? disableUpdates : timeIcon}
                                    text={refreshText}
                                    menuProps={this.refreshProps}
                                />
                                <div className='nav-refresh-num'>{refreshFrequency}</div>
                            </div>
                            <CommandBarButton
                                iconProps={{ iconName: 'ShowResults' }}
                                text='Experiment summary'
                                onClick={this.showExpcontent}
                            />
<<<<<<< HEAD
                            <CommandBarButton iconProps={infoIconAbout} text='About' menuProps={aboutProps} />
                            <Link to='/experiment' className='experiment'>
                                <div className='expNavTitle'>
                                    <span>All experiment</span>
                                    {ChevronRightMed}
                                </div>
                                {/* <CommandBarButton iconProps={ChevronRightMed} text="All experiment" /> */}
                            </Link>
                        </Stack>
                    </StackItem>
                    {isvisibleExperimentDrawer && (
                        <ExperimentSummaryPanel
                            closeExpDrawer={this.closeExpDrawer}
                            experimentProfile={EXPERIMENT.profile}
=======
                            <div className='nav-refresh-num'>{refreshFrequency}</div>
                        </div>
                        <CommandBarButton
                            iconProps={{ iconName: 'ShowResults' }}
                            text='Summary'
                            onClick={this.showExpcontent}
>>>>>>> 78e874f9
                        />
                    )}
                </React.Fragment>
            </Stack>
        );
    }

    private refreshProps: IContextualMenuProps = {
        items: [
            {
                key: 'disableRefresh',
                text: 'Disable auto refresh',
                iconProps: closeTimer,
                onClick: this.getInterval.bind(this, 0)
            },
            {
                key: 'refresh10',
                text: 'Refresh every 10s',
                iconProps: requency,
                onClick: this.getInterval.bind(this, 10)
            },
            {
                key: 'refresh20',
                text: 'Refresh every 20s',
                iconProps: requency,
                onClick: this.getInterval.bind(this, 20)
            },
            {
                key: 'refresh30',
                text: 'Refresh every 30s',
                iconProps: requency,
                onClick: this.getInterval.bind(this, 30)
            },

            {
                key: 'refresh60',
                text: 'Refresh every 1min',
                iconProps: requency,
                onClick: this.getInterval.bind(this, 60)
            }
        ]
    };
}

export default NavCon;<|MERGE_RESOLUTION|>--- conflicted
+++ resolved
@@ -142,14 +142,12 @@
                                 text='Experiment summary'
                                 onClick={this.showExpcontent}
                             />
-<<<<<<< HEAD
                             <CommandBarButton iconProps={infoIconAbout} text='About' menuProps={aboutProps} />
                             <Link to='/experiment' className='experiment'>
                                 <div className='expNavTitle'>
                                     <span>All experiment</span>
                                     {ChevronRightMed}
                                 </div>
-                                {/* <CommandBarButton iconProps={ChevronRightMed} text="All experiment" /> */}
                             </Link>
                         </Stack>
                     </StackItem>
@@ -157,14 +155,6 @@
                         <ExperimentSummaryPanel
                             closeExpDrawer={this.closeExpDrawer}
                             experimentProfile={EXPERIMENT.profile}
-=======
-                            <div className='nav-refresh-num'>{refreshFrequency}</div>
-                        </div>
-                        <CommandBarButton
-                            iconProps={{ iconName: 'ShowResults' }}
-                            text='Summary'
-                            onClick={this.showExpcontent}
->>>>>>> 78e874f9
                         />
                     )}
                 </React.Fragment>

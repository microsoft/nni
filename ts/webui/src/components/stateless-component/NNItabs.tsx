--- conflicted
+++ resolved
@@ -17,11 +17,7 @@
 
 const NNILOGO = (
     <NavLink to='/oview'>
-<<<<<<< HEAD
-        <img src={require('../../static/img/logo.png')} alt='NNI logo' style={{ height: 40 }} />
-=======
         <img src={(getPrefix() || '') + '/logo.png'} alt='NNI logo' style={{ height: 40 }} />
->>>>>>> 437b0202
     </NavLink>
 );
 

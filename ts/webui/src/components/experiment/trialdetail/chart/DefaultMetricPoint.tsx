--- conflicted
+++ resolved
@@ -130,9 +130,6 @@
     }
 
     generateScatterSeries(trials: Trial[]): any {
-<<<<<<< HEAD
-        const data = trials.map(trial => [trial.sequenceId, trial.accuracy, trial.id, trial.parameter]);
-=======
         const { userSelectAccuracyNumberKey } = this.state;
         let data;
         if (trials[0].accuracyNumberTypeDictKeys.length > 1) {
@@ -141,17 +138,17 @@
                 trial.sequenceId,
                 trial.acc === undefined ? 0 : this.formatAccuracy(trial.acc[userSelectAccuracyNumberKey]),
                 trial.id,
-                trial.description.parameters
+                trial.parameter
             ]);
         } else {
             data = trials.map(trial => [
                 trial.sequenceId,
                 this.formatAccuracy(trial.accuracy),
                 trial.id,
-                trial.description.parameters
+                trial.parameter
             ]);
         }
->>>>>>> 2f69f28f
+
         return {
             symbolSize: 6,
             type: 'scatter',
@@ -162,36 +159,25 @@
     generateBestCurveSeries(trials: Trial[]): any {
         const { userSelectOptimizeMode, userSelectAccuracyNumberKey } = this.state;
         let best = trials[0];
-<<<<<<< HEAD
-        const data = [[best.sequenceId, best.accuracy, best.id, best.parameter]];
-
-=======
         const data = [
             [
                 best.sequenceId,
                 best.acc === undefined ? 0 : this.formatAccuracy(best.acc[userSelectAccuracyNumberKey]),
                 best.id,
-                best.description.parameters
+                best.parameter
             ]
         ];
->>>>>>> 2f69f28f
         for (let i = 1; i < trials.length; i++) {
             const trial = trials[i];
             // eslint-disable-next-line @typescript-eslint/no-non-null-assertion
             const delta = trial.acc![userSelectAccuracyNumberKey] - best.acc![userSelectAccuracyNumberKey];
             const better = userSelectOptimizeMode === 'minimize' ? delta < 0 : delta > 0;
             if (better) {
-<<<<<<< HEAD
-                data.push([trial.sequenceId, trial.accuracy, best.id, trial.parameter]);
-                best = trial;
-            } else {
-                data.push([trial.sequenceId, best.accuracy, best.id, trial.parameter]);
-=======
                 data.push([
                     trial.sequenceId,
                     trial.acc === undefined ? 0 : this.formatAccuracy(trial.acc[userSelectAccuracyNumberKey]),
                     best.id,
-                    trial.description.parameters
+                    trial.parameter
                 ]);
                 best = trial;
             } else {
@@ -199,9 +185,8 @@
                     trial.sequenceId,
                     best.acc === undefined ? 0 : this.formatAccuracy(best.acc[userSelectAccuracyNumberKey]),
                     best.id,
-                    trial.description.parameters
+                    trial.parameter
                 ]);
->>>>>>> 2f69f28f
             }
         }
 

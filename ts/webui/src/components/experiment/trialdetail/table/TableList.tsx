import React, { useState, useEffect, useContext } from 'react';
import { DefaultButton, IColumn, Icon, PrimaryButton, Stack, StackItem, Checkbox } from '@fluentui/react';
import { Trial } from '@model/trial';
import { EXPERIMENT, TRIALS } from '@static/datamodel';
import { convertDuration, formatTimestamp, copyAndSort, parametersType, _inferColumnTitle } from '@static/function';
import { SortInfo, SearchItems } from '@static/interface';
import { blocked, copy, LineChart, tableListIcon } from '@components/fluent/Icon';
import Customize from './tableFunction/CustomizedTrial';
import TensorboardUI from './tableFunction/tensorboard/TensorboardUI';
import Search from './tableFunction/search/Search';
import ChangeColumnComponent from '../ChangeColumnComponent';
import Compare from './tableFunction/CompareIndex';
import KillJobIndex from './tableFunction/killJob/KillJobIndex';
import { getTrialsBySearchFilters } from './tableFunction/search/searchFunction';
import ExpandableDetails from '@components/common/ExpandableDetails/ExpandableIndex';
import PaginationTable from '@components/common/PaginationTable';
import CopyButton from '@components/common/CopyButton';
import TooltipHostIndex from '@components/common/TooltipHostIndex';
import { getValue } from '@model/localStorage';
import { AppContext } from '@/App';
require('echarts/lib/chart/line');
require('echarts/lib/component/tooltip');
require('echarts/lib/component/title');

const defaultDisplayedColumns = ['sequenceId', 'id', 'duration', 'status', 'latestAccuracy'];

interface TableListProps {
    tableSource: Trial[];
}

<<<<<<< HEAD
const TableList = (props: TableListProps): any => {
    const { tableSource } = props;
    const { expandRowIDsDetailTable, changeExpandRowIDsDetailTable, selectedRowIds, changeSelectedRowIds } =
        useContext(AppContext);
=======
// interface TableListState {
//     displayedItems: any[];
//     displayedColumns: string[];
//     columns: IColumn[];
//     searchType: SearchOptionType;
//     searchText: string;
//     selectedRowIds: string[];
//     customizeColumnsDialogVisible: boolean;
//     compareDialogVisible: boolean;
//     intermediateDialogTrial: Trial[] | undefined;
//     copiedTrialId: string | undefined;
//     sortInfo: SortInfo;
//     searchItems: Array<SearchItems>;
//     relation: Map<string, string>;
// }

function TableList(props: TableListProps): any {
    const { tableSource } = props;
    // 通篇的类型跟之前的PR做对比
    const [displayedItems, setDisplayedItems] = useState([] as any);
>>>>>>> f6cbbad9
    const [displayedColumns, setDisplayedColumns] = useState(
        localStorage.getItem(`${EXPERIMENT.profile.id}_columns`) !== null &&
            getValue(`${EXPERIMENT.profile.id}_columns`) !== null
            ? // eslint-disable-next-line @typescript-eslint/no-non-null-assertion
              JSON.parse(getValue(`${EXPERIMENT.profile.id}_columns`)!)
            : defaultDisplayedColumns
    );
    const [columns, setColumns] = useState([] as IColumn[]);
    const [customizeColumnsDialogVisible, setCustomizeColumnsDialogVisible] = useState(false);
    const [compareDialogVisible, setCompareDialogVisible] = useState(false);
<<<<<<< HEAD
    const [intermediateDialogTrial, setIntermediateDialogTrial] = useState([] as Trial[]);
=======
    const [selectedRowIds, setSelectedRowIds] = useState([] as string[]);
    // const [intermediateDialogTrial, setIntermediateDialogTrial] = useState(undefined as Trial[]); // 类型不好写
    const [intermediateDialogTrial, setIntermediateDialogTrial] = useState([] as Trial[]); // 类型不好写
>>>>>>> f6cbbad9
    const [copiedTrialId, setCopiedTrialId] = useState(undefined);
    const [sortInfo, setSortInfo] = useState({ field: '', isDescend: true } as SortInfo);
    const [searchItems, setSearchItems] = useState([] as SearchItems[]);
    const relation = parametersType();
<<<<<<< HEAD
    const [displayedItems, setDisplayedItems] = useState([] as any);
=======
    // const [relation, setRelation] = useState(parametersType());
    // relation 在旧版本中是不是没用到再次声明，只一次
    const _expandedTrialIds = new Set<string>();
>>>>>>> f6cbbad9

    /* Table basic function related methods */

    const _onColumnClick = (ev: React.MouseEvent<HTMLElement>, column: IColumn): void => {
        // handle the click events on table header (do sorting)
        const newColumns: IColumn[] = columns.slice();
        const currColumn: IColumn = newColumns.filter(currCol => column.key === currCol.key)[0];
        const isSortedDescending = !currColumn.isSortedDescending;
<<<<<<< HEAD
        setSortInfo({ field: column.key, isDescend: isSortedDescending }); // TODO: some little bugs
=======
        setSortInfo({ field: column.key, isDescend: isSortedDescending }); // 测试是否正常
>>>>>>> f6cbbad9
    };

    const _trialsToTableItems = (trials: Trial[]): any[] => {
        // TODO: use search space and metrics space from TRIALS will cause update issues.
        const searchSpace = TRIALS.inferredSearchSpace(EXPERIMENT.searchSpaceNew);
        const metricSpace = TRIALS.inferredMetricSpace();
        const items = trials.map(trial => {
            const ret = trial.tableRecord;
            ret['_checked'] = selectedRowIds.includes(trial.id) ? true : false;
            ret['_expandDetails'] = expandRowIDsDetailTable.has(trial.id); // hidden field names should start with `_`
            for (const [k, v] of trial.parameters(searchSpace)) {
                ret[`space/${k.baseName}`] = v;
            }
            for (const [k, v] of trial.metrics(metricSpace)) {
                ret[`metric/${k.baseName}`] = v;
            }
            return ret;
        });

        if (sortInfo.field !== '') {
            return copyAndSort(items, sortInfo.field, sortInfo.isDescend);
        } else {
            return items;
        }
    };

    const changeSelectTrialIds = (): void => {
        changeSelectedRowIds([]);
    };

    const _renderOperationColumn = (record: any): React.ReactNode => {
        const runningTrial: boolean = ['RUNNING', 'UNKNOWN'].includes(record.status) ? false : true;
        const disabledAddCustomizedTrial = ['DONE', 'ERROR', 'STOPPED', 'VIEWED'].includes(EXPERIMENT.status);
        return (
            <Stack className='detail-button' horizontal>
                <PrimaryButton
                    className='detail-button-operation'
                    title='Intermediate'
                    onClick={(): void => {
                        const trial = tableSource.find(trial => trial.id === record.id) as Trial;
                        setIntermediateDialogTrial([trial]);
                    }}
                >
                    {LineChart}
                </PrimaryButton>
                {runningTrial ? (
                    <PrimaryButton className='detail-button-operation' disabled={true} title='kill'>
                        {blocked}
                    </PrimaryButton>
                ) : (
                    <KillJobIndex trialId={record.id} />
                )}
                <PrimaryButton
                    className='detail-button-operation'
                    title='Customized trial'
                    onClick={(): void => {
                        setCopiedTrialId(record.id);
                    }}
                    disabled={disabledAddCustomizedTrial}
                >
                    {copy}
                </PrimaryButton>
            </Stack>
        );
    };

    const _renderOperationColumn = (record: any): React.ReactNode => {
        const runningTrial: boolean = ['RUNNING', 'UNKNOWN'].includes(record.status) ? false : true;
        const disabledAddCustomizedTrial = ['DONE', 'ERROR', 'STOPPED', 'VIEWED'].includes(EXPERIMENT.status);
        return (
            <Stack className='detail-button' horizontal>
                <PrimaryButton
                    className='detail-button-operation'
                    title='Intermediate'
                    onClick={(): void => {
                        const trial = tableSource.find(trial => trial.id === record.id) as Trial;
                        setIntermediateDialogTrial([trial]);
                    }}
                >
                    {LineChart}
                </PrimaryButton>
                {runningTrial ? (
                    <PrimaryButton className='detail-button-operation' disabled={true} title='kill'>
                        {blocked}
                    </PrimaryButton>
                ) : (
                    <KillJobIndex trialId={record.id} />
                )}
                <PrimaryButton
                    className='detail-button-operation'
                    title='Customized trial'
                    onClick={(): void => {
                        setCopiedTrialId(record.id);
                    }}
                    disabled={disabledAddCustomizedTrial}
                >
                    {copy}
                </PrimaryButton>
            </Stack>
        );
    };

    const _buildColumnsFromTableItems = (tableItems: any[]): IColumn[] => {
        const columns: IColumn[] = [
            // select trial function
            {
                name: '',
                key: '_selected',
                fieldName: 'selected',
                minWidth: 20,
                maxWidth: 20,
                isResizable: true,
                className: 'detail-table',
                onRender: (record): React.ReactNode => (
                    <Checkbox
                        label={undefined}
                        checked={record._checked}
                        className='detail-check'
<<<<<<< HEAD
                        onChange={(_ev?: React.FormEvent<HTMLElement | HTMLInputElement>, checked?: boolean): void => {
=======
                        // onChange={this.selectedTrialOnChangeEvent.bind(this, record.id)}
                        onChange={(_ev?: React.FormEvent<HTMLElement | HTMLInputElement>, checked?: boolean): void => {
                            const latestDisplayedItems = JSON.parse(JSON.stringify(displayedItems));
>>>>>>> f6cbbad9
                            let latestSelectedRowIds = selectedRowIds;

                            if (checked === false) {
                                latestSelectedRowIds = latestSelectedRowIds.filter(item => item !== record.id);
                            } else {
                                latestSelectedRowIds.push(record.id);
                            }
<<<<<<< HEAD
                            changeSelectedRowIds(latestSelectedRowIds);
=======

                            latestDisplayedItems.forEach(item => {
                                if (item.id === record.id) {
                                    item._checked = !!checked;
                                }
                            });
                            setDisplayedItems(latestDisplayedItems);
                            setSelectedRowIds(latestSelectedRowIds);
>>>>>>> f6cbbad9
                        }}
                    />
                )
            },
            // extra column, for a icon to expand the trial details panel
            {
                key: '_expand',
                name: '',
                onRender: (item): any => {
                    return (
                        <Icon
                            aria-hidden={true}
                            iconName='ChevronRight'
                            className='cursor bold positionTop'
                            styles={{
                                root: {
                                    transition: 'all 0.2s',
                                    transform: `rotate(${expandRowIDsDetailTable.has(item.id) ? 90 : 0}deg)`
                                }
                            }}
                            onClick={(event): void => {
                                event.stopPropagation();
<<<<<<< HEAD
                                changeExpandRowIDsDetailTable(item.id);
=======
                                const newItem: any = { ...item, _expandDetails: !item._expandDetails };
                                if (newItem._expandDetails) {
                                    // preserve to be restored when refreshed
                                    _expandedTrialIds.add(newItem.id);
                                } else {
                                    _expandedTrialIds.delete(newItem.id);
                                }
                                const newItems = displayedItems.map(item => (item.id === newItem.id ? newItem : item));
                                setDisplayedItems(newItems);
>>>>>>> f6cbbad9
                            }}
                            onMouseDown={(e): void => {
                                e.stopPropagation();
                            }}
                            onMouseUp={(e): void => {
                                e.stopPropagation();
                            }}
                        />
                    );
                },
                fieldName: 'expand',
                isResizable: false,
                minWidth: 20,
                maxWidth: 20
            }
        ];

        // looking at the first row only for now
        for (const k of Object.keys(tableItems[0])) {
            if (k === 'metric/default') {
                // FIXME: default metric is hacked as latestAccuracy currently
                continue;
            }
            const columnTitle = _inferColumnTitle(k);
            // TODO: add blacklist
            // 0.85: tableWidth / screen
            const widths = window.innerWidth * 0.85;
            columns.push({
                name: columnTitle,
                key: k,
                fieldName: k,
                minWidth: widths * 0.12,
                maxWidth: widths * 0.19,
                isResizable: true,
                onColumnClick: _onColumnClick,
                ...(k === 'status' && {
                    // color status
                    onRender: (record): React.ReactNode => (
                        <span className={`${record.status} commonStyle`}>{record.status}</span>
                    )
                }),
                ...(k === 'message' && {
                    onRender: (record): React.ReactNode => <TooltipHostIndex value={record.message} />
                }),
                ...((k.startsWith('metric/') || k.startsWith('space/')) && {
                    // show tooltip
                    onRender: (record): React.ReactNode => <TooltipHostIndex value={record[k]} />
                }),
                ...(k === 'latestAccuracy' && {
                    // FIXME: this is ad-hoc
                    onRender: (record): React.ReactNode => <TooltipHostIndex value={record._formattedLatestAccuracy} />
                }),
                ...(['startTime', 'endTime'].includes(k) && {
                    onRender: (record): React.ReactNode => <span>{formatTimestamp(record[k], '--')}</span>
                }),
                ...(k === 'duration' && {
                    onRender: (record): React.ReactNode => <span>{convertDuration(record[k])}</span>
                }),
                ...(k === 'id' && {
                    onRender: (record): React.ReactNode => (
                        <Stack horizontal className='idCopy'>
                            <div>{record.id}</div>
                            <CopyButton value={record.id} />
                        </Stack>
                    )
                })
            });
        }
        // operations column
        columns.push({
            name: 'Operation',
            key: '_operation',
            fieldName: 'operation',
            minWidth: 150,
            maxWidth: 160,
            isResizable: true,
            className: 'detail-table',
            onRender: _renderOperationColumn
        });

        for (const column of columns) {
            if (column.key === sortInfo.field) {
                column.isSorted = true;
                column.isSortedDescending = sortInfo.isDescend;
            } else {
                column.isSorted = false;
                column.isSortedDescending = true;
            }
        }
        return columns;
    };

    const _updateTableSource = (): void => {
        // call this method when trials or the computation of trial filter has changed
        let items = _trialsToTableItems(tableSource);
        if (searchItems.length > 0) {
            items = getTrialsBySearchFilters(items, searchItems, relation); // use search filter to filter data
        }
        if (items.length > 0) {
            const columns = _buildColumnsFromTableItems(items);
            setColumns(columns);
            setDisplayedItems(items);
        } else {
            setColumns([]);
            setDisplayedItems([]);
        }
    };

<<<<<<< HEAD
    const _updateDisplayedColumns = (value: string[]): void => {
        setDisplayedColumns(value);
=======
    const _updateDisplayedColumns = (displayedColumns: string[]): void => {
        setDisplayedColumns(displayedColumns);
>>>>>>> f6cbbad9
    };

    const changeSearchFilterList = (arr: Array<SearchItems>): void => {
        setSearchItems(arr);
    };

    useEffect(() => {
        _updateTableSource();
<<<<<<< HEAD
        // { sortInfo.field, sortInfo.isDescend }, displayedItems will cause endless loop
    }, [tableSource, selectedRowIds, searchItems, sortInfo]);
=======

        // },[tableSource, sortInfo, searchItems]); // TODO总数据源，表格排序规则触发页面更新, 看代码 searchItmes不用写进来
    }, [tableSource, sortInfo, selectedRowIds]); // 总数据源，表格排序规则触发页面更新, 看代码 searchItmes不用写进来
>>>>>>> f6cbbad9

    return (
        <div id='tableList'>
            <Stack horizontal className='panelTitle' style={{ marginTop: 10 }}>
                <span style={{ marginRight: 12 }}>{tableListIcon}</span>
                <span className='fontColor333'>Trial jobs</span>
            </Stack>
            <Stack horizontal className='allList'>
                <StackItem>
                    <Stack horizontal horizontalAlign='end' className='allList'>
                        <Search
                            searchFilter={searchItems} // search filter list
                            changeSearchFilterList={changeSearchFilterList}
                        />
                    </Stack>
                </StackItem>

                <StackItem styles={{ root: { position: 'absolute', right: '0' } }}>
                    <DefaultButton
                        className='allList-button-gap'
                        text='Add/Remove columns'
                        onClick={(): void => {
                            setCustomizeColumnsDialogVisible(true);
                        }}
                    />
                    <DefaultButton
                        text='Compare'
                        className='allList-compare'
                        onClick={(): void => {
                            setCompareDialogVisible(true);
                        }}
                        disabled={selectedRowIds.length === 0}
                    />
                    {/* compare model: trial intermediates graph; table: id,no,status,default dict value */}
                    {compareDialogVisible && (
                        <Compare
                            title='Compare trials'
                            trials={tableSource.filter(trial => selectedRowIds.includes(trial.id))}
                            onHideDialog={(): void => {
                                setCompareDialogVisible(false);
                            }}
                            changeSelectTrialIds={changeSelectTrialIds}
                        />
                    )}
                    <TensorboardUI selectedRowIds={selectedRowIds} changeSelectTrialIds={changeSelectTrialIds} />
                </StackItem>
            </Stack>
            {columns && displayedItems && (
                <PaginationTable
                    columns={columns.filter(
                        column =>
                            displayedColumns.includes(column.key) ||
                            ['_expand', '_operation', '_selected'].includes(column.key)
                    )}
                    items={displayedItems}
                    compact={true}
                    selectionMode={0}
                    selectionPreservedOnEmptyClick={true}
                    onRenderRow={(props): any => {
                        // eslint-disable-next-line @typescript-eslint/no-non-null-assertion
                        return <ExpandableDetails detailsProps={props!} isExpand={props!.item._expandDetails} />;
                    }}
                />
            )}
            {intermediateDialogTrial.length !== 0 && (
                // {intermediateDialogTrial !== undefined && (
                <Compare
                    title='Intermediate results'
                    trials={intermediateDialogTrial}
                    onHideDialog={(): void => {
                        setIntermediateDialogTrial([]);
                        // setIntermediateDialogTrial(undefined);
                    }}
                />
            )}
            {customizeColumnsDialogVisible && (
                <ChangeColumnComponent
                    selectedColumns={displayedColumns}
                    allColumns={columns
                        .filter(column => !column.key.startsWith('_'))
                        .map(column => ({ key: column.key, name: column.name }))}
                    onSelectedChange={_updateDisplayedColumns}
                    onHideDialog={(): void => {
                        setCustomizeColumnsDialogVisible(false);
                    }}
                    whichComponent='table'
                />
            )}
            {/* Clone a trial and customize a set of new parameters */}
            {/* visible is done inside because prompt is needed even when the dialog is closed */}
            <Customize
                visible={copiedTrialId !== undefined}
                copyTrialId={copiedTrialId || ''}
                closeCustomizeModal={(): void => {
                    setCopiedTrialId(undefined);
                }}
            />
        </div>
    );
};

export default TableList;<|MERGE_RESOLUTION|>--- conflicted
+++ resolved
@@ -28,33 +28,10 @@
     tableSource: Trial[];
 }
 
-<<<<<<< HEAD
 const TableList = (props: TableListProps): any => {
     const { tableSource } = props;
     const { expandRowIDsDetailTable, changeExpandRowIDsDetailTable, selectedRowIds, changeSelectedRowIds } =
         useContext(AppContext);
-=======
-// interface TableListState {
-//     displayedItems: any[];
-//     displayedColumns: string[];
-//     columns: IColumn[];
-//     searchType: SearchOptionType;
-//     searchText: string;
-//     selectedRowIds: string[];
-//     customizeColumnsDialogVisible: boolean;
-//     compareDialogVisible: boolean;
-//     intermediateDialogTrial: Trial[] | undefined;
-//     copiedTrialId: string | undefined;
-//     sortInfo: SortInfo;
-//     searchItems: Array<SearchItems>;
-//     relation: Map<string, string>;
-// }
-
-function TableList(props: TableListProps): any {
-    const { tableSource } = props;
-    // 通篇的类型跟之前的PR做对比
-    const [displayedItems, setDisplayedItems] = useState([] as any);
->>>>>>> f6cbbad9
     const [displayedColumns, setDisplayedColumns] = useState(
         localStorage.getItem(`${EXPERIMENT.profile.id}_columns`) !== null &&
             getValue(`${EXPERIMENT.profile.id}_columns`) !== null
@@ -65,24 +42,12 @@
     const [columns, setColumns] = useState([] as IColumn[]);
     const [customizeColumnsDialogVisible, setCustomizeColumnsDialogVisible] = useState(false);
     const [compareDialogVisible, setCompareDialogVisible] = useState(false);
-<<<<<<< HEAD
     const [intermediateDialogTrial, setIntermediateDialogTrial] = useState([] as Trial[]);
-=======
-    const [selectedRowIds, setSelectedRowIds] = useState([] as string[]);
-    // const [intermediateDialogTrial, setIntermediateDialogTrial] = useState(undefined as Trial[]); // 类型不好写
-    const [intermediateDialogTrial, setIntermediateDialogTrial] = useState([] as Trial[]); // 类型不好写
->>>>>>> f6cbbad9
     const [copiedTrialId, setCopiedTrialId] = useState(undefined);
     const [sortInfo, setSortInfo] = useState({ field: '', isDescend: true } as SortInfo);
     const [searchItems, setSearchItems] = useState([] as SearchItems[]);
     const relation = parametersType();
-<<<<<<< HEAD
     const [displayedItems, setDisplayedItems] = useState([] as any);
-=======
-    // const [relation, setRelation] = useState(parametersType());
-    // relation 在旧版本中是不是没用到再次声明，只一次
-    const _expandedTrialIds = new Set<string>();
->>>>>>> f6cbbad9
 
     /* Table basic function related methods */
 
@@ -91,11 +56,7 @@
         const newColumns: IColumn[] = columns.slice();
         const currColumn: IColumn = newColumns.filter(currCol => column.key === currCol.key)[0];
         const isSortedDescending = !currColumn.isSortedDescending;
-<<<<<<< HEAD
         setSortInfo({ field: column.key, isDescend: isSortedDescending }); // TODO: some little bugs
-=======
-        setSortInfo({ field: column.key, isDescend: isSortedDescending }); // 测试是否正常
->>>>>>> f6cbbad9
     };
 
     const _trialsToTableItems = (trials: Trial[]): any[] => {
@@ -124,42 +85,6 @@
 
     const changeSelectTrialIds = (): void => {
         changeSelectedRowIds([]);
-    };
-
-    const _renderOperationColumn = (record: any): React.ReactNode => {
-        const runningTrial: boolean = ['RUNNING', 'UNKNOWN'].includes(record.status) ? false : true;
-        const disabledAddCustomizedTrial = ['DONE', 'ERROR', 'STOPPED', 'VIEWED'].includes(EXPERIMENT.status);
-        return (
-            <Stack className='detail-button' horizontal>
-                <PrimaryButton
-                    className='detail-button-operation'
-                    title='Intermediate'
-                    onClick={(): void => {
-                        const trial = tableSource.find(trial => trial.id === record.id) as Trial;
-                        setIntermediateDialogTrial([trial]);
-                    }}
-                >
-                    {LineChart}
-                </PrimaryButton>
-                {runningTrial ? (
-                    <PrimaryButton className='detail-button-operation' disabled={true} title='kill'>
-                        {blocked}
-                    </PrimaryButton>
-                ) : (
-                    <KillJobIndex trialId={record.id} />
-                )}
-                <PrimaryButton
-                    className='detail-button-operation'
-                    title='Customized trial'
-                    onClick={(): void => {
-                        setCopiedTrialId(record.id);
-                    }}
-                    disabled={disabledAddCustomizedTrial}
-                >
-                    {copy}
-                </PrimaryButton>
-            </Stack>
-        );
     };
 
     const _renderOperationColumn = (record: any): React.ReactNode => {
@@ -214,13 +139,7 @@
                         label={undefined}
                         checked={record._checked}
                         className='detail-check'
-<<<<<<< HEAD
                         onChange={(_ev?: React.FormEvent<HTMLElement | HTMLInputElement>, checked?: boolean): void => {
-=======
-                        // onChange={this.selectedTrialOnChangeEvent.bind(this, record.id)}
-                        onChange={(_ev?: React.FormEvent<HTMLElement | HTMLInputElement>, checked?: boolean): void => {
-                            const latestDisplayedItems = JSON.parse(JSON.stringify(displayedItems));
->>>>>>> f6cbbad9
                             let latestSelectedRowIds = selectedRowIds;
 
                             if (checked === false) {
@@ -228,18 +147,7 @@
                             } else {
                                 latestSelectedRowIds.push(record.id);
                             }
-<<<<<<< HEAD
                             changeSelectedRowIds(latestSelectedRowIds);
-=======
-
-                            latestDisplayedItems.forEach(item => {
-                                if (item.id === record.id) {
-                                    item._checked = !!checked;
-                                }
-                            });
-                            setDisplayedItems(latestDisplayedItems);
-                            setSelectedRowIds(latestSelectedRowIds);
->>>>>>> f6cbbad9
                         }}
                     />
                 )
@@ -262,19 +170,7 @@
                             }}
                             onClick={(event): void => {
                                 event.stopPropagation();
-<<<<<<< HEAD
                                 changeExpandRowIDsDetailTable(item.id);
-=======
-                                const newItem: any = { ...item, _expandDetails: !item._expandDetails };
-                                if (newItem._expandDetails) {
-                                    // preserve to be restored when refreshed
-                                    _expandedTrialIds.add(newItem.id);
-                                } else {
-                                    _expandedTrialIds.delete(newItem.id);
-                                }
-                                const newItems = displayedItems.map(item => (item.id === newItem.id ? newItem : item));
-                                setDisplayedItems(newItems);
->>>>>>> f6cbbad9
                             }}
                             onMouseDown={(e): void => {
                                 e.stopPropagation();
@@ -383,13 +279,8 @@
         }
     };
 
-<<<<<<< HEAD
     const _updateDisplayedColumns = (value: string[]): void => {
         setDisplayedColumns(value);
-=======
-    const _updateDisplayedColumns = (displayedColumns: string[]): void => {
-        setDisplayedColumns(displayedColumns);
->>>>>>> f6cbbad9
     };
 
     const changeSearchFilterList = (arr: Array<SearchItems>): void => {
@@ -398,14 +289,8 @@
 
     useEffect(() => {
         _updateTableSource();
-<<<<<<< HEAD
         // { sortInfo.field, sortInfo.isDescend }, displayedItems will cause endless loop
     }, [tableSource, selectedRowIds, searchItems, sortInfo]);
-=======
-
-        // },[tableSource, sortInfo, searchItems]); // TODO总数据源，表格排序规则触发页面更新, 看代码 searchItmes不用写进来
-    }, [tableSource, sortInfo, selectedRowIds]); // 总数据源，表格排序规则触发页面更新, 看代码 searchItmes不用写进来
->>>>>>> f6cbbad9
 
     return (
         <div id='tableList'>
@@ -477,7 +362,6 @@
                     trials={intermediateDialogTrial}
                     onHideDialog={(): void => {
                         setIntermediateDialogTrial([]);
-                        // setIntermediateDialogTrial(undefined);
                     }}
                 />
             )}

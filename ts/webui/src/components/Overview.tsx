import * as React from 'react';
import { Stack, Icon, Dropdown, DefaultButton } from '@fluentui/react';
import { EXPERIMENT, TRIALS } from '../static/datamodel';
import { Trial } from '../static/model/trial';
import { AppContext } from '../App';
import { Title } from './overview/Title';
import SuccessTable from './overview/table/SuccessTable';
import Accuracy from './overview/Accuracy';
import { ReBasicInfo } from './overview/experiment/BasicInfo';
import { ExpDuration } from './overview/count/ExpDuration';
import { ExpDurationContext } from './overview/count/ExpDurationContext';
import { TrialCount } from './overview/count/TrialCount';
import { Command1 } from './overview/command/Command1';
import { Command2 } from './overview/command/Command2';
import { TitleContext } from './overview/TitleContext';
import { itemStyleSucceed, entriesOption } from './overview/overviewConst';
import '../static/style/overview/overview.scss';
import '../static/style/overview/topTrial.scss';
import '../static/style/logPath.scss';

interface OverviewState {
    trialConcurrency: number;
}

export const BestMetricContext = React.createContext({
    bestAccuracy: 0
});

class Overview extends React.Component<{}, OverviewState> {
    static contextType = AppContext;
    context!: React.ContextType<typeof AppContext>;

    constructor(props) {
        super(props);
        this.state = {
            trialConcurrency: EXPERIMENT.trialConcurrency
        };
    }

    clickMaxTop = (event: React.SyntheticEvent<EventTarget>): void => {
        event.stopPropagation();
        // #999 panel active bgcolor; #b3b3b3 as usual
        const { changeMetricGraphMode } = this.context;
        changeMetricGraphMode('max');
    };

    clickMinTop = (event: React.SyntheticEvent<EventTarget>): void => {
        event.stopPropagation();
        const { changeMetricGraphMode } = this.context;
        changeMetricGraphMode('min');
    };

    updateEntries = (event: React.FormEvent<HTMLDivElement>, item: any): void => {
        if (item !== undefined) {
            this.context.changeEntries(item.key);
        }
    };

    render(): React.ReactNode {
        const bestTrials = this.findBestTrials();
        // eslint-disable-next-line @typescript-eslint/no-non-null-assertion
        const bestAccuracy = bestTrials.length > 0 ? bestTrials[0].accuracy! : NaN;
        const accuracyGraphData = this.generateAccuracyGraph(bestTrials);
        const noDataMessage = bestTrials.length > 0 ? '' : 'No data';

        const maxExecDuration = EXPERIMENT.profile.params.maxExecDuration;
        const execDuration = EXPERIMENT.profile.execDuration;
        return (
            <AppContext.Consumer>
                {(value): React.ReactNode => {
                    const {
                        metricGraphMode,
                        bestTrialEntries,
                        maxDurationUnit,
                        updateOverviewPage,
                        changeMaxDurationUnit
                    } = value;
                    const maxActive = metricGraphMode === 'max' ? 'active' : '';
                    const minActive = metricGraphMode === 'min' ? 'active' : '';
                    return (
                        <div className='overview'>
                            <div className='wrapper'>
                                {/* exp params */}
                                <div className='overviewBasicInfo'>
                                    <TitleContext.Provider value={{ text: 'Experiment', icon: 'AutoRacing' }}>
                                        <Title />
                                    </TitleContext.Provider>
                                    <BestMetricContext.Provider value={{ bestAccuracy: bestAccuracy }}>
                                        <ReBasicInfo />
                                    </BestMetricContext.Provider>
                                </div>
                                {/* duration & trial numbers */}
                                <div className='duration'>
                                    <TitleContext.Provider value={{ text: 'Duration', icon: 'Timer' }}>
                                        <Title />
                                    </TitleContext.Provider>
                                    <ExpDurationContext.Provider
                                        value={{
                                            maxExecDuration,
                                            execDuration,
                                            updateOverviewPage,
                                            maxDurationUnit,
                                            changeMaxDurationUnit
                                        }}
                                    >
                                        <ExpDuration />
                                    </ExpDurationContext.Provider>
                                </div>
                                <div className='trialCount'>
                                    <TitleContext.Provider value={{ text: 'Trial numbers', icon: 'NumberSymbol' }}>
                                        <Title />
                                    </TitleContext.Provider>
                                    <ExpDurationContext.Provider
                                        value={{
                                            maxExecDuration,
                                            execDuration,
                                            updateOverviewPage,
                                            maxDurationUnit,
                                            changeMaxDurationUnit
                                        }}
                                    >
                                        <TrialCount />
                                    </ExpDurationContext.Provider>
                                </div>
                                {/* table */}
                                <div className='overviewBestMetric'>
                                    <Stack horizontal>
                                        <div style={itemStyleSucceed}>
                                            <TitleContext.Provider value={{ text: 'Top trials', icon: 'BulletedList' }}>
                                                <Title />
                                            </TitleContext.Provider>
                                        </div>
                                        <div className='topTrialTitle'>
                                            <Stack horizontal horizontalAlign='end'>
                                                <DefaultButton
                                                    onClick={this.clickMaxTop}
                                                    className={maxActive}
                                                    styles={{ root: { minWidth: 70, padding: 0 } }}
                                                >
                                                    <Icon iconName='Market' />
                                                    <span className='max'>Max</span>
                                                </DefaultButton>
                                                <div className='mincenter'>
                                                    <DefaultButton
                                                        onClick={this.clickMinTop}
                                                        className={minActive}
                                                        styles={{ root: { minWidth: 70, padding: 0 } }}
                                                    >
                                                        <Icon iconName='MarketDown' />
                                                        <span className='max'>Min</span>
                                                    </DefaultButton>
                                                </div>
                                                <div>
                                                    <Stack horizontal>
                                                        <div className='chooseEntry'>Display top</div>
                                                        <div>
                                                            <Dropdown
                                                                selectedKey={bestTrialEntries}
                                                                options={entriesOption}
                                                                onChange={this.updateEntries}
                                                                styles={{ root: { width: 70 } }}
                                                            />
                                                        </div>
                                                    </Stack>
                                                </div>
                                            </Stack>
                                        </div>
                                    </Stack>
<<<<<<< HEAD
                                    <div className='overviewChart'>
                                        <Accuracy
                                            accuracyData={accuracyGraphData}
                                            accNodata={noDataMessage}
                                            height={290}
                                        />
                                    </div>

                                    <SuccessTable trialIds={bestTrials.map(trial => trial.info.id)} />
=======
                                    <SuccessTable trialIds={bestTrials.map(trial => trial.info.trialJobId)} />
>>>>>>> a3108caf
                                </div>
                                <div className='overviewCommand1'>
                                    <Command1 />
                                </div>
                                <div className='overviewCommand2'>
                                    <Command2 />
                                </div>
                            </div>
                        </div>
                    );
                }}
            </AppContext.Consumer>
        );
    }

    private findBestTrials(): Trial[] {
        const bestTrials = TRIALS.sort();
        const { bestTrialEntries, metricGraphMode } = this.context;
        if (metricGraphMode === 'max') {
            bestTrials.reverse().splice(JSON.parse(bestTrialEntries));
        } else {
            bestTrials.splice(JSON.parse(bestTrialEntries));
        }
        return bestTrials;
    }

    private generateAccuracyGraph(bestTrials: Trial[]): object {
        const xSequence = bestTrials.map(trial => trial.sequenceId);
        const ySequence = bestTrials.map(trial => trial.accuracy);

        return {
            // support max show 0.0000000
            grid: {
                x: 60,
                y: 40
            },
            tooltip: {
                trigger: 'item'
            },
            xAxis: {
                name: 'Trial',
                type: 'category',
                data: xSequence
            },
            yAxis: {
                name: 'Default metric',
                type: 'value',
                scale: true,
                data: ySequence
            },
            series: [
                {
                    symbolSize: 6,
                    type: 'scatter',
                    data: ySequence
                }
            ]
        };
    }
}

export default Overview;<|MERGE_RESOLUTION|>--- conflicted
+++ resolved
@@ -166,7 +166,6 @@
                                             </Stack>
                                         </div>
                                     </Stack>
-<<<<<<< HEAD
                                     <div className='overviewChart'>
                                         <Accuracy
                                             accuracyData={accuracyGraphData}
@@ -174,11 +173,7 @@
                                             height={290}
                                         />
                                     </div>
-
-                                    <SuccessTable trialIds={bestTrials.map(trial => trial.info.id)} />
-=======
                                     <SuccessTable trialIds={bestTrials.map(trial => trial.info.trialJobId)} />
->>>>>>> a3108caf
                                 </div>
                                 <div className='overviewCommand1'>
                                     <Command1 />

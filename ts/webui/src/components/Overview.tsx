import * as React from 'react';
import { Stack, Icon, Dropdown, DefaultButton } from '@fluentui/react';
import { EXPERIMENT, TRIALS } from '../static/datamodel';
import { Trial } from '../static/model/trial';
import { AppContext } from '../App';
import { Title } from './overview/Title';
import SuccessTable from './overview/table/SuccessTable';
import DefaultPoint from './trial-detail/DefaultMetricPoint';
import { BasicInfo } from './overview/params/BasicInfo';
import { ExpDuration } from './overview/count/ExpDuration';
import { ExpDurationContext } from './overview/count/ExpDurationContext';
import { TrialCount } from './overview/count/TrialCount';
import { Command1 } from './overview/command/Command1';
import { Command2 } from './overview/command/Command2';
import { TitleContext } from './overview/TitleContext';
import { itemStyleSucceed, entriesOption } from './overview/overviewConst';
import '../static/style/overview/overview.scss';
import '../static/style/overview/topTrial.scss';
import '../static/style/logPath.scss';

interface OverviewState {
    trialConcurrency: number;
}

export const BestMetricContext = React.createContext({
    bestAccuracy: 0
});

class Overview extends React.Component<{}, OverviewState> {
    static contextType = AppContext;
    context!: React.ContextType<typeof AppContext>;

    constructor(props) {
        super(props);
        this.state = {
            trialConcurrency: EXPERIMENT.trialConcurrency
        };
    }

    clickMaxTop = (event: React.SyntheticEvent<EventTarget>): void => {
        event.stopPropagation();
        // #999 panel active bgcolor; #b3b3b3 as usual
        const { changeMetricGraphMode } = this.context;
        changeMetricGraphMode('max');
    };

    clickMinTop = (event: React.SyntheticEvent<EventTarget>): void => {
        event.stopPropagation();
        const { changeMetricGraphMode } = this.context;
        changeMetricGraphMode('min');
    };

    updateEntries = (event: React.FormEvent<HTMLDivElement>, item: any): void => {
        if (item !== undefined) {
            this.context.changeEntries(item.key);
        }
    };

    render(): React.ReactNode {
        const bestTrials = this.findBestTrials();
        // eslint-disable-next-line @typescript-eslint/no-non-null-assertion
        const bestAccuracy = bestTrials.length > 0 ? bestTrials[0].accuracy! : NaN;
        const maxExecDuration = EXPERIMENT.profile.params.maxExecDuration;
        const execDuration = EXPERIMENT.profile.execDuration;

        return (
            <AppContext.Consumer>
                {(value): React.ReactNode => {
                    const {
                        metricGraphMode,
                        bestTrialEntries,
                        maxDurationUnit,
                        expandRowIDs,
                        updateOverviewPage,
                        changeMaxDurationUnit,
                        changeExpandRowIDs
                    } = value;
                    const maxActive = metricGraphMode === 'max' ? 'active' : '';
                    const minActive = metricGraphMode === 'min' ? 'active' : '';
                    return (
                        <div className='overview'>
                            <div className='wrapper'>
                                {/* exp params */}
                                <div className='overviewBasicInfo'>
                                    <TitleContext.Provider value={{ text: 'Experiment', icon: 'AutoRacing' }}>
                                        <Title />
                                    </TitleContext.Provider>
                                    <BestMetricContext.Provider value={{ bestAccuracy: bestAccuracy }}>
                                        <BasicInfo />
                                    </BestMetricContext.Provider>
                                </div>
                                {/* duration & trial numbers */}
                                <div className='duration'>
                                    <TitleContext.Provider value={{ text: 'Duration', icon: 'Timer' }}>
                                        <Title />
                                    </TitleContext.Provider>
                                    <ExpDurationContext.Provider
                                        value={{
                                            maxExecDuration,
                                            execDuration,
                                            updateOverviewPage,
                                            maxDurationUnit,
                                            changeMaxDurationUnit
                                        }}
                                    >
                                        <ExpDuration />
                                    </ExpDurationContext.Provider>
                                </div>
                                <div className='trialCount'>
                                    <TitleContext.Provider value={{ text: 'Trial numbers', icon: 'NumberSymbol' }}>
                                        <Title />
                                    </TitleContext.Provider>
                                    <ExpDurationContext.Provider
                                        value={{
                                            maxExecDuration,
                                            execDuration,
                                            updateOverviewPage,
                                            maxDurationUnit,
                                            changeMaxDurationUnit
                                        }}
                                    >
                                        <TrialCount />
                                    </ExpDurationContext.Provider>
                                </div>
                                {/* table */}
                                <div className='overviewBestMetric'>
                                    <Stack horizontal>
                                        <div style={itemStyleSucceed}>
                                            <TitleContext.Provider value={{ text: 'Top trials', icon: 'BulletedList' }}>
                                                <Title />
                                            </TitleContext.Provider>
                                        </div>
                                        <div className='topTrialTitle'>
                                            <Stack horizontal horizontalAlign='end'>
                                                <DefaultButton
                                                    onClick={this.clickMaxTop}
                                                    className={maxActive}
                                                    styles={{ root: { minWidth: 70, padding: 0 } }}
                                                >
                                                    <Icon iconName='Market' />
                                                    <span className='max'>Max</span>
                                                </DefaultButton>
                                                <div className='mincenter'>
                                                    <DefaultButton
                                                        onClick={this.clickMinTop}
                                                        className={minActive}
                                                        styles={{ root: { minWidth: 70, padding: 0 } }}
                                                    >
                                                        <Icon iconName='MarketDown' />
                                                        <span className='max'>Min</span>
                                                    </DefaultButton>
                                                </div>
                                                <div>
                                                    <Stack horizontal>
                                                        <div className='chooseEntry'>Display top</div>
                                                        <div>
                                                            <Dropdown
                                                                selectedKey={bestTrialEntries}
                                                                options={entriesOption}
                                                                onChange={this.updateEntries}
                                                                styles={{ root: { width: 70 } }}
                                                            />
                                                        </div>
                                                    </Stack>
                                                </div>
                                            </Stack>
                                        </div>
                                    </Stack>
                                    <div className='overviewChart'>
                                        <DefaultPoint
                                            trialIds={bestTrials.map(trial => trial.info.trialJobId)}
                                            chartHeight={300}
                                            hasBestCurve={false}
<<<<<<< HEAD
                                            changeExpandRowIDs={changeExpandRowIDs}
=======
>>>>>>> bd0eae1f
                                        />
                                        <SuccessTable
                                            trialIds={bestTrials.map(trial => trial.info.trialJobId)}
                                            updateOverviewPage={updateOverviewPage}
                                            expandRowIDs={expandRowIDs}
                                            changeExpandRowIDs={changeExpandRowIDs}
                                        />
                                    </div>
                                </div>
                                <Stack className='overviewCommand' horizontal>
                                    <Command2 />
                                    <Command1 />
                                </Stack>
                            </div>
                        </div>
                    );
                }}
            </AppContext.Consumer>
        );
    }

    private findBestTrials(): Trial[] {
        const bestTrials = TRIALS.sort();
        const { bestTrialEntries, metricGraphMode } = this.context;
        if (metricGraphMode === 'max') {
            bestTrials.reverse().splice(JSON.parse(bestTrialEntries));
        } else {
            bestTrials.splice(JSON.parse(bestTrialEntries));
        }
        return bestTrials;
    }

    private generateAccuracyGraph(bestTrials: Trial[]): object {
        const xSequence = bestTrials.map(trial => trial.sequenceId);
        const ySequence = bestTrials.map(trial => trial.accuracy);

        return {
            // support max show 0.0000000
            grid: {
                x: 60,
                y: 40
            },
            tooltip: {
                trigger: 'item'
            },
            xAxis: {
                name: 'Trial',
                type: 'category',
                data: xSequence
            },
            yAxis: {
                name: 'Default metric',
                type: 'value',
                scale: true,
                data: ySequence
            },
            series: [
                {
                    symbolSize: 6,
                    type: 'scatter',
                    data: ySequence
                }
            ]
        };
    }
}

export default Overview;<|MERGE_RESOLUTION|>--- conflicted
+++ resolved
@@ -171,10 +171,7 @@
                                             trialIds={bestTrials.map(trial => trial.info.trialJobId)}
                                             chartHeight={300}
                                             hasBestCurve={false}
-<<<<<<< HEAD
                                             changeExpandRowIDs={changeExpandRowIDs}
-=======
->>>>>>> bd0eae1f
                                         />
                                         <SuccessTable
                                             trialIds={bestTrials.map(trial => trial.info.trialJobId)}
@@ -207,39 +204,6 @@
         return bestTrials;
     }
 
-    private generateAccuracyGraph(bestTrials: Trial[]): object {
-        const xSequence = bestTrials.map(trial => trial.sequenceId);
-        const ySequence = bestTrials.map(trial => trial.accuracy);
-
-        return {
-            // support max show 0.0000000
-            grid: {
-                x: 60,
-                y: 40
-            },
-            tooltip: {
-                trigger: 'item'
-            },
-            xAxis: {
-                name: 'Trial',
-                type: 'category',
-                data: xSequence
-            },
-            yAxis: {
-                name: 'Default metric',
-                type: 'value',
-                scale: true,
-                data: ySequence
-            },
-            series: [
-                {
-                    symbolSize: 6,
-                    type: 'scatter',
-                    data: ySequence
-                }
-            ]
-        };
-    }
 }
 
 export default Overview;
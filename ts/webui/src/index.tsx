--- conflicted
+++ resolved
@@ -17,11 +17,7 @@
         <Suspense
             fallback={
                 <div className='loading'>
-<<<<<<< HEAD
-                    <img src={require('./static/img/loading.gif')} />
-=======
                     <img src={(path || '') + '/loading.gif'} />
->>>>>>> 437b0202
                 </div>
             }
         >

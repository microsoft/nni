--- conflicted
+++ resolved
@@ -3,11 +3,7 @@
 import { IContextualMenuProps } from '@fluentui/react';
 import { RETIARIIPARAMETERS } from './const';
 import { EXPERIMENT } from './datamodel';
-<<<<<<< HEAD
-import { MetricDataRecord, FinalType, TableObj, TensorboardTaskInfo } from './interface';
-=======
-import { MetricDataRecord, FinalType, Tensorboard } from './interface';
->>>>>>> 75e5d5b5
+import { MetricDataRecord, FinalType, TensorboardTaskInfo } from './interface';
 
 function getPrefix(): string | undefined {
     const pathName = window.location.pathname;

import { MetricDataRecord, TrialJobInfo, TableRecord, FinalType, MultipleAxes, SingleAxis } from '../interface';
import {
    getFinal,
    formatAccuracy,
    metricAccuracy,
    parseMetrics,
    isArrayType,
    isNaNorInfinity,
    formatComplexTypeValue,
    reformatRetiariiParameter
} from '../function';

/**
 * Get a structured representation of parameters
 * @param paramObj Parameters object
 * @param space All axes from search space (or sub search space)
 * @param prefix Current namespace (to make full name for unexpected entries)
 * @returns Parsed structured parameters and unexpected entries
 */
function inferTrialParameters(
    paramObj: object,
    space: MultipleAxes,
    prefix: string = ''
): [Map<SingleAxis, any>, Map<string, any>] {
    const latestedParamObj: object = reformatRetiariiParameter(paramObj);
    const parameters = new Map<SingleAxis, any>();
    const unexpectedEntries = new Map<string, any>();
    for (const [k, v] of Object.entries(latestedParamObj)) {
        // prefix can be a good fallback when corresponding item is not found in namespace
        const axisKey = space.axes.get(k);
        if (prefix && k === '_name') continue;
        if (axisKey !== undefined) {
            if (typeof v === 'object' && v._name !== undefined && axisKey.nested) {
                // nested entry
                parameters.set(axisKey, v._name);
                const subSpace = axisKey.domain.get(v._name);
                if (subSpace !== undefined) {
                    const [subParams, subUnexpected] = inferTrialParameters(v, subSpace, prefix + k + '/');
                    subParams.forEach((v, k) => parameters.set(k, v));
                    subUnexpected.forEach((v, k) => unexpectedEntries.set(k, v));
                }
            } else {
                parameters.set(axisKey, formatComplexTypeValue(v));
            }
        } else {
            unexpectedEntries.set(prefix + k, formatComplexTypeValue(v));
        }
    }
    return [parameters, unexpectedEntries];
}

class Trial {
    private metricsInitialized: boolean = false;
    private infoField: TrialJobInfo | undefined;
    public accuracy: number | undefined; // trial default metric val: number value or undefined
    public intermediates: (MetricDataRecord | undefined)[] = [];

    constructor(info?: TrialJobInfo, metrics?: MetricDataRecord[]) {
        this.infoField = info;
        if (metrics) {
            this.updateMetrics(metrics);
        }
    }

    public compareAccuracy(otherTrial: Trial): number | undefined {
        if (!this.sortable || !otherTrial.sortable) {
            return undefined;
        }
        // eslint-disable-next-line @typescript-eslint/no-non-null-assertion
        return this.accuracy! - otherTrial.accuracy!;
    }

    get info(): TrialJobInfo {
        // eslint-disable-next-line @typescript-eslint/no-non-null-assertion
        return this.infoField!;
    }

    get sequenceId(): number {
        return this.info.sequenceId;
    }

    get id(): string {
        return this.info.trialJobId;
    }

    get duration(): number {
        const endTime = this.info.endTime || new Date().getTime();
        // eslint-disable-next-line @typescript-eslint/no-non-null-assertion
        return (endTime - this.info.startTime!) / 1000;
    }

    get status(): string {
        return this.info.status;
    }

    get parameter(): object {
        return JSON.parse(this.info.hyperParameters![0]).parameters;
    }

    // return dict final result: {default: xxx...}
    get acc(): FinalType | undefined {
        if (this.info === undefined) {
            return undefined;
        }
        return getFinal(this.info.finalMetricData);
    }

    public parameters(axes: MultipleAxes): Map<SingleAxis, any> {
        const ret = new Map<SingleAxis, any>(Array.from(axes.axes.values()).map(k => [k, null]));
        if (this.info === undefined || this.info.hyperParameters === undefined) {
            throw ret;
        } else {
            let params = JSON.parse(this.info.hyperParameters[0]).parameters;
            if (typeof params === 'string') {
                params = JSON.parse(params);
            }
            const [updated, unexpectedEntries] = inferTrialParameters(params, axes);
            if (unexpectedEntries.size) {
                throw unexpectedEntries;
            }
            for (const [k, v] of updated) {
                ret.set(k, v);
            }
            return ret;
        }
    }

    get sortable(): boolean {
        return this.metricsInitialized && this.accuracy !== undefined && isFinite(this.accuracy);
    }

    get latestAccuracy(): number | undefined {
        if (this.accuracy !== undefined) {
            return this.accuracy;
        } else if (this.intermediates.length > 0) {
            const temp = this.intermediates[this.intermediates.length - 1];
            if (temp !== undefined) {
                if (isArrayType(parseMetrics(temp.data))) {
                    return undefined;
                } else if (
                    typeof parseMetrics(temp.data) === 'object' &&
                    // eslint-disable-next-line no-prototype-builtins
                    parseMetrics(temp.data).hasOwnProperty('default')
                ) {
                    return parseMetrics(temp.data).default;
                } else if (typeof parseMetrics(temp.data) === 'number') {
                    return parseMetrics(temp.data);
                }
            } else {
                return undefined;
            }
        } else {
            return undefined;
        }
    }
    /* table obj start */

    get tableRecord(): TableRecord {
        const endTime = this.info.endTime || new Date().getTime();
        // eslint-disable-next-line @typescript-eslint/no-non-null-assertion
        const duration = (endTime - this.info.startTime!) / 1000;

        return {
            key: this.info.trialJobId,
            sequenceId: this.info.sequenceId,
            id: this.info.trialJobId,
            // eslint-disable-next-line @typescript-eslint/no-non-null-assertion
            startTime: this.info.startTime!,
            endTime: this.info.endTime,
            duration,
            status: this.info.status,
            message: this.info.message ?? '--',
            intermediateCount: this.intermediates.length,
            latestAccuracy: this.latestAccuracy,
            formattedLatestAccuracy: this.formatLatestAccuracy()
        };
    }

<<<<<<< HEAD
=======
    get key(): number {
        return this.info.sequenceId;
    }

    get sequenceId(): number {
        return this.info.sequenceId;
    }

    get id(): string {
        return this.info.trialJobId;
    }

    get duration(): number {
        const endTime = this.info.endTime || new Date().getTime();
        // eslint-disable-next-line @typescript-eslint/no-non-null-assertion
        return (endTime - this.info.startTime!) / 1000;
    }

    get status(): string {
        return this.info.status;
    }

    get acc(): FinalType | undefined {
        if (this.info === undefined) {
            return undefined;
        }
        return getFinal(this.info.finalMetricData);
    }

    get accuracyNumberTypeDictKeys(): string[] {
        let accuracyTypeList: string[] = [];

        if (this.acc !== undefined) {
            for (const [item, value] of Object.entries(this.acc)) {
                if (typeof value === 'number') {
                    accuracyTypeList.push(item);
                }
            }
        } else {
            accuracyTypeList = ['default'];
        }

        return accuracyTypeList;
    }

    get description(): Parameters {
        const ret: Parameters = {
            parameters: {},
            intermediate: [],
            multiProgress: 1
        };
        const tempHyper = this.info.hyperParameters;
        if (tempHyper !== undefined) {
            const getPara = JSON.parse(tempHyper[tempHyper.length - 1]).parameters;
            ret.multiProgress = tempHyper.length;
            if (typeof getPara === 'string') {
                ret.parameters = JSON.parse(getPara);
            } else {
                ret.parameters = getPara;
            }
        } else {
            ret.parameters = { error: "This trial's parameters are not available." };
        }
        if (this.info.logPath !== undefined) {
            ret.logPath = this.info.logPath;
        }

        const mediate: number[] = [];
        for (const items of this.intermediateMetrics) {
            if (typeof parseMetrics(items.data) === 'object') {
                mediate.push(parseMetrics(items.data).default);
            } else {
                mediate.push(parseMetrics(items.data));
            }
        }
        ret.intermediate = mediate;
        return ret;
    }

    public parameters(axes: MultipleAxes): Map<SingleAxis, any> {
        const ret = new Map<SingleAxis, any>(Array.from(axes.axes.values()).map(k => [k, null]));
        if (this.info === undefined || this.info.hyperParameters === undefined) {
            throw ret;
        } else {
            const tempHyper = this.info.hyperParameters;
            let params = JSON.parse(tempHyper[tempHyper.length - 1]).parameters;
            if (typeof params === 'string') {
                params = JSON.parse(params);
            }
            const [updated, unexpectedEntries] = inferTrialParameters(params, axes);
            if (unexpectedEntries.size) {
                throw unexpectedEntries;
            }
            for (const [k, v] of updated) {
                ret.set(k, v);
            }
            return ret;
        }
    }

>>>>>>> 2f69f28f
    public metrics(space: MultipleAxes): Map<SingleAxis, any> {
        // set default value: null
        const ret = new Map<SingleAxis, any>(Array.from(space.axes.values()).map(k => [k, null]));
        const unexpectedEntries = new Map<string, any>();
        if (this.acc === undefined) {
            return ret;
        }
        Object.entries(this.acc).forEach(item => {
            const [k, v] = item;
            const column = space.axes.get(k);

            if (column !== undefined) {
                ret.set(column, v);
            } else {
                unexpectedEntries.set(k, v);
            }
        });
        if (unexpectedEntries.size) {
            throw unexpectedEntries;
        }
        return ret;
    }

<<<<<<< HEAD
=======
    public finalKeys(): string[] {
        if (this.acc !== undefined) {
            return Object.keys(this.acc);
        } else {
            return [];
        }
    }

>>>>>>> 2f69f28f
    /* table obj end */

    public initialized(): boolean {
        return Boolean(this.infoField);
    }

    public updateMetrics(metrics: MetricDataRecord[]): boolean {
        // parameter `metrics` must contain all known metrics of this trial
        this.metricsInitialized = true;
        const prevMetricCnt = this.intermediates.length + (this.accuracy ? 1 : 0);
        if (metrics.length <= prevMetricCnt) {
            return false;
        }
        for (const metric of metrics) {
            if (metric.type === 'PERIODICAL') {
                this.intermediates[metric.sequence] = metric;
            } else {
                this.accuracy = metricAccuracy(metric);
            }
        }
        return true;
    }

    public updateLatestMetrics(metrics: MetricDataRecord[]): boolean {
        // this method is effectively identical to `updateMetrics`, but has worse performance
        this.metricsInitialized = true;
        let updated = false;
        for (const metric of metrics) {
            if (metric.type === 'PERIODICAL') {
                updated = updated || !this.intermediates[metric.sequence];
                this.intermediates[metric.sequence] = metric;
            } else {
                updated = updated || !this.accuracy;
                this.accuracy = metricAccuracy(metric);
            }
        }
        return updated;
    }

    public updateTrialJobInfo(trialJobInfo: TrialJobInfo): boolean {
        const same = this.infoField && this.infoField.status === trialJobInfo.status;
        this.infoField = trialJobInfo;
        if (trialJobInfo.finalMetricData) {
            this.accuracy = metricAccuracy(trialJobInfo.finalMetricData[0]);
        }
        return !same;
    }

    /**
     *
     * @param val trial latest accuracy
     * @returns 0.9(FINAL) or 0.9(LATEST)
     * NaN or Infinity
     * string object such as: '{tensor: {data}}'
     *
     */
    private formatLatestAccuracyToString(val: any): string {
        if (typeof val === 'number') {
            if (isNaNorInfinity(val)) {
                return `${val}`; // show 'NaN' or 'Infinity'
            } else {
                if (this.accuracy === undefined) {
                    return `${formatAccuracy(val)} (LATEST)`;
                } else {
                    return `${formatAccuracy(val)} (FINAL)`;
                }
            }
        } else {
            // show other types, such as {tensor: {data: }}
            return JSON.stringify(val);
        }
    }

    /**
     *
     * @param val trial latest accuracy
     * @returns 0.9(FINAL) or 0.9(LATEST)
     * NaN or Infinity
     * string object such as: '{tensor: {data}}'
     * +1 describe type undefined: --
     *
     */
    private formatLatestAccuracy(): string {
        if (this.status === 'SUCCEEDED') {
            return this.accuracy === undefined ? '--' : this.formatLatestAccuracyToString(this.accuracy);
        } else {
            if (this.accuracy !== undefined) {
                return this.formatLatestAccuracyToString(this.accuracy);
            } else if (this.intermediates.length === 0) {
                return '--';
            } else {
                // eslint-disable-next-line @typescript-eslint/no-non-null-assertion
                const latest = this.intermediates[this.intermediates.length - 1]!;
                return this.formatLatestAccuracyToString(metricAccuracy(latest));
            }
        }
    }
}

export { Trial };<|MERGE_RESOLUTION|>--- conflicted
+++ resolved
@@ -153,6 +153,23 @@
             return undefined;
         }
     }
+
+    get accuracyNumberTypeDictKeys(): string[] {
+        let accuracyTypeList: string[] = [];
+
+        if (this.acc !== undefined) {
+            for (const [item, value] of Object.entries(this.acc)) {
+                if (typeof value === 'number') {
+                    accuracyTypeList.push(item);
+                }
+            }
+        } else {
+            accuracyTypeList = ['default'];
+        }
+
+        return accuracyTypeList;
+    }
+    
     /* table obj start */
 
     get tableRecord(): TableRecord {
@@ -176,109 +193,6 @@
         };
     }
 
-<<<<<<< HEAD
-=======
-    get key(): number {
-        return this.info.sequenceId;
-    }
-
-    get sequenceId(): number {
-        return this.info.sequenceId;
-    }
-
-    get id(): string {
-        return this.info.trialJobId;
-    }
-
-    get duration(): number {
-        const endTime = this.info.endTime || new Date().getTime();
-        // eslint-disable-next-line @typescript-eslint/no-non-null-assertion
-        return (endTime - this.info.startTime!) / 1000;
-    }
-
-    get status(): string {
-        return this.info.status;
-    }
-
-    get acc(): FinalType | undefined {
-        if (this.info === undefined) {
-            return undefined;
-        }
-        return getFinal(this.info.finalMetricData);
-    }
-
-    get accuracyNumberTypeDictKeys(): string[] {
-        let accuracyTypeList: string[] = [];
-
-        if (this.acc !== undefined) {
-            for (const [item, value] of Object.entries(this.acc)) {
-                if (typeof value === 'number') {
-                    accuracyTypeList.push(item);
-                }
-            }
-        } else {
-            accuracyTypeList = ['default'];
-        }
-
-        return accuracyTypeList;
-    }
-
-    get description(): Parameters {
-        const ret: Parameters = {
-            parameters: {},
-            intermediate: [],
-            multiProgress: 1
-        };
-        const tempHyper = this.info.hyperParameters;
-        if (tempHyper !== undefined) {
-            const getPara = JSON.parse(tempHyper[tempHyper.length - 1]).parameters;
-            ret.multiProgress = tempHyper.length;
-            if (typeof getPara === 'string') {
-                ret.parameters = JSON.parse(getPara);
-            } else {
-                ret.parameters = getPara;
-            }
-        } else {
-            ret.parameters = { error: "This trial's parameters are not available." };
-        }
-        if (this.info.logPath !== undefined) {
-            ret.logPath = this.info.logPath;
-        }
-
-        const mediate: number[] = [];
-        for (const items of this.intermediateMetrics) {
-            if (typeof parseMetrics(items.data) === 'object') {
-                mediate.push(parseMetrics(items.data).default);
-            } else {
-                mediate.push(parseMetrics(items.data));
-            }
-        }
-        ret.intermediate = mediate;
-        return ret;
-    }
-
-    public parameters(axes: MultipleAxes): Map<SingleAxis, any> {
-        const ret = new Map<SingleAxis, any>(Array.from(axes.axes.values()).map(k => [k, null]));
-        if (this.info === undefined || this.info.hyperParameters === undefined) {
-            throw ret;
-        } else {
-            const tempHyper = this.info.hyperParameters;
-            let params = JSON.parse(tempHyper[tempHyper.length - 1]).parameters;
-            if (typeof params === 'string') {
-                params = JSON.parse(params);
-            }
-            const [updated, unexpectedEntries] = inferTrialParameters(params, axes);
-            if (unexpectedEntries.size) {
-                throw unexpectedEntries;
-            }
-            for (const [k, v] of updated) {
-                ret.set(k, v);
-            }
-            return ret;
-        }
-    }
-
->>>>>>> 2f69f28f
     public metrics(space: MultipleAxes): Map<SingleAxis, any> {
         // set default value: null
         const ret = new Map<SingleAxis, any>(Array.from(space.axes.values()).map(k => [k, null]));
@@ -302,17 +216,6 @@
         return ret;
     }
 
-<<<<<<< HEAD
-=======
-    public finalKeys(): string[] {
-        if (this.acc !== undefined) {
-            return Object.keys(this.acc);
-        } else {
-            return [];
-        }
-    }
-
->>>>>>> 2f69f28f
     /* table obj end */
 
     public initialized(): boolean {

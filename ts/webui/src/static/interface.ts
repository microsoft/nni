--- conflicted
+++ resolved
@@ -193,7 +193,7 @@
     isChoice: boolean; // for parameters: type = choice and status also as choice type
 }
 
-interface allTrialsIntermediateChart {
+interface AllTrialsIntermediateChart {
     name: string;
     // id: string;
     sequenceId: number;
@@ -222,13 +222,8 @@
     MultipleAxes,
     SortInfo,
     AllExperimentList,
-<<<<<<< HEAD
     TensorboardTaskInfo,
     SearchItems,
-    KillJobIsError
-=======
-    Tensorboard,
-    SearchItems,
-    allTrialsIntermediateChart
->>>>>>> 75e5d5b5
+    KillJobIsError,
+    AllTrialsIntermediateChart
 };
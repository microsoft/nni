/**
 * Definition of single dimension in search space.
 */
interface SingleAxis {
    baseName: string;
    fullName: string;
    type: string;
    scale: 'log' | 'linear' | 'ordinal';
    domain: any;
    nested: boolean;
}

/**
 * Definition of combination of multiple dimensions.
 * The decision in multiple dimensions will be combined together.
 * Typically, it is a search space or a sub search space.
 */
interface MultipleAxes {
    baseName: string;
    fullName: string;
    axes: Map<string, SingleAxis>;
}

// draw accuracy graph data export interface
interface TableObj {
    key: number;
    sequenceId: number;
    id: string;
    duration: number;
    status: string;
    acc?: FinalType; // draw accuracy graph
    description: Parameters;
    color?: string;
    startTime?: number;
    endTime?: number;
    intermediates: (MetricDataRecord | undefined)[];
    parameters(axes: MultipleAxes): Map<SingleAxis, any>;
    metrics(axes: MultipleAxes): Map<SingleAxis, any>;
}

interface TableRecord {
    key: string;
    sequenceId: number;
    startTime: number;
    endTime?: number;
    id: string;
    duration: number;
    status: string;
    intermediateCount: number;
    accuracy?: number | any;
    latestAccuracy: number | undefined;
    formattedLatestAccuracy: string; // format (LATEST/FINAL),
    accDictionary: FinalType | undefined;
}

interface SearchSpace {
    _value: Array<number | string>;
    _type: string;
}

interface FinalType {
    default: string;
}

interface ErrorParameter {
    error?: string;
}

interface Parameters {
    parameters: ErrorParameter;
    logPath?: string;
    intermediate: number[];
    multiProgress?: number;
}

// trial accuracy
interface AccurPoint {
    acc: number;
    index: number;
}

interface DetailAccurPoint {
    acc: number;
    index: number;
    searchSpace: object;
}

interface TooltipForIntermediate {
    data: string;
    seriesName: string;
    dataIndex: number;
}

interface TooltipForAccuracy {
    data: Array<number | object>;
}

interface Dimobj {
    dim: number;
    name: string;
    max?: number;
    min?: number;
    type?: string;
    data?: string[];
    boundaryGap?: boolean;
    axisTick?: object;
    axisLabel?: object;
    axisLine?: object;
    nameTextStyle?: object;
    scale?: boolean;
}

interface ParaObj {
    data: number[][];
    parallelAxis: Array<Dimobj>;
}

interface Intermedia {
    name: string; // id
    type: string;
    data: Array<number | object>; // intermediate data
    hyperPara: object; // each trial hyperpara value
}

interface MetricDataRecord {
    timestamp: number;
    trialJobId: string;
    type: string;
    sequence: number;
    data: string;
}

interface TrialJobInfo {
    trialJobId: string;
    sequenceId: number;
    status: string;
    startTime?: number;
    endTime?: number;
    hyperParameters?: string[];
    logPath?: string;
    finalMetricData?: MetricDataRecord[];
    stderrPath?: string;
}

interface ExperimentParams {
    authorName: string;
    experimentName: string;
    description?: string;
    trialConcurrency: number;
    maxExecDuration: number; // seconds
    maxTrialNum: number;
    searchSpace: string;
    trainingServicePlatform: string;
    multiThread?: boolean;
    versionCheck?: boolean;
    logCollection?: string;
    tuner?: {
        className: string;
        builtinTunerName?: string;
        codeDir?: string;
        classArgs?: any;
        classFileName?: string;
        checkpointDir: string;
        gpuNum?: number;
        includeIntermediateResults?: boolean;
    };
    assessor?: {
        className: string;
        builtinAssessorName?: string;
        codeDir?: string;
        classArgs?: any;
        classFileName?: string;
        checkpointDir: string;
        gpuNum?: number;
    };
    advisor?: {
        className: string;
        builtinAdvisorName?: string;
        codeDir?: string;
        classArgs?: any;
        classFileName?: string;
        checkpointDir: string;
        gpuNum?: number;
    };
    clusterMetaData?: {
        key: string;
        value: string | ClusterItem;
    }[];
}

interface ClusterItem {
    command?: string;
}

interface ExperimentProfile {
    params: ExperimentParams;
    id: string;
    execDuration: number;
    logDir?: string;
    startTime?: number;
    endTime?: number;
    maxSequenceId: number;
    revision: number;
}

interface NNIManagerStatus {
    status: string;
    errors: string[];
}

interface EventMap {
    [key: string]: () => void;
}

<<<<<<< HEAD
interface AllExperimentList{
    port: number;
    startTime: number;
    endTime: number;
    status: string;
    platform: string;
    experimentName: string;
    tag: string[];
    pid: number;
    webuiUrl: string[];
    logDir: string[];
=======
// table column sort
interface SortInfo {
    field: string;
    isDescend?: boolean;
>>>>>>> 9d0b6fa6
}

export {
    TableObj,
    TableRecord,
    SearchSpace,
    FinalType,
    ErrorParameter,
    Parameters,
    AccurPoint,
    DetailAccurPoint,
    TooltipForIntermediate,
    TooltipForAccuracy,
    Dimobj,
    ParaObj,
    Intermedia,
    MetricDataRecord,
    TrialJobInfo,
    ExperimentParams,
    ExperimentProfile,
    NNIManagerStatus,
    EventMap,
    SingleAxis,
    MultipleAxes,
<<<<<<< HEAD
    AllExperimentList
=======
    SortInfo
>>>>>>> 9d0b6fa6
};<|MERGE_RESOLUTION|>--- conflicted
+++ resolved
@@ -212,7 +212,12 @@
     [key: string]: () => void;
 }
 
-<<<<<<< HEAD
+// table column sort
+interface SortInfo {
+    field: string;
+    isDescend?: boolean;
+}
+
 interface AllExperimentList{
     port: number;
     startTime: number;
@@ -224,14 +229,7 @@
     pid: number;
     webuiUrl: string[];
     logDir: string[];
-=======
-// table column sort
-interface SortInfo {
-    field: string;
-    isDescend?: boolean;
->>>>>>> 9d0b6fa6
-}
-
+}
 export {
     TableObj,
     TableRecord,
@@ -254,9 +252,6 @@
     EventMap,
     SingleAxis,
     MultipleAxes,
-<<<<<<< HEAD
+    SortInfo,
     AllExperimentList
-=======
-    SortInfo
->>>>>>> 9d0b6fa6
 };
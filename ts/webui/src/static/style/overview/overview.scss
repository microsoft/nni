--- conflicted
+++ resolved
@@ -61,14 +61,12 @@
 }
 
 .basic {
-<<<<<<< HEAD
     line-height: 21px;
     font-family: "Segoe UI", Tahoma, Geneva, Verdana, sans-serif;
 
     p {
         font-size: 14px;
         color: #8f8f8f;
-        margin-top: 20px;
 
         span {
             color: #484848;
@@ -81,32 +79,6 @@
         color: #484848;
     }
     
-=======
-	line-height: 21px;
-	font-family: "Segoe UI", Tahoma, Geneva, Verdana, sans-serif;
-
-	p {
-		color: #8f8f8f;
-		font-size: 14px;
-		font-weight: normal;
-
-		span {
-			color: #484848;
-		}
-	}
-
-	div {
-		font-size: 16px;
-		font-weight: 500;
-		color: #484848;
-	}
-
-	.nowrap {
-		overflow: hidden;
-		white-space: nowrap;
-		text-overflow: ellipsis;
-	}
->>>>>>> 78e874f9
 }
 
 .overviewBestMetric {

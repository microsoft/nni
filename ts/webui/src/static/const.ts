--- conflicted
+++ resolved
@@ -4,13 +4,9 @@
 const METRIC_GROUP_UPDATE_THRESHOLD = 100;
 const METRIC_GROUP_UPDATE_SIZE = 20;
 
-<<<<<<< HEAD
-const MANAGER_IP = `http://13.77.78.63:8081/api/v1/nni`;
-=======
 const prefix = getPrefix();
 
 const MANAGER_IP = prefix === undefined ? '/api/v1/nni' : `${prefix}`;
->>>>>>> 9444e275
 const DOWNLOAD_IP = `/logs`;
 
 const WEBUIDOC = 'https://nni.readthedocs.io/en/latest/Tutorial/WebUI.html';

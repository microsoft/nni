// Copyright (c) Microsoft Corporation.
// Licensed under the MIT license.

'use strict';

import { Container, Scope } from 'typescript-ioc';

import * as fs from 'fs';
import * as path from 'path';
import * as component from './common/component';
import { Database, DataStore } from './common/datastore';
import { setExperimentStartupInfo } from './common/experimentStartupInfo';
import { getLogger, Logger, logLevelNameMap } from './common/log';
import { Manager, ExperimentStartUpMode } from './common/manager';
import { ExperimentManager } from './common/experimentManager';
<<<<<<< HEAD
=======
import { TensorboardManager } from './common/tensorboardManager';
import { TrainingService } from './common/trainingService';
>>>>>>> 26207d15
import { getLogDir, mkDirP, parseArg } from './common/utils';
import { NNIDataStore } from './core/nniDataStore';
import { NNIManager } from './core/nnimanager';
import { SqlDB } from './core/sqlDatabase';
import { NNIExperimentsManager } from './core/nniExperimentsManager';
import { NNITensorboardManager } from './core/nniTensorboardManager';
import { NNIRestServer } from './rest_server/nniRestServer';


function initStartupInfo(
    startExpMode: string, experimentId: string, basePort: number, platform: string,
    logDirectory: string, experimentLogLevel: string, readonly: boolean, dispatcherPipe: string): void {
    const createNew: boolean = (startExpMode === ExperimentStartUpMode.NEW);
    setExperimentStartupInfo(createNew, experimentId, basePort, platform, logDirectory, experimentLogLevel, readonly, dispatcherPipe);
}

async function initContainer(foreground: boolean, platformMode: string, logFileName?: string): Promise<void> {
    Container.bind(Manager)
        .to(NNIManager)
        .scope(Scope.Singleton);
    Container.bind(Database)
        .to(SqlDB)
        .scope(Scope.Singleton);
    Container.bind(DataStore)
        .to(NNIDataStore)
        .scope(Scope.Singleton);
    Container.bind(ExperimentManager)
        .to(NNIExperimentsManager)
        .scope(Scope.Singleton);
    Container.bind(TensorboardManager)
        .to(NNITensorboardManager)
        .scope(Scope.Singleton);
    const DEFAULT_LOGFILE: string = path.join(getLogDir(), 'nnimanager.log');
    if (foreground) {
        logFileName = undefined;
    } else if (logFileName === undefined) {
        logFileName = DEFAULT_LOGFILE;
    }
    Container.bind(Logger).provider({
        get: (): Logger => new Logger(logFileName)
    });
    const ds: DataStore = component.get(DataStore);

    await ds.init();
}

function usage(): void {
    console.info('usage: node main.js --port <port> --mode \
    <local/remote/pai/kubeflow/frameworkcontroller/aml/adl/hybrid> --start_mode <new/resume> --experiment_id <id> --foreground <true/false>');
}

const strPort: string = parseArg(['--port', '-p']);
if (!strPort || strPort.length === 0) {
    usage();
    process.exit(1);
}

const foregroundArg: string = parseArg(['--foreground', '-f']);
if (!('true' || 'false').includes(foregroundArg.toLowerCase())) {
    console.log(`FATAL: foreground property should only be true or false`);
    usage();
    process.exit(1);
}
const foreground: boolean = foregroundArg.toLowerCase() === 'true' ? true : false;

const port: number = parseInt(strPort, 10);

const mode: string = parseArg(['--mode', '-m']);
if (!['local', 'remote', 'pai', 'kubeflow', 'frameworkcontroller', 'dlts', 'aml', 'adl', 'hybrid'].includes(mode)) {
    console.log(`FATAL: unknown mode: ${mode}`);
    usage();
    process.exit(1);
}

const startMode: string = parseArg(['--start_mode', '-s']);
if (![ExperimentStartUpMode.NEW, ExperimentStartUpMode.RESUME].includes(startMode)) {
    console.log(`FATAL: unknown start_mode: ${startMode}`);
    usage();
    process.exit(1);
}

const experimentId: string = parseArg(['--experiment_id', '-id']);
if (experimentId.trim().length < 1) {
    console.log(`FATAL: cannot resume the experiment, invalid experiment_id: ${experimentId}`);
    usage();
    process.exit(1);
}

const logDir: string = parseArg(['--log_dir', '-ld']);
if (logDir.length > 0) {
    if (!fs.existsSync(logDir)) {
        console.log(`FATAL: log_dir ${logDir} does not exist`);
    }
}

const logLevel: string = parseArg(['--log_level', '-ll']);
if (logLevel.length > 0 && !logLevelNameMap.has(logLevel)) {
    console.log(`FATAL: invalid log_level: ${logLevel}`);
}

const readonlyArg: string = parseArg(['--readonly', '-r']);
if (!('true' || 'false').includes(readonlyArg.toLowerCase())) {
    console.log(`FATAL: readonly property should only be true or false`);
    usage();
    process.exit(1);
}
const readonly = readonlyArg.toLowerCase() == 'true' ? true : false;

const dispatcherPipe: string = parseArg(['--dispatcher_pipe']);

initStartupInfo(startMode, experimentId, port, mode, logDir, logLevel, readonly, dispatcherPipe);

mkDirP(getLogDir())
    .then(async () => {
        try {
            await initContainer(foreground, mode);
            const restServer: NNIRestServer = component.get(NNIRestServer);
            await restServer.start();
            const log: Logger = getLogger();
            log.info(`Rest server listening on: ${restServer.endPoint}`);
        } catch (err) {
            const log: Logger = getLogger();
            log.error(`${err.stack}`);
            throw err;
        }
    })
    .catch((err: Error) => {
        console.error(`Failed to create log dir: ${err.stack}`);
    });

function cleanUp(): void {
    (component.get(Manager) as Manager).stopExperiment();
}

process.on('SIGTERM', cleanUp);
process.on('SIGBREAK', cleanUp);
process.on('SIGINT', cleanUp);<|MERGE_RESOLUTION|>--- conflicted
+++ resolved
@@ -13,11 +13,7 @@
 import { getLogger, Logger, logLevelNameMap } from './common/log';
 import { Manager, ExperimentStartUpMode } from './common/manager';
 import { ExperimentManager } from './common/experimentManager';
-<<<<<<< HEAD
-=======
 import { TensorboardManager } from './common/tensorboardManager';
-import { TrainingService } from './common/trainingService';
->>>>>>> 26207d15
 import { getLogDir, mkDirP, parseArg } from './common/utils';
 import { NNIDataStore } from './core/nniDataStore';
 import { NNIManager } from './core/nnimanager';

--- conflicted
+++ resolved
@@ -30,15 +30,9 @@
 
 function initStartupInfo(
     startExpMode: string, experimentId: string, basePort: number, platform: string,
-<<<<<<< HEAD
     logDirectory: string, experimentLogLevel: string, readonly: boolean, dispatcherPipe: string): void {
     const createNew: boolean = (startExpMode === ExperimentStartUpMode.NEW);
     setExperimentStartupInfo(createNew, experimentId, basePort, platform, logDirectory, experimentLogLevel, readonly, dispatcherPipe);
-=======
-    logDirectory: string, experimentLogLevel: string, readonly: boolean): void {
-    const createNew: boolean = (startExpMode === ExperimentStartUpMode.NEW);
-    setExperimentStartupInfo(createNew, experimentId, basePort, platform, logDirectory, experimentLogLevel, readonly);
->>>>>>> b40e3db7
 }
 
 async function initContainer(foreground: boolean, platformMode: string, logFileName?: string): Promise<void> {

--- conflicted
+++ resolved
@@ -289,14 +289,8 @@
         })
     })
 
-<<<<<<< HEAD
-    // it('test resumeExperiment', async () => {
-    //    //TODO: add resume experiment unit test
-    // })
-=======
     //it('test resumeExperiment', async () => {
        //TODO: add resume experiment unit test
     //})
->>>>>>> e7eab833
 
 })
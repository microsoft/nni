// Copyright (c) Microsoft Corporation.
// Licensed under the MIT license.

import { EventEmitter } from 'events';
import { readFile } from 'fs/promises';
import path from 'path';
import { setTimeout } from 'timers/promises';

import { Deferred } from 'common/deferred';
import type { TrainingServiceConfig } from 'common/experimentConfig';
import globals from 'common/globals';
import { getLogger } from 'common/log';
import {
    TrainingService, TrialJobApplicationForm, TrialJobDetail, TrialJobMetric, TrialJobStatus
} from 'common/trainingService';
import type { EnvironmentInfo, Parameter, TrainingServiceV3 } from 'common/training_service_v3';
import { trainingServiceFactoryV3 } from './factory';

type MutableTrialJobDetail = {
    -readonly [Property in keyof TrialJobDetail]: TrialJobDetail[Property];
};

const placeholderDetail: TrialJobDetail = {
    id: '',
    status: 'UNKNOWN',
    submitTime: 0,
    workingDirectory: '_unset_',
    form: {
        sequenceId: -1,
        hyperParameters: {
            value: 'null',
            index: -1,
        }
    }
};

export class V3asV1 implements TrainingService {
    private config: TrainingServiceConfig;
    private v3: TrainingServiceV3;

    private emitter: EventEmitter = new EventEmitter();
    private runDeferred: Deferred<void> = new Deferred();
    private startDeferred: Deferred<void> = new Deferred();

    private trialJobs: Record<string, MutableTrialJobDetail> = {};
    private parameters: Parameter[] = [];

    private environments: EnvironmentInfo[] = [];
    private lastEnvId: string = '';

    constructor(config: TrainingServiceConfig) {
        this.config = config;
        this.v3 = trainingServiceFactoryV3(config);
    }

    public async listTrialJobs(): Promise<TrialJobDetail[]> {
        return Object.values(this.trialJobs);
    }

    public async getTrialJob(trialJobId: string): Promise<TrialJobDetail> {
        return this.trialJobs[trialJobId];
    }

    public addTrialJobMetricListener(listener: (metric: TrialJobMetric) => void): void {
        this.emitter.addListener('metric', listener);
    }

    public removeTrialJobMetricListener(listener: (metric: TrialJobMetric) => void): void {
        this.emitter.removeListener('metric', listener);
    }

    public async submitTrialJob(form: TrialJobApplicationForm): Promise<TrialJobDetail> {
        await this.startDeferred.promise;
        let trialId: string | null = null;
        let submitTime: number = 0;
        this.parameters.push(form.hyperParameters.value);
        while (trialId === null) {
            const envId = this.schedule();
            if (envId === null) {
                await setTimeout(1000);
                continue;
            }
            submitTime = Date.now();
<<<<<<< HEAD
            trialId = await this.v3.createTrial(envId, this.config.trialCommand, 'trial_code');
=======
            trialId = await this.v3.createTrial(envId, this.config.trialCommand, 'trial_code', form.sequenceId);
>>>>>>> c4564ab5
        }

        if (this.trialJobs[trialId] === undefined) {
            this.trialJobs[trialId] = {
                id: trialId,
                status: 'WAITING',
                submitTime,
                workingDirectory: '_unset_',  // never set in current remote training service, so it's optional
                form: form,
            };
        } else {
            // `await createTrial()` is not atomic, so onTrialStart callback might be invoked before this
            this.trialJobs[trialId].submitTime = submitTime;
            this.trialJobs[trialId].form = form;
        }
        return this.trialJobs[trialId];
    }

    public async updateTrialJob(_trialJobId: string, _form: TrialJobApplicationForm): Promise<TrialJobDetail> {
        // Seems never used.
        throw new Error('Not implemented: V3asV1.updateTrialJob()');
    }

    public async cancelTrialJob(trialJobId: string, isEarlyStopped?: boolean): Promise<void> {
        await this.v3.stopTrial(trialJobId);
        this.trialJobs[trialJobId].isEarlyStopped = Boolean(isEarlyStopped);
    }

    public async getTrialFile(trialJobId: string, fileName: string): Promise<Buffer | string> {
        const dir = path.join(globals.paths.experimentRoot, 'trials', trialJobId);

        let logPath: string | null = null;
        if (fileName === 'trial.log') {
            logPath = path.join(dir, 'trial.log');
        } else if (fileName === 'stderr') {
            logPath = path.join(dir, 'trial.stderr');
        } else if (fileName === 'stdout') {
            logPath = path.join(dir, 'trial.stdout');
        }

        if (logPath !== null) {
            return await readFile(logPath, { encoding: 'utf8' });
        } else {
            // FIXME
            // Need to fix `model.onnx`.
            // I guess it should be put inside `nni_outputs`.
            return await readFile(path.join(dir, 'output', fileName));
        }
    }

    public async setClusterMetadata(_key: string, _value: string): Promise<void> {
        throw new Error('Not implemented: V3asV1.setClusterMetadata()');
    }

    public async getClusterMetadata(_key: string): Promise<string> {
        throw new Error('Not implemented: V3asV1.getClusterMetadata()');
    }

    public async getTrialOutputLocalPath(trialJobId: string): Promise<string> {
        return path.join(globals.paths.experimentRoot, 'trials', trialJobId, 'output');
    }

    public async fetchTrialOutput(_trialJobId: string, _subpath: string): Promise<void> {
        // It is automatic.
    }

    public async cleanUp(): Promise<void> {
        await this.v3.stop();
        this.runDeferred.resolve();
    }

    public run(): Promise<void> {
        this.start();
        return this.runDeferred.promise;
    }

    private async start(): Promise<void> {
        await this.v3.init();

        this.v3.onRequestParameter(async (trialId) => {
            if (this.parameters.length > 0) {
                await this.v3.sendParameter(trialId, this.parameters.shift()!);
            } else {
                getLogger('TrainingServiceCompat').error('No parameters available');
            }
        });
        this.v3.onMetric(async (trialId, metric) => {
            this.emitter.emit('metric', { id: trialId, data: metric });
        });
        this.v3.onTrialStart(async (trialId, timestamp) => {
            if (this.trialJobs[trialId] === undefined) {
                this.trialJobs[trialId] = structuredClone(placeholderDetail);
                this.trialJobs[trialId].id = trialId;
            }
            this.trialJobs[trialId].status = 'RUNNING';
            this.trialJobs[trialId].startTime = timestamp;
        });
        this.v3.onTrialEnd(async (trialId, timestamp, exitCode) => {
            const trial = this.trialJobs[trialId];
            if (exitCode === 0) {
                trial.status = 'SUCCEEDED';
            } else if (exitCode !== null) {
                trial.status = 'FAILED';
            } else if (trial.isEarlyStopped) {
                trial.status = 'EARLY_STOPPED';
            } else {
                trial.status = 'USER_CANCELED';
            }
            trial.endTime = timestamp;
        });
        this.v3.onEnvironmentUpdate(async (environments) => {
            this.environments = environments;
        });

        this.environments = await this.v3.start();
        await this.v3.uploadDirectory('trial_code', this.config.trialCodeDirectory);

        this.startDeferred.resolve();
    }

    private schedule(): string | null {
        // Simple round-robin schedule.
        // Find the last used environment and select next one.
        // If the last used environment is not found (destroyed), use first environment.
        if (this.environments.length === 0) {
            return null;
        }
        const prevIndex = this.environments.findIndex((env) => env.id === this.lastEnvId);
        const index = (prevIndex + 1) % this.environments.length;
        this.lastEnvId = this.environments[index].id;
        return this.lastEnvId;
    }
}<|MERGE_RESOLUTION|>--- conflicted
+++ resolved
@@ -81,11 +81,7 @@
                 continue;
             }
             submitTime = Date.now();
-<<<<<<< HEAD
-            trialId = await this.v3.createTrial(envId, this.config.trialCommand, 'trial_code');
-=======
             trialId = await this.v3.createTrial(envId, this.config.trialCommand, 'trial_code', form.sequenceId);
->>>>>>> c4564ab5
         }
 
         if (this.trialJobs[trialId] === undefined) {

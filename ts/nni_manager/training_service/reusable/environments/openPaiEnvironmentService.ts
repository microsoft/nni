--- conflicted
+++ resolved
@@ -40,16 +40,10 @@
         this.config = flattenConfig(config, 'openpai');
         this.paiToken = this.config.token;
         this.protocol = this.config.host.toLowerCase().startsWith('https://') ? 'https' : 'http';
-<<<<<<< HEAD
-
-        // FIXME: only support MountedStorageService
-        const storageService = component.get<MountedStorageService>(MountedStorageService);
-=======
         Container.bind(StorageService)
           .to(MountedStorageService)
           .scope(Scope.Singleton);
         const storageService = component.get<StorageService>(StorageService)
->>>>>>> 9cd42f61
         const remoteRoot = storageService.joinPath(this.config.localStorageMountPoint, this.experimentId);
         storageService.initialize(this.config.localStorageMountPoint, remoteRoot);
     }

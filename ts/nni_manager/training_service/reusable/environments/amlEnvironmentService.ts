// Copyright (c) Microsoft Corporation.
// Licensed under the MIT license.

'use strict';

import * as fs from 'fs';
import * as path from 'path';
import * as component from '../../../common/component';
import { getExperimentId } from '../../../common/experimentStartupInfo';
import { getLogger, Logger } from '../../../common/log';
import { getExperimentRootDir } from '../../../common/utils';
import { TrialConfigMetadataKey } from '../../common/trialConfigMetadataKey';
import { validateCodeDir } from '../../common/util';
import { AMLClient } from '../aml/amlClient';
import { AMLClusterConfig, AMLEnvironmentInformation, AMLTrialConfig } from '../aml/amlConfig';
import { EnvironmentInformation, EnvironmentService } from '../environment';
import { EventEmitter } from "events";
import { AMLCommandChannel } from '../channels/amlCommandChannel';
import { SharedStorageService } from '../sharedStorage'


/**
 * Collector AML jobs info from AML cluster, and update aml job status locally
 */
@component.Singleton
export class AMLEnvironmentService extends EnvironmentService {

    private readonly log: Logger = getLogger();
    public amlClusterConfig: AMLClusterConfig | undefined;
    public amlTrialConfig: AMLTrialConfig | undefined;
    private experimentId: string;
    private experimentRootDir: string;

    constructor() {
        super();
        this.experimentId = getExperimentId();
        this.experimentRootDir = getExperimentRootDir();
    }

    public get hasStorageService(): boolean {
        return false;
    }

    public initCommandChannel(eventEmitter: EventEmitter): void {
        this.commandChannel = new AMLCommandChannel(eventEmitter);
    }

    public createEnvironmentInformation(envId: string, envName: string): EnvironmentInformation {
        return new AMLEnvironmentInformation(envId, envName);
    }

    public get getName(): string {
        return 'aml';
    }

    public async config(key: string, value: string): Promise<void> {
        switch (key) {
            case TrialConfigMetadataKey.AML_CLUSTER_CONFIG:
                this.amlClusterConfig = <AMLClusterConfig>JSON.parse(value);
                break;

            case TrialConfigMetadataKey.TRIAL_CONFIG: {
                if (this.amlClusterConfig === undefined) {
                    this.log.error('aml cluster config is not initialized');
                    break;
                }
                this.amlTrialConfig = <AMLTrialConfig>JSON.parse(value);
                // Validate to make sure codeDir doesn't have too many files
                await validateCodeDir(this.amlTrialConfig.codeDir);
                break;
            }
            default:
                this.log.debug(`AML not proccessed metadata key: '${key}', value: '${value}'`);
        }
    }

    public async refreshEnvironmentsStatus(environments: EnvironmentInformation[]): Promise<void> {
        environments.forEach(async (environment) => {
            const amlClient = (environment as AMLEnvironmentInformation).amlClient;
            if (!amlClient) {
                return Promise.reject('AML client not initialized!');
            }
            const newStatus = await amlClient.updateStatus(environment.status);
            switch (newStatus.toUpperCase()) {
                case 'WAITING':
                case 'QUEUED':
                    environment.setStatus('WAITING');
                    break;
                case 'RUNNING':
                    environment.setStatus('RUNNING');
                    break;
                case 'COMPLETED':
                case 'SUCCEEDED':
                    environment.setStatus('SUCCEEDED');
                    break;
                case 'FAILED':
                    environment.setStatus('FAILED');
                    return Promise.reject(`AML: job ${environment.envId} is failed!`);
                case 'STOPPED':
                case 'STOPPING':
                    environment.setStatus('USER_CANCELED');
                    break;
                default:
                    environment.setStatus('UNKNOWN');
            }
        });
    }

    public async startEnvironment(environment: EnvironmentInformation): Promise<void> {
        if (this.amlClusterConfig === undefined) {
            throw new Error('AML Cluster config is not initialized');
        }
        if (this.amlTrialConfig === undefined) {
            throw new Error('AML trial config is not initialized');
        }
        const amlEnvironment: AMLEnvironmentInformation = environment as AMLEnvironmentInformation;
        const environmentLocalTempFolder = path.join(this.experimentRootDir, this.experimentId, "environment-temp");
<<<<<<< HEAD
        if (!fs.existsSync(environmentLocalTempFolder)) {
            await fs.promises.mkdir(environmentLocalTempFolder, {recursive: true});
        }
        if (amlEnvironment.useSharedStorage) {
            const environmentRoot = component.get<SharedStorageService>(SharedStorageService).remoteWorkingRoot;
            const remoteMountCommand = component.get<SharedStorageService>(SharedStorageService).remoteMountCommand;
            amlEnvironment.command = `${remoteMountCommand} && cd ${environmentRoot} && ${amlEnvironment.command}`;
        }
        amlEnvironment.command = `import os\nos.system('${amlEnvironment.command}')`;
        amlEnvironment.useActiveGpu = this.amlClusterConfig.useActiveGpu;
        amlEnvironment.maxTrialNumberPerGpu = this.amlClusterConfig.maxTrialNumPerGpu;
=======
        environment.command = `import os\nos.system('mv envs outputs/envs && cd outputs && ${amlEnvironment.command}')`;
        environment.useActiveGpu = this.amlClusterConfig.useActiveGpu;
        environment.maxTrialNumberPerGpu = this.amlClusterConfig.maxTrialNumPerGpu;
>>>>>>> 1dfda7aa
        await fs.promises.writeFile(path.join(environmentLocalTempFolder, 'nni_script.py'), amlEnvironment.command, { encoding: 'utf8' });
        const amlClient = new AMLClient(
            this.amlClusterConfig.subscriptionId,
            this.amlClusterConfig.resourceGroup,
            this.amlClusterConfig.workspaceName,
            this.experimentId,
            this.amlClusterConfig.computeTarget,
            this.amlTrialConfig.image,
            'nni_script.py',
            environmentLocalTempFolder
        );
        amlEnvironment.id = await amlClient.submit();
        amlEnvironment.trackingUrl = await amlClient.getTrackingUrl();
        amlEnvironment.amlClient = amlClient;
    }

    public async stopEnvironment(environment: EnvironmentInformation): Promise<void> {
        const amlEnvironment: AMLEnvironmentInformation = environment as AMLEnvironmentInformation;
        const amlClient = amlEnvironment.amlClient;
        if (!amlClient) {
            throw new Error('AML client not initialized!');
        }
        amlClient.stop();
    }
}<|MERGE_RESOLUTION|>--- conflicted
+++ resolved
@@ -115,7 +115,6 @@
         }
         const amlEnvironment: AMLEnvironmentInformation = environment as AMLEnvironmentInformation;
         const environmentLocalTempFolder = path.join(this.experimentRootDir, this.experimentId, "environment-temp");
-<<<<<<< HEAD
         if (!fs.existsSync(environmentLocalTempFolder)) {
             await fs.promises.mkdir(environmentLocalTempFolder, {recursive: true});
         }
@@ -123,15 +122,12 @@
             const environmentRoot = component.get<SharedStorageService>(SharedStorageService).remoteWorkingRoot;
             const remoteMountCommand = component.get<SharedStorageService>(SharedStorageService).remoteMountCommand;
             amlEnvironment.command = `${remoteMountCommand} && cd ${environmentRoot} && ${amlEnvironment.command}`;
+        } else {
+            amlEnvironment.command = `mv envs outputs/envs && cd outputs && ${amlEnvironment.command}`;
         }
         amlEnvironment.command = `import os\nos.system('${amlEnvironment.command}')`;
         amlEnvironment.useActiveGpu = this.amlClusterConfig.useActiveGpu;
         amlEnvironment.maxTrialNumberPerGpu = this.amlClusterConfig.maxTrialNumPerGpu;
-=======
-        environment.command = `import os\nos.system('mv envs outputs/envs && cd outputs && ${amlEnvironment.command}')`;
-        environment.useActiveGpu = this.amlClusterConfig.useActiveGpu;
-        environment.maxTrialNumberPerGpu = this.amlClusterConfig.maxTrialNumPerGpu;
->>>>>>> 1dfda7aa
         await fs.promises.writeFile(path.join(environmentLocalTempFolder, 'nni_script.py'), amlEnvironment.command, { encoding: 'utf8' });
         const amlClient = new AMLClient(
             this.amlClusterConfig.subscriptionId,

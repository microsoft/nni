// Copyright (c) Microsoft Corporation.
// Licensed under the MIT license.

'use strict';

import * as fs from 'fs';
import * as path from 'path';
import * as component from '../../../common/component';
import { getExperimentId } from '../../../common/experimentStartupInfo';
import { getLogger, Logger } from '../../../common/log';
import { EnvironmentInformation, EnvironmentService } from '../environment';
<<<<<<< HEAD
import { getExperimentRootDir } from '../../../common/utils';
import { ExperimentConfig, RemoteConfig, RemoteMachineConfig, flattenConfig } from '../../../common/experimentConfig';
import { execMkdir } from '../../common/util';
import { ExecutorManager } from '../../remote_machine/remoteMachineData';
=======
import {
    getExperimentRootDir, getLogLevel
} from '../../../common/utils';
import { TrialConfig } from '../../common/trialConfig';
import { TrialConfigMetadataKey } from '../../common/trialConfigMetadataKey';
import { execMkdir, validateCodeDir } from '../../common/util';
import {
    ExecutorManager, RemoteMachineMeta,
} from '../../remote_machine/remoteMachineData';
>>>>>>> b7062b5d
import { ShellExecutor } from 'training_service/remote_machine/shellExecutor';
import { RemoteMachineEnvironmentInformation } from '../remote/remoteConfig';
import { SharedStorageService } from '../sharedStorage'

interface FlattenRemoteConfig extends ExperimentConfig, RemoteConfig { }

@component.Singleton
export class RemoteEnvironmentService extends EnvironmentService {

    private readonly initExecutorId = "initConnection";
    private readonly machineExecutorManagerMap: Map<RemoteMachineConfig, ExecutorManager>;
    private readonly environmentExecutorManagerMap: Map<string, ExecutorManager>;
    private readonly remoteMachineMetaOccupiedMap: Map<RemoteMachineConfig, boolean>;
    private readonly log: Logger;
    private sshConnectionPromises: any[];
    private experimentRootDir: string;
    private remoteExperimentRootDir: string = "";
    private experimentId: string;
    private config: FlattenRemoteConfig;

    constructor(config: ExperimentConfig) {
        super();
        this.experimentId = getExperimentId();
        this.environmentExecutorManagerMap = new Map<string, ExecutorManager>();
        this.machineExecutorManagerMap = new Map<RemoteMachineConfig, ExecutorManager>();
        this.remoteMachineMetaOccupiedMap = new Map<RemoteMachineConfig, boolean>();
        this.sshConnectionPromises = [];
        this.experimentRootDir = getExperimentRootDir();
        this.experimentId = getExperimentId();
        this.log = getLogger();
        this.config = flattenConfig(config, 'remote');

        // codeDir is not a valid directory, throw Error
        if (!fs.lstatSync(this.config.trialCodeDirectory).isDirectory()) {
            throw new Error(`codeDir ${this.config.trialCodeDirectory} is not a directory`);
        }

        this.sshConnectionPromises = this.config.machineList.map(
            machine => this.initRemoteMachineOnConnected(machine)
        );
    }

    public get prefetchedEnvironmentCount(): number {
        return this.machineExecutorManagerMap.size;
    }

    public get environmentMaintenceLoopInterval(): number {
        return 5000;
    }

    public get hasMoreEnvironments(): boolean {
        return false;
    }

    public get hasStorageService(): boolean {
        return false;
    }

    public get getName(): string {
        return 'remote';
    }

    private scheduleMachine(): RemoteMachineConfig | undefined {
        for (const [rmMeta, occupied] of this.remoteMachineMetaOccupiedMap) {
            if (!occupied) {
                this.remoteMachineMetaOccupiedMap.set(rmMeta, true);
                return rmMeta;
            }
        }
        return undefined;
    }

    private async initRemoteMachineOnConnected(rmMeta: RemoteMachineConfig): Promise<void> {
        const executorManager: ExecutorManager = new ExecutorManager(rmMeta);
        this.log.info(`connecting to ${rmMeta.user}@${rmMeta.host}:${rmMeta.port}`);
        const executor: ShellExecutor = await executorManager.getExecutor(this.initExecutorId);
        this.log.debug(`reached ${executor.name}`);
        this.machineExecutorManagerMap.set(rmMeta, executorManager);
        this.log.debug(`initializing ${executor.name}`);

        // Create root working directory after executor is ready
        const nniRootDir: string = executor.joinPath(executor.getTempPath(), 'nni-experiments');
        await executor.createFolder(executor.getRemoteExperimentRootDir(getExperimentId()));

        // the directory to store temp scripts in remote machine
        const remoteGpuScriptCollectorDir: string = executor.getRemoteScriptsPath(getExperimentId());

        // clean up previous result.
        await executor.createFolder(remoteGpuScriptCollectorDir, true);
        await executor.allowPermission(true, nniRootDir);
    }

    public async refreshEnvironmentsStatus(environments: EnvironmentInformation[]): Promise<void> {	
        const tasks = environments.map(environment => this.refreshEnvironment(environment));
        await Promise.all(tasks);	
    }

    private async refreshEnvironment(environment: EnvironmentInformation): Promise<void> {
        const executor = await this.getExecutor(environment.id);
        const jobpidPath: string = `${environment.runnerWorkingFolder}/pid`;
        const runnerReturnCodeFilePath: string = `${environment.runnerWorkingFolder}/code`;
        /* eslint-disable require-atomic-updates */
        try {
            // check if pid file exist
            const pidExist = await executor.fileExist(jobpidPath);
            if (!pidExist) {
                return;
            }
            const isAlive = await executor.isProcessAlive(jobpidPath);
            environment.status = 'RUNNING';
            // if the process of jobpid is not alive any more
            if (!isAlive) {
                const remoteEnvironment: RemoteMachineEnvironmentInformation = environment as RemoteMachineEnvironmentInformation;
                if (remoteEnvironment.rmMachineMeta === undefined) {
                    throw new Error(`${remoteEnvironment.id} machine meta not initialized!`);
                }
                this.log.info(`pid in ${remoteEnvironment.rmMachineMeta.host}:${jobpidPath} is not alive!`);
                if (fs.existsSync(runnerReturnCodeFilePath)) {
                    const runnerReturnCode: string = await executor.getRemoteFileContent(runnerReturnCodeFilePath);
                    const match: RegExpMatchArray | null = runnerReturnCode.trim()
                        .match(/^-?(\d+)\s+(\d+)$/);
                    if (match !== null) {
                        const { 1: code } = match;
                        // Update trial job's status based on result code
                        if (parseInt(code, 10) === 0) {
                            environment.setStatus('SUCCEEDED');
                        } else {
                            environment.setStatus('FAILED');
                        }
                        await this.releaseEnvironmentResource(environment);
                    }
                }
            }
        } catch (error) {
            this.log.error(`Update job status exception, error is ${error.message}`);
        }
    }

    /**
     * If a environment is finished, release the connection resource
     * @param environment remote machine environment job detail
     */
    private async releaseEnvironmentResource(environment: EnvironmentInformation): Promise<void> {
        if (environment.useSharedStorage) {
            const executor = await this.getExecutor(environment.id);
            const remoteUmountCommand = component.get<SharedStorageService>(SharedStorageService).remoteUmountCommand;
            const result = await executor.executeScript(remoteUmountCommand, false, false);
            if (result.exitCode !== 0) {
                this.log.error(`Umount shared storage on remote machine failed.\n ERROR: ${result.stderr}`);
            }
        }

        const executorManager = this.environmentExecutorManagerMap.get(environment.id);
        if (executorManager === undefined) {
            throw new Error(`ExecutorManager is not assigned for environment ${environment.id}`);
        }

        // Note, it still keep reference in trialExecutorManagerMap, as there may be following requests from nni manager.
        executorManager.releaseExecutor(environment.id);
        const remoteEnvironment: RemoteMachineEnvironmentInformation = environment as RemoteMachineEnvironmentInformation;
        if (remoteEnvironment.rmMachineMeta === undefined) {
            throw new Error(`${remoteEnvironment.id} rmMachineMeta not initialized!`);
        }
        this.remoteMachineMetaOccupiedMap.set(remoteEnvironment.rmMachineMeta, false);
    }

    private async getScript(environment: EnvironmentInformation): Promise<string> {
        const executor = await this.getExecutor(environment.id);
        const isDebug = getLogLevel() == "debug";
        let script: string = environment.command;
        environment.runnerWorkingFolder = executor.joinPath(this.remoteExperimentRootDir, 'envs', environment.id);

        let codeScript = `echo $? \`date +%s%3N\` >${environment.runnerWorkingFolder}/code`;
        if (executor.isWindows) {
            const prepare = `mkdir envs\\${environment.id} 2>NUL & cd envs\\${environment.id}`;
            const startrun = `powershell ..\\install_nni.ps1 && python -m nni.tools.trial_tool.trial_runner`;
            const developingScript = "IF EXIST nni_trial_tool (ECHO \"nni_trial_tool exists already\") ELSE (mkdir nni_trial_tool && tar -xof ../nni_trial_tool.tar.gz -C ./nni_trial_tool) && pip3 install websockets";

            script = isDebug ? `${prepare} && ${developingScript} && ${startrun}` : `${prepare} && ${startrun}`;
            codeScript = `powershell -command "Write $? " " (((New-TimeSpan -Start (Get-Date "01/01/1970") -End (Get-Date).ToUniversalTime()).TotalMilliseconds).ToString("0")) | Out-file ${path.join(environment.runnerWorkingFolder, 'code')} -Append -NoNewline -encoding utf8"`;
        }

        script = `cd ${this.remoteExperimentRootDir} && \
            ${script} --job_pid_file ${environment.runnerWorkingFolder}/pid \
            1>${environment.runnerWorkingFolder}/trialrunner_stdout 2>${environment.runnerWorkingFolder}/trialrunner_stderr \
            && ${codeScript}`;

        return script;
    }

    public async startEnvironment(environment: EnvironmentInformation): Promise<void> {
        if (this.sshConnectionPromises.length > 0) {
            await Promise.all(this.sshConnectionPromises);
            this.log.info('ssh connection initialized!');
            // set sshConnectionPromises to [] to avoid log information duplicated
            this.sshConnectionPromises = [];
            Array.from(this.machineExecutorManagerMap.keys()).forEach(rmMeta => {
                // initialize remoteMachineMetaOccupiedMap, false means not occupied
                this.remoteMachineMetaOccupiedMap.set(rmMeta, false);
            });
        }
        const remoteEnvironment: RemoteMachineEnvironmentInformation = environment as RemoteMachineEnvironmentInformation;
        remoteEnvironment.status = 'WAITING';
        // schedule machine for environment, generate command
        await this.prepareEnvironment(remoteEnvironment);
        // launch runner process in machine
        await this.launchRunner(environment);
    }

    private async prepareEnvironment(environment: RemoteMachineEnvironmentInformation): Promise<boolean> {
        // get an executor from scheduler
        const rmMachineMeta: RemoteMachineConfig | undefined = this.scheduleMachine();
        if (rmMachineMeta === undefined) {
            this.log.warning(`No available machine!`);
            return Promise.resolve(false);
        } else {
            environment.rmMachineMeta = rmMachineMeta;
            const executorManager: ExecutorManager | undefined = this.machineExecutorManagerMap.get(environment.rmMachineMeta);
            if (executorManager === undefined) {
                throw new Error(`executorManager not initialized`);
            }
            this.environmentExecutorManagerMap.set(environment.id, executorManager);
            const executor = await this.getExecutor(environment.id);
            if (environment.useSharedStorage) {
                this.remoteExperimentRootDir = component.get<SharedStorageService>(SharedStorageService).remoteWorkingRoot;
                const remoteMountCommand = component.get<SharedStorageService>(SharedStorageService).remoteMountCommand.replace(/echo -e /g, `echo `).replace(/echo /g, `echo -e `);
                const result = await executor.executeScript(remoteMountCommand, false, false);
                if (result.exitCode !== 0) {
                    throw new Error(`Mount shared storage on remote machine failed.\n ERROR: ${result.stderr}`);
                }
            } else {
                this.remoteExperimentRootDir = executor.getRemoteExperimentRootDir(getExperimentId());
            }

            environment.command = await this.getScript(environment);
            return Promise.resolve(true);
        }
    }

    private async launchRunner(environment: RemoteMachineEnvironmentInformation): Promise<void> {
        const executor = await this.getExecutor(environment.id);
        const environmentLocalTempFolder: string =  
            path.join(this.experimentRootDir, "environment-temp")
        await executor.createFolder(environment.runnerWorkingFolder);
        await execMkdir(environmentLocalTempFolder);
        await fs.promises.writeFile(path.join(environmentLocalTempFolder, executor.getScriptName("run")),
        environment.command, { encoding: 'utf8' });
        // Copy files in codeDir to remote working directory
        await executor.copyDirectoryToRemote(environmentLocalTempFolder, this.remoteExperimentRootDir);
        // Execute command in remote machine, set isInteractive=true to run script in conda environment
        executor.executeScript(executor.joinPath(this.remoteExperimentRootDir,
            executor.getScriptName("run")), true, true);
        if (environment.rmMachineMeta === undefined) {
            throw new Error(`${environment.id} rmMachineMeta not initialized!`);
        }
        environment.trackingUrl = `file://${environment.rmMachineMeta.host}:${environment.runnerWorkingFolder}`;
    }

    private async getExecutor(environmentId: string): Promise<ShellExecutor> {
        const executorManager = this.environmentExecutorManagerMap.get(environmentId);
        if (executorManager === undefined) {
            throw new Error(`ExecutorManager is not assigned for environment ${environmentId}`);
        }
        return await executorManager.getExecutor(environmentId);
    }

    public async stopEnvironment(environment: EnvironmentInformation): Promise<void> {
        if (environment.isAlive === false) {
            return;
        }

        const executor = await this.getExecutor(environment.id);

        if (environment.status === 'UNKNOWN') {
            environment.status = 'USER_CANCELED';
<<<<<<< HEAD
            this.releaseEnvironmentResource(environment);
            return;
=======
            await this.releaseEnvironmentResource(environment);
            return
>>>>>>> b7062b5d
        }

        const jobpidPath: string = `${environment.runnerWorkingFolder}/pid`;
        try {
            await executor.killChildProcesses(jobpidPath);
            await this.releaseEnvironmentResource(environment);
        } catch (error) {
            this.log.error(`stopEnvironment: ${error}`);
        }
    }
}<|MERGE_RESOLUTION|>--- conflicted
+++ resolved
@@ -9,22 +9,10 @@
 import { getExperimentId } from '../../../common/experimentStartupInfo';
 import { getLogger, Logger } from '../../../common/log';
 import { EnvironmentInformation, EnvironmentService } from '../environment';
-<<<<<<< HEAD
-import { getExperimentRootDir } from '../../../common/utils';
+import { getExperimentRootDir, getLogLevel } from '../../../common/utils';
 import { ExperimentConfig, RemoteConfig, RemoteMachineConfig, flattenConfig } from '../../../common/experimentConfig';
 import { execMkdir } from '../../common/util';
 import { ExecutorManager } from '../../remote_machine/remoteMachineData';
-=======
-import {
-    getExperimentRootDir, getLogLevel
-} from '../../../common/utils';
-import { TrialConfig } from '../../common/trialConfig';
-import { TrialConfigMetadataKey } from '../../common/trialConfigMetadataKey';
-import { execMkdir, validateCodeDir } from '../../common/util';
-import {
-    ExecutorManager, RemoteMachineMeta,
-} from '../../remote_machine/remoteMachineData';
->>>>>>> b7062b5d
 import { ShellExecutor } from 'training_service/remote_machine/shellExecutor';
 import { RemoteMachineEnvironmentInformation } from '../remote/remoteConfig';
 import { SharedStorageService } from '../sharedStorage'
@@ -300,13 +288,8 @@
 
         if (environment.status === 'UNKNOWN') {
             environment.status = 'USER_CANCELED';
-<<<<<<< HEAD
-            this.releaseEnvironmentResource(environment);
+            await this.releaseEnvironmentResource(environment);
             return;
-=======
-            await this.releaseEnvironmentResource(environment);
-            return
->>>>>>> b7062b5d
         }
 
         const jobpidPath: string = `${environment.runnerWorkingFolder}/pid`;

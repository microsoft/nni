// Copyright (c) Microsoft Corporation.
// Licensed under the MIT license.

'use strict';

import * as fs from 'fs';
import * as path from 'path';
import * as tkill from 'tree-kill';
import * as component from '../../../common/component';
import { getExperimentId } from '../../../common/experimentStartupInfo';
import { getLogger, Logger } from '../../../common/log';
import { TrialConfigMetadataKey } from '../../common/trialConfigMetadataKey';
import { EnvironmentInformation, EnvironmentService } from '../environment';
import { TrialConfig } from '../../common/trialConfig';
import { getExperimentRootDir, isAlive, getNewLine } from '../../../common/utils';
import { execMkdir, runScript, getScriptName, execCopydir } from '../../common/util';

@component.Singleton
export class LocalEnvironmentService extends EnvironmentService {

    private readonly log: Logger = getLogger();
    private localTrialConfig: TrialConfig | undefined;
    private experimentRootDir: string;
    private experimentId: string;

    constructor() {
        super();
        this.experimentId = getExperimentId();
        this.experimentRootDir = getExperimentRootDir();
    }

    public get environmentMaintenceLoopInterval(): number {
        return 100;
    }

    public get hasStorageService(): boolean {
        return false;
    }

    public get getName(): string {
        return 'local';
    }

    public async config(key: string, value: string): Promise<void> {
        switch (key) {
            case TrialConfigMetadataKey.TRIAL_CONFIG:
                this.localTrialConfig = <TrialConfig>JSON.parse(value);
                break;
            default:
                this.log.debug(`Local mode does not proccess metadata key: '${key}', value: '${value}'`);
        }
    }

    public async refreshEnvironmentsStatus(environments: EnvironmentInformation[]): Promise<void> {
        environments.forEach(async (environment) => {
            const jobpidPath: string = `${path.join(environment.runnerWorkingFolder, 'pid')}`;
            const runnerReturnCodeFilePath: string = `${path.join(environment.runnerWorkingFolder, 'code')}`;
            /* eslint-disable require-atomic-updates */
            try {
                // check if pid file exist
                const pidExist = await fs.existsSync(jobpidPath);
                if (!pidExist) {
                    return;
                }
                const pid: string = await fs.promises.readFile(jobpidPath, 'utf8');
                const alive: boolean = await isAlive(pid);
                environment.status = 'RUNNING';
                // if the process of jobpid is not alive any more
                if (!alive) {
                    if (fs.existsSync(runnerReturnCodeFilePath)) {
                        const runnerReturnCode: string = await fs.promises.readFile(runnerReturnCodeFilePath, 'utf8');
                        const match: RegExpMatchArray | null = runnerReturnCode.trim()
                            .match(/^-?(\d+)\s+(\d+)$/);
                        if (match !== null) {
                            const { 1: code } = match;
                            // Update trial job's status based on result code
                            if (parseInt(code, 10) === 0) {
                                environment.setStatus('SUCCEEDED');
                            } else {
                                environment.setStatus('FAILED');
                            }
                        }
                    }
                }
            } catch (error) {
                this.log.error(`Update job status exception, error is ${error.message}`);
            }
        });
    }
    
    private getScript(environment: EnvironmentInformation): string[] {
        const script: string[] = [];
        if (process.platform === 'win32') {
            script.push(`cd $env:${this.experimentRootDir}`);
            script.push(`New-Item -ItemType "directory" -Path ${path.join(this.experimentRootDir, 'envs', environment.id)} -Force`);
            environment.command = `cd envs\\${environment.id} && python -m nni.tools.trial_tool.trial_runner`;
            script.push(
                `cmd.exe /c ${environment.command} --job_pid_file ${path.join(environment.runnerWorkingFolder, 'pid')} 2>&1 | Out-File "${path.join(environment.runnerWorkingFolder, 'trial_runner.log')}" -encoding utf8`,
                `$NOW_DATE = [int64](([datetime]::UtcNow)-(get-date "1/1/1970")).TotalSeconds`,
                `$NOW_DATE = "$NOW_DATE" + (Get-Date -Format fff).ToString()`,
                `Write $LASTEXITCODE " " $NOW_DATE  | Out-File "${path.join(environment.runnerWorkingFolder, 'code')}" -NoNewline -encoding utf8`);
        } else {
            script.push(`cd ${this.experimentRootDir}`);
            script.push(`eval ${environment.command} --job_pid_file ${environment.runnerWorkingFolder}/pid 1>${environment.runnerWorkingFolder}/trialrunner_stdout 2>${environment.runnerWorkingFolder}/trialrunner_stderr"`);
            if (process.platform === 'darwin') {
                // https://superuser.com/questions/599072/how-to-get-bash-execution-time-in-milliseconds-under-mac-os-x
                // Considering the worst case, write 999 to avoid negative duration
                script.push(`echo $? \`date +%s999\` >'${environment.runnerWorkingFolder}/code'`);
            } else {
                script.push(`echo $? \`date +%s%3N\` >'${environment.runnerWorkingFolder}/code'`);
            }
        }

        return script;
    }

    public async startEnvironment(environment: EnvironmentInformation): Promise<void> {
        if (this.localTrialConfig === undefined) {
            throw new Error('Local trial config is not initialized');
        }
        // Need refactor, this temp folder path is not appropriate, there are two expId in this path
        const localTempFolder: string = path.join(this.experimentRootDir, this.experimentId,
            "environment-temp", "envs");
        const localEnvCodeFolder: string = path.join(this.experimentRootDir, "envs");
        environment.runnerWorkingFolder = path.join(localEnvCodeFolder, environment.id);
        await execMkdir(environment.runnerWorkingFolder);
        await execCopydir(localTempFolder, localEnvCodeFolder);
        environment.command = this.getScript(environment).join(getNewLine());
        const scriptName: string = getScriptName('run');
        await fs.promises.writeFile(path.join(localEnvCodeFolder, scriptName),
                                    environment.command, { encoding: 'utf8', mode: 0o777 });

        // Execute command in local machine
        runScript(path.join(localEnvCodeFolder, scriptName));
        environment.trackingUrl = `${environment.runnerWorkingFolder}`;
    }

    public async stopEnvironment(environment: EnvironmentInformation): Promise<void> {
<<<<<<< HEAD
        const jobpidPath: string = `${path.join(environment.runnerWorkingFolder, 'pid')}`;
=======
        if (environment.isAlive === false) {
            return Promise.resolve();
        }

        const jobpidPath: string = `${environment.runnerWorkingFolder}/pid`;
>>>>>>> b6988062
        const pid: string = await fs.promises.readFile(jobpidPath, 'utf8');
        tkill(Number(pid), 'SIGKILL');
    }
}<|MERGE_RESOLUTION|>--- conflicted
+++ resolved
@@ -136,15 +136,11 @@
     }
 
     public async stopEnvironment(environment: EnvironmentInformation): Promise<void> {
-<<<<<<< HEAD
-        const jobpidPath: string = `${path.join(environment.runnerWorkingFolder, 'pid')}`;
-=======
         if (environment.isAlive === false) {
             return Promise.resolve();
         }
 
-        const jobpidPath: string = `${environment.runnerWorkingFolder}/pid`;
->>>>>>> b6988062
+        const jobpidPath: string = `${path.join(environment.runnerWorkingFolder, 'pid')}`;
         const pid: string = await fs.promises.readFile(jobpidPath, 'utf8');
         tkill(Number(pid), 'SIGKILL');
     }

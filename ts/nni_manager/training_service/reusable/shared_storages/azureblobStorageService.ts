// Copyright (c) Microsoft Corporation.
// Licensed under the MIT license.

'use strict';

import * as cpp from 'child-process-promise';
import * as path from 'path';

import { SharedStorageService, SharedStorageType } from '../sharedStorage'
import { MountedStorageService } from '../storages/mountedStorageService';
import { getLogger, Logger } from '../../../common/log';
import { getExperimentId } from '../../../common/experimentStartupInfo';
import { AzureBlobConfig } from '../../../common/experimentConfig';

const INSTALL_BLOBFUSE = `
#!/bin/bash
if [ -n "$(command -v blobfuse)" ]
then
    exit 0
fi

if [ -n "$(command -v apt-get)" ]
then
    sudo apt-get update
    sudo apt-get install -y lsb-release
elif [ -n "$(command -v yum)" ]
then
    sudo yum install -y redhat-lsb
else
    echo "Unknown package management."
    exit 1
fi

id=$(lsb_release -i | cut -c16- | sed s/[[:space:]]//g)
version=$(lsb_release -r | cut -c9- | sed s/[[:space:]]//g)

if [ $id = "Ubuntu" ]
then
    wget https://packages.microsoft.com/config/ubuntu/$version/packages-microsoft-prod.deb
    sudo dpkg -i packages-microsoft-prod.deb
    sudo apt-get update
    sudo apt-get install -y blobfuse fuse
elif [ $id = "CentOS" ] || [ $id = "RHEL" ]
then
    sudo rpm -Uvh https://packages.microsoft.com/config/rhel/$(echo $version | cut -c1)/packages-microsoft-prod.rpm
    sudo yum install -y blobfuse fuse
else
    echo "Not support distributor."
    exit 1
fi
`

export class AzureBlobSharedStorageService extends SharedStorageService {
    private log: Logger;
    private internalStorageService: MountedStorageService;
    private experimentId: string;
    private localMounted?: string;

    private storageType?: SharedStorageType;
    private storageAccountName?: string;
    private storageAccountKey?: string;
    private containerName?: string;

    private localMountPoint?: string;
    private remoteMountPoint?: string;

    constructor() {
        super();
        this.log = getLogger();
        this.internalStorageService = new MountedStorageService();
        this.experimentId = getExperimentId();
    }

<<<<<<< HEAD
    public async config(azureblobConfig: AzureBlobConfig): Promise<void> {
        this.localMountPoint = azureblobConfig.localMountPoint;
        this.remoteMountPoint = azureblobConfig.remoteMountPoint;

        this.storageType = azureblobConfig.storageType as SharedStorageType;
        this.storageAccountName = azureblobConfig.storageAccountName;
        this.containerName = azureblobConfig.containerName;
        if (azureblobConfig.storageAccountKey !== undefined) {
            this.storageAccountKey =azureblobConfig.storageAccountKey;
        } else if (azureblobConfig.resourceGroupName !== undefined) {
            await this.setAccountKey(azureblobConfig.resourceGroupName);
        } else {
            const errorMessage = `${this.storageType} Shared Storage: must set one of 'storageAccountKey' or 'resourceGroupName'.`;
            this.log.error(errorMessage);
            return Promise.reject(errorMessage);
        }

        if (azureblobConfig.localMounted === 'nnimount') {
            await this.helpLocalMount();
        } else if (azureblobConfig.localMounted === 'nomount') {
            const errorMessage = `${this.storageType} Shared Storage: ${this.storageType} not Support 'nomount' yet.`;
            this.log.error(errorMessage);
            return Promise.reject(errorMessage);
        }
=======
    public async config(key: string, value: string): Promise<void> {
        if (key === TrialConfigMetadataKey.SHARED_STORAGE_CONFIG) {
            const azureblobConfig = <AzureBlobSharedStorageConfig>JSON.parse(value);
            this.localMountPoint = azureblobConfig.localMountPoint;
            this.remoteMountPoint = azureblobConfig.remoteMountPoint;

            this.storageType = azureblobConfig.storageType;
            this.storageAccountName = azureblobConfig.storageAccountName;
            this.containerName = azureblobConfig.containerName;
            if (azureblobConfig.storageAccountKey !== undefined) {
                this.storageAccountKey =azureblobConfig.storageAccountKey;
            } else if (azureblobConfig.resourceGroupName !== undefined) {
                await this.setAccountKey(azureblobConfig.resourceGroupName);
            } else {
                const errorMessage = `${this.storageType} Shared Storage: must set one of 'storageAccountKey' or 'resourceGroupName'.`;
                this.log.error(errorMessage);
                return Promise.reject(errorMessage);
            }
            this.localMounted = azureblobConfig.localMounted;
            if (this.localMounted === 'nnimount') {
                await this.helpLocalMount();
            } else if (this.localMounted === 'nomount') {
                const errorMessage = `${this.storageType} Shared Storage: ${this.storageType} not Support 'nomount' yet.`;
                this.log.error(errorMessage);
                return Promise.reject(errorMessage);
            }
>>>>>>> b7062b5d

        if (this.canLocalMounted && this.localMountPoint) {
            this.internalStorageService.initialize(this.localMountPoint, path.join(this.localMountPoint, 'nni', this.experimentId));
        }
    }

    public get canLocalMounted(): boolean{
        return true;
    }

    public get storageService(): MountedStorageService {
        return this.internalStorageService;
    }

    public get localMountCommand(): string {
        if (this.localMountPoint) {
            return this.getCommand(this.localMountPoint);
        } else {
            this.log.error(`${this.storageType} Shared Storage: localMountPoint is not initialized.`);
            return '';
        }
    }

    public get remoteMountCommand(): string {
        if (this.remoteMountPoint) {
            return this.getCommand(this.remoteMountPoint);
        } else {
            this.log.error(`${this.storageType} Shared Storage: remoteMountPoint is not initialized.`);
            return '';
        }
    }

    public get remoteUmountCommand(): string {
        if (this.remoteMountPoint) {
            return `sudo umount -l ${this.remoteMountPoint}`;
        } else {
            this.log.error(`${this.storageType} Shared Storage: remoteMountPoint is not initialized.`);
            return '';
        }
    }

    private getCommand(mountPoint: string): string {
        const install = `rm -f nni_install_fuseblob.sh && touch nni_install_fuseblob.sh && echo "${INSTALL_BLOBFUSE.replace(/\$/g, `\\$`).replace(/\n/g, `\\n`).replace(/"/g, `\\"`)}" >> nni_install_fuseblob.sh && bash nni_install_fuseblob.sh`;
        const prepare = `sudo mkdir /mnt/resource/nniblobfusetmp -p && rm -f nni_fuse_connection.cfg && touch nni_fuse_connection.cfg && echo "accountName ${this.storageAccountName}\\naccountKey ${this.storageAccountKey}\\ncontainerName ${this.containerName}" >> nni_fuse_connection.cfg`;
        const mount = `mkdir -p ${mountPoint} && sudo blobfuse ${mountPoint} --tmp-path=/mnt/resource/nniblobfusetmp  --config-file=$(pwd)/nni_fuse_connection.cfg -o attr_timeout=240 -o entry_timeout=240 -o negative_timeout=120 -o allow_other`;
        const clean = `rm -f nni_install_fuseblob.sh nni_fuse_connection.cfg`;
        return `${install} && ${prepare} && ${mount} && ${clean}`;
    }

    public get localWorkingRoot(): string {
        return `${this.localMountPoint}/nni/${this.experimentId}`;
    }

    public get remoteWorkingRoot(): string {
        return `${this.remoteMountPoint}/nni/${this.experimentId}`;
    }

    private async helpLocalMount(): Promise<void> {
        if (process.platform === 'win32') {
            const errorMessage = `${this.storageType} Shared Storage: ${this.storageType} do not support mount under Windows yet.`;
            this.log.error(errorMessage);
            return Promise.reject(errorMessage);
        }

        try {
            this.log.debug(`Local mount command is: ${this.localMountCommand}`);
            const result = await cpp.exec(this.localMountCommand);
            if (result.stderr) {
                throw new Error(result.stderr);
            }
        } catch (error) {
            const errorMessage: string = `${this.storageType} Shared Storage: Mount ${this.storageAccountName}/${this.containerName} to ${this.localMountPoint} failed, error is ${error}`;
            this.log.error(errorMessage);
            return Promise.reject(errorMessage);
        }

        return Promise.resolve();
    }

    private async setAccountKey(resourceGroupName: string): Promise<void> {
        try {
            const result = await cpp.exec(`az storage account keys list --resource-group ${resourceGroupName} --account-name ${this.storageAccountName} --query "[0].value" | tr -d '"'`);
            if (result.stderr) {
                throw Error(result.stderr);
            } else {
                this.storageAccountKey = result.stdout.trim();
            }
        } catch (error) {
            const errorMessage: string = `${this.storageType} Shared Storage: get account key failed, error is ${error}`;
            this.log.error(errorMessage);
            return Promise.reject(errorMessage);
        }
    }

    public async cleanUp(): Promise<void> {
        if (this.localMounted !== 'nnimount') {
            return Promise.resolve();
        }
        try {
            const result = await cpp.exec(`sudo umount -l ${this.localMountPoint}`);
            if (result.stderr) {
                throw new Error(result.stderr);
            }
        } catch (error) {
            const errorMessage: string = `${this.storageType} Shared Storage: Umount ${this.localMountPoint}  failed, error is ${error}`;
            this.log.error(errorMessage);
            return Promise.reject(errorMessage);
        }
        return Promise.resolve();
    }
}<|MERGE_RESOLUTION|>--- conflicted
+++ resolved
@@ -71,7 +71,6 @@
         this.experimentId = getExperimentId();
     }
 
-<<<<<<< HEAD
     public async config(azureblobConfig: AzureBlobConfig): Promise<void> {
         this.localMountPoint = azureblobConfig.localMountPoint;
         this.remoteMountPoint = azureblobConfig.remoteMountPoint;
@@ -88,42 +87,14 @@
             this.log.error(errorMessage);
             return Promise.reject(errorMessage);
         }
-
-        if (azureblobConfig.localMounted === 'nnimount') {
+        this.localMounted = azureblobConfig.localMounted;
+        if (this.localMounted === 'nnimount') {
             await this.helpLocalMount();
-        } else if (azureblobConfig.localMounted === 'nomount') {
+        } else if (this.localMounted === 'nomount') {
             const errorMessage = `${this.storageType} Shared Storage: ${this.storageType} not Support 'nomount' yet.`;
             this.log.error(errorMessage);
             return Promise.reject(errorMessage);
         }
-=======
-    public async config(key: string, value: string): Promise<void> {
-        if (key === TrialConfigMetadataKey.SHARED_STORAGE_CONFIG) {
-            const azureblobConfig = <AzureBlobSharedStorageConfig>JSON.parse(value);
-            this.localMountPoint = azureblobConfig.localMountPoint;
-            this.remoteMountPoint = azureblobConfig.remoteMountPoint;
-
-            this.storageType = azureblobConfig.storageType;
-            this.storageAccountName = azureblobConfig.storageAccountName;
-            this.containerName = azureblobConfig.containerName;
-            if (azureblobConfig.storageAccountKey !== undefined) {
-                this.storageAccountKey =azureblobConfig.storageAccountKey;
-            } else if (azureblobConfig.resourceGroupName !== undefined) {
-                await this.setAccountKey(azureblobConfig.resourceGroupName);
-            } else {
-                const errorMessage = `${this.storageType} Shared Storage: must set one of 'storageAccountKey' or 'resourceGroupName'.`;
-                this.log.error(errorMessage);
-                return Promise.reject(errorMessage);
-            }
-            this.localMounted = azureblobConfig.localMounted;
-            if (this.localMounted === 'nnimount') {
-                await this.helpLocalMount();
-            } else if (this.localMounted === 'nomount') {
-                const errorMessage = `${this.storageType} Shared Storage: ${this.storageType} not Support 'nomount' yet.`;
-                this.log.error(errorMessage);
-                return Promise.reject(errorMessage);
-            }
->>>>>>> b7062b5d
 
         if (this.canLocalMounted && this.localMountPoint) {
             this.internalStorageService.initialize(this.localMountPoint, path.join(this.localMountPoint, 'nni', this.experimentId));

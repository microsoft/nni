--- conflicted
+++ resolved
@@ -22,12 +22,8 @@
 
 class NNIRestHandler {
     private restServer: NNIRestServer;
-<<<<<<< HEAD
     private nniManager: Manager;
     private experimentsManager: ExperimentManager;
-=======
-    private nniManager: NNIManager;
->>>>>>> 9d0b6fa6
     private log: Logger;
 
     constructor(rs: NNIRestServer) {

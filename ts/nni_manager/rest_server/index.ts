// Copyright (c) Microsoft Corporation.
// Licensed under the MIT license.

/**
 *  Currently the REST server that dispatches web UI and `Experiment` requests.
 *  In future it should handle WebSocket connections as well.
 *
 *  To add new APIs to REST server, modify `rootRouter()` function.
 *
 *  This file contains API URL constants. They must be synchronized with:
 *    - nni/experiment/rest.py
 *    - ts/webui/src/static/const.ts
 *    - ts/webui/src/components/public-child/OpenRow.tsx
 *  Remember to update them if the values are changed, or if this file is moved.
 *
 *  TODO:
 *    1. Refactor ClusterJobRestServer to an express-ws application so it doesn't require extra port.
 *    2. Provide public API to register express app, so this can be decoupled with other modules' implementation.
 *    3. Refactor NNIRestHandler. It's a mess.
 *    4. Deal with log path mismatch between REST API and file system.
 **/

import assert from 'assert/strict';
import type { Server } from 'http';
import type { AddressInfo } from 'net';
import path from 'path';

import express, { Request, Response, Router } from 'express';
import expressWs from 'express-ws';
import httpProxy from 'http-proxy';
import { Deferred } from 'ts-deferred';

import globals from 'common/globals';
import { Logger, getLogger } from 'common/log';
<<<<<<< HEAD
import { getLogDir } from 'common/utils';
import * as tunerCommandChannel from 'core/tuner_command_channel';
=======
>>>>>>> 05c7d6e9
import { createRestHandler } from './restHandler';

const logger: Logger = getLogger('RestServer');

/**
 *  The singleton REST server that dispatches web UI and `Experiment` requests.
 *
 *  RestServer must be initialized with start() after NNI manager constructing, but not necessarily after initializing.
 *  This is because RestServer needs NNI manager instance to register API handlers.
 **/
export class RestServer {
    private port: number;
    private urlPrefix: string;
    private server: Server | null = null;

    constructor(port: number, urlPrefix: string) {
        assert(!urlPrefix.startsWith('/') && !urlPrefix.endsWith('/'));
        this.port = port;
        this.urlPrefix = urlPrefix;
        globals.shutdown.register('RestServer', this.shutdown.bind(this));
    }

    // The promise is resolved when it's ready to serve requests.
    // This worth nothing for now,
    // but for example if we connect to tuner using WebSocket then it must be launched after promise resolved.
    public start(): Promise<void> {
        logger.info(`Starting REST server at port ${this.port}, URL prefix: "/${this.urlPrefix}"`);

        const app = express();
<<<<<<< HEAD
        expressWs(app, undefined, { wsOptions: { maxPayload: 4 * 1024 * 1024 * 1024 }});

        // FIXME: We should have a global handler for critical errors.
        // `shutdown()` is not a callback and should not be passed to NNIRestHandler.
        app.use(this.urlPrefix, rootRouter(this.shutdown.bind(this)));
        app.all('*', (_req: Request, res: Response) => { res.status(404).send(`Outside prefix "${this.urlPrefix}"`); });
=======
        app.use('/' + this.urlPrefix, rootRouter());
        app.all('*', (_req: Request, res: Response) => { res.status(404).send(`Outside prefix "/${this.urlPrefix}"`); });
>>>>>>> 05c7d6e9
        this.server = app.listen(this.port);

        const deferred = new Deferred<void>();
        this.server.on('listening', () => {
            if (this.port === 0) {  // Currently for unit test, can be public feature in future.
                this.port = (<AddressInfo>this.server!.address()).port;
            }
            logger.info('REST server started.');
            deferred.resolve();
        });
        this.server.on('error', (error: Error) => { globals.shutdown.criticalError('RestServer', error); });
        return deferred.promise;
    }

    public shutdown(): Promise<void> {
        logger.info('Stopping REST server.');
        if (this.server === null) {
            logger.warning('REST server is not running.');
            return Promise.resolve();
        }
        const deferred = new Deferred<void>();
        this.server.close(() => {
            logger.info('REST server stopped.');
            deferred.resolve();
        });
        return deferred.promise;
    }
}

/**
 *  You will need to modify this function if you want to add a new module, for example, project management.
 *
 *  Each module should have a unique URL prefix and a "Router". Check express' reference about Application and Router.
 *  Note that the order of `use()` calls does matter so you must not put a router after web UI.
 *  
 *  In fact experiments management should have a separate prefix and module.
 **/
<<<<<<< HEAD
function rootRouter(stopCallback: () => Promise<void>): Router {
    const router = Router() as expressWs.Router;
=======
function rootRouter(): Router {
    const router = Router();
>>>>>>> 05c7d6e9
    router.use(express.json({ limit: '50mb' }));

    /* NNI manager APIs */
    router.use('/api/v1/nni', restHandlerFactory());

    /* WebSocket APIs */
    router.ws('/tuner', tunerCommandChannel.serveWebSocket);

    /* Download log files */
    // The REST API path "/logs" does not match file system path "/log".
    // Here we use an additional router to workaround this problem.
    const logRouter = Router();
    logRouter.get('*', express.static(globals.paths.logDirectory));
    router.use('/logs', logRouter);

    /* NAS model visualization */
    router.use('/netron', netronProxy());

    /* Web UI */
    router.get('*', express.static(webuiPath));
    // React Router handles routing inside the browser. We must send index.html to all routes.
    // path.resolve() is required by Response.sendFile() API.
    router.get('*', (_req: Request, res: Response) => { res.sendFile(path.join(webuiPath, 'index.html')); });

    /* 404 as catch-all */
    router.all('*', (_req: Request, res: Response) => { res.status(404).send('Not Found'); });
    return router;
}

function netronProxy(): Router {
    const router = Router();
    const proxy = httpProxy.createProxyServer();
    router.all('*', (req: Request, res: Response): void => {
        delete req.headers.host;
        proxy.web(req, res, { changeOrigin: true, target: netronUrl });
    });
    return router;
}

let webuiPath: string = path.resolve('static');
let netronUrl: string = 'https://netron.app';
let restHandlerFactory = createRestHandler;

export namespace UnitTestHelpers {
    export function getPort(server: RestServer): number {
        return (server as any).port;
    }

    export function setWebuiPath(mockPath: string): void {
        webuiPath = path.resolve(mockPath);
    }

    export function setNetronUrl(mockUrl: string): void {
        netronUrl = mockUrl;
    }

    export function disableNniManager(): void {
        restHandlerFactory = (): Router => Router();
    }

    export function reset(): void {
        webuiPath = path.resolve('static');
        netronUrl = 'https://netron.app';
        restHandlerFactory = createRestHandler;
    }
}<|MERGE_RESOLUTION|>--- conflicted
+++ resolved
@@ -32,11 +32,7 @@
 
 import globals from 'common/globals';
 import { Logger, getLogger } from 'common/log';
-<<<<<<< HEAD
-import { getLogDir } from 'common/utils';
 import * as tunerCommandChannel from 'core/tuner_command_channel';
-=======
->>>>>>> 05c7d6e9
 import { createRestHandler } from './restHandler';
 
 const logger: Logger = getLogger('RestServer');
@@ -66,17 +62,10 @@
         logger.info(`Starting REST server at port ${this.port}, URL prefix: "/${this.urlPrefix}"`);
 
         const app = express();
-<<<<<<< HEAD
         expressWs(app, undefined, { wsOptions: { maxPayload: 4 * 1024 * 1024 * 1024 }});
 
-        // FIXME: We should have a global handler for critical errors.
-        // `shutdown()` is not a callback and should not be passed to NNIRestHandler.
-        app.use(this.urlPrefix, rootRouter(this.shutdown.bind(this)));
-        app.all('*', (_req: Request, res: Response) => { res.status(404).send(`Outside prefix "${this.urlPrefix}"`); });
-=======
         app.use('/' + this.urlPrefix, rootRouter());
         app.all('*', (_req: Request, res: Response) => { res.status(404).send(`Outside prefix "/${this.urlPrefix}"`); });
->>>>>>> 05c7d6e9
         this.server = app.listen(this.port);
 
         const deferred = new Deferred<void>();
@@ -114,13 +103,8 @@
  *  
  *  In fact experiments management should have a separate prefix and module.
  **/
-<<<<<<< HEAD
-function rootRouter(stopCallback: () => Promise<void>): Router {
+function rootRouter(): Router {
     const router = Router() as expressWs.Router;
-=======
-function rootRouter(): Router {
-    const router = Router();
->>>>>>> 05c7d6e9
     router.use(express.json({ limit: '50mb' }));
 
     /* NNI manager APIs */

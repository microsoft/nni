// Copyright (c) Microsoft Corporation.
// Licensed under the MIT license.

/**
 *  Currently the REST server that dispatches web UI and `Experiment` requests.
 *  In future it should handle WebSocket connections as well.
 *
 *  To add new APIs to REST server, modify `rootRouter()` function.
 *
 *  This file contains API URL constants. They must be synchronized with:
 *    - nni/experiment/rest.py
 *    - ts/webui/src/static/const.ts
 *    - ts/webui/src/components/public-child/OpenRow.tsx
 *  Remember to update them if the values are changed, or if this file is moved.
 *
 *  TODO:
 *    1. Refactor ClusterJobRestServer to an express-ws application so it doesn't require extra port.
 *    2. Provide public API to register express app, so this can be decoupled with other modules' implementation.
 *    3. Refactor NNIRestHandler. It's a mess.
 *    4. Deal with log path mismatch between REST API and file system.
 **/

import assert from 'assert/strict';
import type { Server } from 'http';
import type { AddressInfo } from 'net';
import path from 'path';

import express, { Request, Response, Router } from 'express';
import expressWs from 'express-ws';
import httpProxy from 'http-proxy';
import { Deferred } from 'ts-deferred';

import globals from 'common/globals';
import { Logger, getLogger } from 'common/log';
import * as tunerCommandChannel from 'core/tuner_command_channel';
import { createRestHandler } from './restHandler';

const logger: Logger = getLogger('RestServer');

/**
 *  The singleton REST server that dispatches web UI and `Experiment` requests.
 *
 *  RestServer must be initialized with start() after NNI manager constructing, but not necessarily after initializing.
 *  This is because RestServer needs NNI manager instance to register API handlers.
 **/
export class RestServer {
    private port: number;
    private urlPrefix: string;
    private server: Server | null = null;

    constructor(port: number, urlPrefix: string) {
        assert(!urlPrefix.startsWith('/') && !urlPrefix.endsWith('/'));
        this.port = port;
        this.urlPrefix = urlPrefix;
        globals.shutdown.register('RestServer', this.shutdown.bind(this));
    }

    // The promise is resolved when it's ready to serve requests.
    // This worth nothing for now,
    // but for example if we connect to tuner using WebSocket then it must be launched after promise resolved.
    public start(): Promise<void> {
        logger.info(`Starting REST server at port ${this.port}, URL prefix: "/${this.urlPrefix}"`);

        const app = express();
        expressWs(app, undefined, { wsOptions: { maxPayload: 4 * 1024 * 1024 * 1024 }});

        app.use('/' + this.urlPrefix, rootRouter());
        app.all('*', (_req: Request, res: Response) => { res.status(404).send(`Outside prefix "/${this.urlPrefix}"`); });
        this.server = app.listen(this.port);

        const deferred = new Deferred<void>();
        this.server.on('listening', () => {
            if (this.port === 0) {  // Currently for unit test, can be public feature in future.
                this.port = (<AddressInfo>this.server!.address()).port;
            }
            logger.info('REST server started.');
            deferred.resolve();
        });
        this.server.on('error', (error: Error) => { globals.shutdown.criticalError('RestServer', error); });
        return deferred.promise;
    }

    public shutdown(): Promise<void> {
        logger.info('Stopping REST server.');
        if (this.server === null) {
            logger.warning('REST server is not running.');
            return Promise.resolve();
        }
        const deferred = new Deferred<void>();
        this.server.close(() => {
            logger.info('REST server stopped.');
            deferred.resolve();
        });
        return deferred.promise;
    }
}

/**
 *  You will need to modify this function if you want to add a new module, for example, project management.
 *
 *  Each module should have a unique URL prefix and a "Router". Check express' reference about Application and Router.
 *  Note that the order of `use()` calls does matter so you must not put a router after web UI.
 *  
 *  In fact experiments management should have a separate prefix and module.
 **/
function rootRouter(): Router {
    const router = Router() as expressWs.Router;
    router.use(express.json({ limit: '50mb' }));

    /* NNI manager APIs */
    router.use('/api/v1/nni', restHandlerFactory());

    /* WebSocket APIs */
<<<<<<< HEAD
    router.ws('/tuner', tunerCommandChannel.serveWebSocket);
=======
    router.ws('/tuner', (ws, _req, _next) => { tunerCommandChannel.serveWebSocket(ws); });
>>>>>>> b39850f9

    /* Download log files */
    // The REST API path "/logs" does not match file system path "/log".
    // Here we use an additional router to workaround this problem.
    const logRouter = Router();
    logRouter.get('*', express.static(globals.paths.logDirectory));
    router.use('/logs', logRouter);

    /* NAS model visualization */
    router.use('/netron', netronProxy());

    /* Web UI */
    router.get('*', express.static(webuiPath));
    // React Router handles routing inside the browser. We must send index.html to all routes.
    // path.resolve() is required by Response.sendFile() API.
    router.get('*', (_req: Request, res: Response) => { res.sendFile(path.join(webuiPath, 'index.html')); });

    /* 404 as catch-all */
    router.all('*', (_req: Request, res: Response) => { res.status(404).send('Not Found'); });
    return router;
}

function netronProxy(): Router {
    const router = Router();
    const proxy = httpProxy.createProxyServer();
    router.all('*', (req: Request, res: Response): void => {
        delete req.headers.host;
        proxy.web(req, res, { changeOrigin: true, target: netronUrl });
    });
    return router;
}

let webuiPath: string = path.resolve('static');
let netronUrl: string = 'https://netron.app';
let restHandlerFactory = createRestHandler;

export namespace UnitTestHelpers {
    export function getPort(server: RestServer): number {
        return (server as any).port;
    }

    export function setWebuiPath(mockPath: string): void {
        webuiPath = path.resolve(mockPath);
    }

    export function setNetronUrl(mockUrl: string): void {
        netronUrl = mockUrl;
    }

    export function disableNniManager(): void {
        restHandlerFactory = (): Router => Router();
    }

    export function reset(): void {
        webuiPath = path.resolve('static');
        netronUrl = 'https://netron.app';
        restHandlerFactory = createRestHandler;
    }
}<|MERGE_RESOLUTION|>--- conflicted
+++ resolved
@@ -111,11 +111,7 @@
     router.use('/api/v1/nni', restHandlerFactory());
 
     /* WebSocket APIs */
-<<<<<<< HEAD
-    router.ws('/tuner', tunerCommandChannel.serveWebSocket);
-=======
     router.ws('/tuner', (ws, _req, _next) => { tunerCommandChannel.serveWebSocket(ws); });
->>>>>>> b39850f9
 
     /* Download log files */
     // The REST API path "/logs" does not match file system path "/log".

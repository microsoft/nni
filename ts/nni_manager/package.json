{
  "name": "nni",
  "version": "999.0.0-developing",
  "license": "MIT",
  "scripts": {
    "build": "tsc",
    "test": "nyc --reporter=cobertura --reporter=text mocha test/**/*.test.ts",
    "test_nnimanager": "nyc --reporter=cobertura --reporter=text mocha test/core/nnimanager.test.ts",
    "mocha": "mocha",
    "eslint": "eslint . --ext .ts"
  },
  "dependencies": {
    "app-module-path": "^2.2.0",
    "azure-storage": "^2.10.7",
    "child-process-promise": "^2.2.1",
    "express": "^4.18.2",
    "express-joi-validator": "^2.0.1",
    "express-ws": "^5.0.2",
    "glob": "^8.1.0",
    "http-proxy": "^1.18.1",
<<<<<<< HEAD
    "ignore": "^5.2.4",
    "js-base64": "^3.7.5",
=======
    "ignore": "^5.1.8",
    "js-base64": "^3.7.2",
>>>>>>> f8d85ce3
    "js-yaml": "^4.1.0",
    "kubernetes-client": "^6.12.1",
    "lockfile": "^1.0.4",
    "python-shell": "^3.0.0",
    "rx": "^4.1.0",
    "sqlite3": "^5.1.6",
    "ssh2": "^1.11.0",
    "stream-buffers": "^3.0.2",
    "tail-stream": "^0.3.4",
    "tar": "^6.1.13",
    "tree-kill": "^1.2.2",
    "ts-deferred": "^1.0.4",
    "typescript-ioc": "^1.2.6",
    "typescript-string-operations": "^1.4.1",
    "ws": "^8.13.0",
    "yargs": "^17.7.1"
  },
  "devDependencies": {
    "@types/app-module-path": ">=2.2.0",
    "@types/chai": ">=4.2.18",
    "@types/chai-as-promised": ">=7.1.0",
    "@types/express": ">=4.17.14",
    "@types/express-ws": ">=3.0.1",
    "@types/glob": ">=8.0.0",
    "@types/http-proxy": ">=1.17.7",
    "@types/js-yaml": ">=4.0.1",
    "@types/lockfile": ">=1.0.0",
    "@types/mocha": ">=8.2.3",
    "@types/node": ">=18.15.0",
    "@types/request": ">=2.48.5",
    "@types/rx": ">=4.1.2",
    "@types/sqlite3": ">=3.1.8",
    "@types/ssh2": ">=0.5.52",
    "@types/stream-buffers": ">=3.0.3",
    "@types/tar": ">=6.1.3",
    "@types/tmp": ">=0.2.0",
    "@types/ws": ">=8.5.3",
    "@types/yargs": ">=17.0.13",
    "@typescript-eslint/eslint-plugin": ">=5.42.0",
    "@typescript-eslint/parser": ">=5.42.0",
    "chai": ">=4.3.6",
    "chai-as-promised": ">=7.1.1",
    "eslint": ">=8.26.0",
    "mocha": ">=10.1.0",
    "node-gyp": ">=9.3.0",
    "npm": ">=9.6.1",
    "nyc": ">=15.1.0",
    "request": ">=2.88.2",
    "tmp": ">=0.2.1",
    "ts-node": ">=10.9.1",
    "typescript": ">=4.8.4"
  },
  "overrides": {
    "cacheable-request": ">=10.2.8",
    "got": ">=12.6.0",
    "hoek": ">=6.1.3",
    "node-jose": ">=2.2.0",
    "require-glob": ">=4.0.1"
  },
  "engines": {
    "node": ">=18.15.0"
  },
  "nyc": {
    "include": [
      "**/*.ts"
    ],
    "exclude": [
      "**/test/*",
      "./node_modules/"
    ],
    "extension": [
      ".ts",
      ".tsx"
    ],
    "require": [
      "ts-node/register"
    ],
    "reporter": [
      "text-summary",
      "html"
    ],
    "sourceMap": true,
    "instrument": true
  }
}<|MERGE_RESOLUTION|>--- conflicted
+++ resolved
@@ -18,13 +18,8 @@
     "express-ws": "^5.0.2",
     "glob": "^8.1.0",
     "http-proxy": "^1.18.1",
-<<<<<<< HEAD
     "ignore": "^5.2.4",
     "js-base64": "^3.7.5",
-=======
-    "ignore": "^5.1.8",
-    "js-base64": "^3.7.2",
->>>>>>> f8d85ce3
     "js-yaml": "^4.1.0",
     "kubernetes-client": "^6.12.1",
     "lockfile": "^1.0.4",

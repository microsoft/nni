// Copyright (c) Microsoft Corporation.
// Licensed under the MIT license.

import assert from 'assert';

import { KubeflowOperator, OperatorApiVersion } from '../training_service/kubernetes/kubeflow/kubeflowConfig'
import { KubernetesStorageKind } from '../training_service/kubernetes/kubernetesConfig';

export interface TrainingServiceConfig {
    platform: string;
}

/* Local */

export interface LocalConfig extends TrainingServiceConfig {
    platform: 'local';
    reuseMode: boolean;
    useActiveGpu?: boolean;
    maxTrialNumberPerGpu: number;
    gpuIndices?: number[];
}

/* Remote */

export interface RemoteMachineConfig {
    host: string;
    port: number;
    user: string;
    password?: string;
    sshKeyFile: string;
    sshPassphrase?: string;
    useActiveGpu: boolean;
    maxTrialNumberPerGpu: number;
    gpuIndices?: number[];
    pythonPath?: string;
}

export interface RemoteConfig extends TrainingServiceConfig {
    platform: 'remote';
    reuseMode: boolean;
    machineList: RemoteMachineConfig[];
}

/* OpenPAI */

export interface OpenpaiConfig extends TrainingServiceConfig {
    platform: 'openpai';
    host: string;
    username: string;
    token: string;
    trialCpuNumber: number;
    trialMemorySize: string;
    storageConfigName: string;
    dockerImage: string;
    localStorageMountPoint: string;
    containerStorageMountPoint: string;
    reuseMode: boolean;
    openpaiConfig?: object;
    virtualCluster?: string;
}

/* AML */

export interface AmlConfig extends TrainingServiceConfig {
    platform: 'aml';
    subscriptionId: string;
    resourceGroup: string;
    workspaceName: string;
    computeTarget: string;
    dockerImage: string;
    maxTrialNumberPerGpu: number;
}

<<<<<<< HEAD
export interface KubernetesStorageConfig {
=======

/*  Alibaba PAI DLC  */
export interface DlcConfig extends TrainingServiceConfig {
    platfrom: 'dlc';
    type: string;
    image: string;
    jobType: string;
    podCount: number;
    ecsSpec: string;
    region: string;
    nasDataSourceId: string;
    accessKeyId: string;
    accessKeySecret: string;
    localStorageMountPoint: string;
    containerStorageMountPoint: string;
}
/* Kubeflow */

// FIXME: merge with shared storage config
export interface KubeflowStorageConfig {
>>>>>>> f4644fcd
    storageType: string;
    maxTrialNumberPerGpu?: number;
    server?: string;
    path?: string;
    azureAccount?: string;
    azureShare?: string;
    keyVaultName?: string;
    keyVaultKey?: string;
}

export interface KubeflowRoleConfig {
    replicas: number;
    codeDirectory: string;
    command: string;
    gpuNumber: number;
    cpuNumber: number;
    memorySize: number;
    dockerImage: string;
    privateRegistryAuthPath?: string;
}

export interface KubeflowConfig extends TrainingServiceConfig {
    platform: 'kubeflow';
    ps?: KubeflowRoleConfig;
    master?: KubeflowRoleConfig;
    worker?: KubeflowRoleConfig;
    maxTrialNumberPerGpu: number;
    operator: KubeflowOperator;
    apiVersion: OperatorApiVersion;
    storage: KubernetesStorageConfig;
    reuseMode: boolean;
}

export interface FrameworkControllerTaskRoleConfig {
    name: string;
    taskNumber: number;
    command: string;
    gpuNumber: number;
    cpuNumber: number;
    memorySize: number;
    dockerImage: string;
    privateRegistryAuthPath?: string;
    frameworkAttemptCompletionPolicy: {
        minFailedTaskCount: number;
        minSucceedTaskCount: number;
    };
}

export interface FrameworkControllerConfig extends TrainingServiceConfig {
    platform: 'frameworkcontroller';
    taskRoles: FrameworkControllerTaskRoleConfig[];
    maxTrialNumberPerGpu: number;
    storage: KubernetesStorageConfig;
    reuseMode: boolean;
    namespace: 'default';
    apiVersion: string;
    serviceAccountName: string;
}

/* shared storage */

export interface SharedStorageConfig {
    storageType: string;
    localMountPoint: string;
    remoteMountPoint: string;
    localMounted: string;
}

export interface NfsConfig extends SharedStorageConfig {
    storageType: 'NFS';
    nfsServer: string;
    exportedDirectory: string;
}

export interface AzureBlobConfig extends SharedStorageConfig {
    storageAccountName: string;
    storageAccountKey?: string;
    containerName: string;
}

/* common */

export interface AlgorithmConfig {
    name?: string;
    className?: string;
    codeDirectory?: string;
    classArgs?: object;
}

export interface ExperimentConfig {
    experimentName?: string;
    searchSpace: any;
    trialCommand: string;
    trialCodeDirectory: string;
    trialConcurrency: number;
    trialGpuNumber?: number;
    maxExperimentDuration?: string;
    maxTrialDuration?: string;
    maxTrialNumber?: number;
    nniManagerIp?: string;
    //useAnnotation: boolean;  // dealed inside nnictl
    debug: boolean;
    logLevel?: string;
    experimentWorkingDirectory?: string;
    tunerGpuIndices?: number[];
    tuner?: AlgorithmConfig;
    assessor?: AlgorithmConfig;
    advisor?: AlgorithmConfig;
    trainingService: TrainingServiceConfig | TrainingServiceConfig[];
    sharedStorage?: SharedStorageConfig;
    deprecated?: any;  // configs that are not yet natively supported by v2 (workaround)
}

/* util functions */

const timeUnits = { d: 24 * 3600, h: 3600, m: 60, s: 1 };

export function toSeconds(time: string): number {
    for (const [unit, factor] of Object.entries(timeUnits)) {
        if (time.toLowerCase().endsWith(unit)) {
            const digits = time.slice(0, -1);
            return Number(digits) * factor;
        }
    }
    throw new Error(`Bad time string "${time}"`);
}

const sizeUnits = { tb: 1024 * 1024, gb: 1024, mb: 1, kb: 1 / 1024 };

export function toMegaBytes(size: string): number {
    for (const [unit, factor] of Object.entries(sizeUnits)) {
        if (size.toLowerCase().endsWith(unit)) {
            const digits = size.slice(0, -2);
            return Math.floor(Number(digits) * factor);
        }
    }
    throw new Error(`Bad size string "${size}"`);
}

export function toCudaVisibleDevices(gpuIndices?: number[]): string {
    return gpuIndices === undefined ? '' : gpuIndices.join(',');
}

export function flattenConfig<T>(config: ExperimentConfig, platform: string): T {
    const flattened = { };
    Object.assign(flattened, config);
    if (Array.isArray(config.trainingService)) {
        for (const trainingService of config.trainingService) {
            if (trainingService.platform === platform) {
                Object.assign(flattened, trainingService);
            }
        }
    } else {
        assert(config.trainingService.platform === platform);
        Object.assign(flattened, config.trainingService);
    }
    return <T>flattened;
}<|MERGE_RESOLUTION|>--- conflicted
+++ resolved
@@ -71,9 +71,6 @@
     maxTrialNumberPerGpu: number;
 }
 
-<<<<<<< HEAD
-export interface KubernetesStorageConfig {
-=======
 
 /*  Alibaba PAI DLC  */
 export interface DlcConfig extends TrainingServiceConfig {
@@ -93,8 +90,7 @@
 /* Kubeflow */
 
 // FIXME: merge with shared storage config
-export interface KubeflowStorageConfig {
->>>>>>> f4644fcd
+export interface KubernetesStorageConfig {
     storageType: string;
     maxTrialNumberPerGpu?: number;
     server?: string;

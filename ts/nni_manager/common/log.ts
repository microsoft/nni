// Copyright (c) Microsoft Corporation.
// Licensed under the MIT license.

'use strict';

import * as fs from 'fs';
import { Writable } from 'stream';

/* log level constants */

export const DEBUG = 10;
export const INFO = 20;
export const WARNING = 30;
export const ERROR = 40;
export const CRITICAL = 50;

export const TRACE = 1;
export const FATAL = 50;

const levelNames = new Map<number, string>([
    [CRITICAL, 'CRITICAL'],
    [ERROR, 'ERROR'],
    [WARNING, 'WARNING'],
    [INFO, 'INFO'],
    [DEBUG, 'DEBUG'],
    [TRACE, 'TRACE'],
]);

/* global_ states */

let logFile: Writable | null = null;
let logLevel: number = 0;
const loggers = new Map<string, Logger>();

/* major api */

export class Logger {
    private name: string;

    constructor(name: string = 'root') {
        this.name = name;
    }

    public trace(...args: any[]): void {
        this.log(TRACE, args);
    }

<<<<<<< HEAD
        const logLevelName: string = getExperimentStartupInfo().logLevel;
        const logLevel: number | undefined = logLevelNameMap.get(logLevelName);
        if (logLevel !== undefined) {
            this.level = logLevel;
        }
=======
    public debug(...args: any[]): void {
        this.log(DEBUG, args);
    }
>>>>>>> af929fdb

    public info(...args: any[]): void {
        this.log(INFO, args);
    }

    public warning(...args: any[]): void {
        this.log(WARNING, args);
    }

    public error(...args: any[]): void {
        this.log(ERROR, args);
    }

    public critical(...args: any[]): void {
        this.log(CRITICAL, args);
    }

    public fatal(...args: any[]): void {
        this.log(FATAL, args);
    }

    private log(level: number, args: any[]): void {
        if (level < logLevel || logFile === null) {
            return;
        }

        // `time.toLocaleString('sv')` trick does not work for Windows
        const isoTime = new Date(new Date().toLocaleString() + ' UTC').toISOString();
        const time = isoTime.slice(0, 10) + ' ' + isoTime.slice(11, 19);

        const levelName = levelNames.has(level) ? levelNames.get(level) : level.toString();

        const words = [];
        for (const arg of args) {
            if (arg === undefined) {
                words.push('undefined');
            } else if (arg === null) {
                words.push('null');
            } else if (typeof arg === 'object') {
                const json = JSON.stringify(arg);
                words.push(json === undefined ? arg : json);
            } else {
                words.push(arg);
            }
        }
        const message = words.join(' ');
        
        const record = `[${time}] ${levelName} (${this.name}) ${message}\n`;
        logFile.write(record);
    }
}

export function getLogger(name: string = 'root'): Logger {
    let logger = loggers.get(name);
    if (logger === undefined) {
        logger = new Logger(name);
        loggers.set(name, logger);
    }
    return logger;
}

/* management functions */

export function setLogLevel(levelName: string): void {
    if (levelName) {
        const level = module.exports[levelName.toUpperCase()];
        if (typeof level === 'number') {
            logLevel = level;
        } else {
            console.log('[ERROR] Bad log level:', levelName);
            getLogger('logging').error('Bad log level:', levelName);
        }
    }
}

export function startLogging(logPath: string): void {
    logFile = fs.createWriteStream(logPath, {
        flags: 'a+',
        encoding: 'utf8',
        autoClose: true
    });
}

export function stopLogging(): void {
    if (logFile !== null) {
        logFile.end();
        logFile = null;
    }
}<|MERGE_RESOLUTION|>--- conflicted
+++ resolved
@@ -28,7 +28,6 @@
 
 /* global_ states */
 
-let logFile: Writable | null = null;
 let logLevel: number = 0;
 const loggers = new Map<string, Logger>();
 
@@ -45,17 +44,9 @@
         this.log(TRACE, args);
     }
 
-<<<<<<< HEAD
-        const logLevelName: string = getExperimentStartupInfo().logLevel;
-        const logLevel: number | undefined = logLevelNameMap.get(logLevelName);
-        if (logLevel !== undefined) {
-            this.level = logLevel;
-        }
-=======
     public debug(...args: any[]): void {
         this.log(DEBUG, args);
     }
->>>>>>> af929fdb
 
     public info(...args: any[]): void {
         this.log(INFO, args);
@@ -78,7 +69,8 @@
     }
 
     private log(level: number, args: any[]): void {
-        if (level < logLevel || logFile === null) {
+        const logFile: Writable | undefined = (global as any).logFile;
+        if (level < logLevel || logFile === undefined) {
             return;
         }
 
@@ -132,7 +124,7 @@
 }
 
 export function startLogging(logPath: string): void {
-    logFile = fs.createWriteStream(logPath, {
+    (global as any).logFile = fs.createWriteStream(logPath, {
         flags: 'a+',
         encoding: 'utf8',
         autoClose: true
@@ -140,8 +132,8 @@
 }
 
 export function stopLogging(): void {
-    if (logFile !== null) {
-        logFile.end();
-        logFile = null;
+    if ((global as any).logFile !== undefined) {
+        (global as any).logFile.end();
+        (global as any).logFile = undefined;
     }
 }
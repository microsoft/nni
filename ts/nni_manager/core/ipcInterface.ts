--- conflicted
+++ resolved
@@ -1,37 +1,29 @@
 // Copyright (c) Microsoft Corporation.
 // Licensed under the MIT license.
 
-<<<<<<< HEAD
-import * as CommandType from './commands';
+import { IpcInterface } from './tuner_command_channel/common';
+export { IpcInterface } from './tuner_command_channel/common';
+export { createDispatcherPipeInterface, encodeCommand } from './tuner_command_channel/legacy';
+import * as shim from './tuner_command_channel/shim';
 
-export { IpcInterface, createDispatcherInterface } from './tuner_command_channel/shim';
+let tunerDisabled: boolean = false;
 
-/**
- * Encode a command
- * @param commandType a command type defined in 'core/commands'
- * @param content payload of the command
- * @returns binary command data
- */
-export function encodeCommand(commandType: string, content: string): Buffer {
-    const contentBuffer: Buffer = Buffer.from(content);
-    const contentLengthBuffer: Buffer = Buffer.from(contentBuffer.length.toString().padStart(14, '0'));
-    return Buffer.concat([Buffer.from(commandType), contentLengthBuffer, contentBuffer]);
+export class DummyIpcInterface implements IpcInterface {
+    public sendCommand(_commandType: string, _content?: string): void { /* empty */ }
+    public onCommand(_listener: (commandType: string, content: string) => void): void { /* empty */ }
+    public onError(_listener: (error: Error) => void): void { /* empty */ }
 }
 
-export class DummyDispatcherInterface {
-    public sendCommand(_commandType: string, _content?: string): void {
-        // UT helper
-    }
-
-    public onCommand(_listener: (commandType: string, content: string) => void): void {
-        // UT helper
-    }
-
-    public onError(_listener: (error: Error) => void): void {
-        // UT helper
+export async function createDispatcherInterface(): Promise<IpcInterface> {
+    if (!tunerDisabled) {
+        return await shim.createDispatcherInterface();
+    } else {
+        return new DummyIpcInterface();
     }
 }
-=======
-export { IpcInterface } from './tuner_command_channel/common';
-export { createDispatcherInterface, createDispatcherPipeInterface, encodeCommand } from './tuner_command_channel/legacy';
->>>>>>> b39850f9
+
+export namespace UnitTestHelpers {
+    export function disableTuner(): void {
+        tunerDisabled = true;
+    }
+}
// Copyright (c) Microsoft Corporation.
// Licensed under the MIT license.

import assert from 'assert';
import { ChildProcess, StdioOptions } from 'child_process';
import { Deferred } from 'ts-deferred';
import * as component from '../common/component';
import { DataStore, MetricDataRecord, MetricType, TrialJobInfo } from '../common/datastore';
import { NNIError } from '../common/errors';
import { getExperimentId, getDispatcherPipe } from '../common/experimentStartupInfo';
import globals from 'common/globals';
import { Logger, getLogger } from '../common/log';
import {
    ExperimentProfile, Manager, ExperimentStatus,
    NNIManagerStatus, ProfileUpdateType, TrialJobStatistics
} from '../common/manager';
import { ExperimentConfig, LocalConfig, toSeconds, toCudaVisibleDevices } from '../common/experimentConfig';
import { ExperimentManager } from '../common/experimentManager';
import { getBasePort, getPrefixUrl } from 'common/experimentStartupInfo';
import { TensorboardManager } from '../common/tensorboardManager';
import {
    TrainingService, TrialJobApplicationForm, TrialJobDetail, TrialJobMetric, TrialJobStatus, TrialCommandContent, PlacementConstraint
} from '../common/trainingService';
import { delay, getCheckpointDir, getExperimentRootDir, getLogDir, getMsgDispatcherCommand, mkDirP, getTunerProc, getLogLevel, isAlive, killPid } from '../common/utils';
import {
    INITIALIZE, INITIALIZED, KILL_TRIAL_JOB, NEW_TRIAL_JOB, NO_MORE_TRIAL_JOBS, PING,
    REPORT_METRIC_DATA, REQUEST_TRIAL_JOBS, SEND_TRIAL_JOB_PARAMETER, TERMINATE, TRIAL_END, UPDATE_SEARCH_SPACE, IMPORT_DATA
} from './commands';
<<<<<<< HEAD
import { createDispatcherInterface, IpcInterface, DummyDispatcherInterface } from './ipcInterface';
import { RestServer } from '../rest_server';
=======
import { createDispatcherInterface, createDispatcherPipeInterface, IpcInterface } from './ipcInterface';
>>>>>>> 05c7d6e9

/**
 * NNIManager which implements Manager interface
 */
class NNIManager implements Manager {
    private trainingService!: TrainingService;
    private dispatcher: IpcInterface | undefined;
    private experimentManager: ExperimentManager;
    private currSubmittedTrialNum: number;  // need to be recovered
    private trialConcurrencyChange: number; // >0: increase, <0: decrease
    private log: Logger;
    private dataStore: DataStore;
    private experimentProfile!: ExperimentProfile;
    private dispatcherPid: number;
    private status: NNIManagerStatus;
    private waitingTrials: TrialJobApplicationForm[];
    private trialJobs: Map<string, TrialJobDetail>;
    private trialDataForTuner: string;
    private readonly: boolean;
    private config!: ExperimentConfig;

    private trialJobMetricListener: (metric: TrialJobMetric) => void;

    constructor() {
        this.currSubmittedTrialNum = 0;
        this.trialConcurrencyChange = 0;
        this.experimentManager = component.get(ExperimentManager);
        this.dispatcherPid = 0;
        this.waitingTrials = [];
        this.trialJobs = new Map<string, TrialJobDetail>();
        this.trialDataForTuner = '';
        this.readonly = false;

        this.log = getLogger('NNIManager');
        this.dataStore = component.get(DataStore);
        this.status = {
            status: 'INITIALIZED',
            errors: []
        };
        this.trialJobMetricListener = (metric: TrialJobMetric): void => {
            this.onTrialJobMetrics(metric).catch((err: Error) => {
                this.criticalError(NNIError.FromError(err, 'Job metrics error: '));
            });
        };
<<<<<<< HEAD
=======

        const pipe = getDispatcherPipe();
        if (pipe !== null) {
            this.dispatcher = createDispatcherPipeInterface(pipe);
        }

        globals.shutdown.register('NniManager', this.stopExperiment.bind(this));
>>>>>>> 05c7d6e9
    }

    public updateExperimentProfile(experimentProfile: ExperimentProfile, updateType: ProfileUpdateType): Promise<void> {
        if (this.readonly) {
            return Promise.reject(new Error('Error: can not update experiment profile in readonly mode!'));
        }
        switch (updateType) {
            case 'TRIAL_CONCURRENCY':
                this.updateTrialConcurrency(experimentProfile.params.trialConcurrency);
                break;
            case 'MAX_EXEC_DURATION':
                this.experimentProfile.params.maxExperimentDuration = experimentProfile.params.maxExperimentDuration;
                break;
            case 'SEARCH_SPACE':
                this.updateSearchSpace(experimentProfile.params.searchSpace);
                break;
            case 'MAX_TRIAL_NUM':
                this.experimentProfile.params.maxTrialNumber = experimentProfile.params.maxTrialNumber;
                break;
            default:
                throw new Error('Error: unrecognized updateType');
        }

        return this.storeExperimentProfile();
    }

    public importData(data: string): Promise<void> {
        if (this.readonly) {
            return Promise.reject(new Error('Error: can not import data in readonly mode!'));
        }
        if (this.dispatcher === undefined) {
            return Promise.reject(
                new Error('tuner has not been setup')
            );
        }
        this.dispatcher.sendCommand(IMPORT_DATA, data);

        return this.dataStore.storeTrialJobEvent('IMPORT_DATA', '', data);
    }

    public getImportedData(): Promise<string[]> {
        return this.dataStore.getImportedData();
    }

    public async exportData(): Promise<string> {
        return this.dataStore.exportTrialHpConfigs();
    }

    public addCustomizedTrialJob(hyperParams: string): Promise<number> {
        if (this.readonly) {
            return Promise.reject(new Error('Error: can not add customized trial job in readonly mode!'));
        }
        if (this.currSubmittedTrialNum >= this.maxTrialNum) {
            return Promise.reject(new Error('reach maxTrialNum'));
        }

        // TODO: NNI manager should not peek tuner's internal protocol, let's refactor this later
        const packedParameter = {
            parameter_id: null, // eslint-disable-line @typescript-eslint/camelcase
            parameter_source: 'customized', // eslint-disable-line @typescript-eslint/camelcase
            parameters: JSON.parse(hyperParams)
        }

        const form: TrialJobApplicationForm = {
            sequenceId: this.experimentProfile.nextSequenceId++,
            hyperParameters: {
                value: JSON.stringify(packedParameter),
                index: 0
            }
        };
        this.waitingTrials.push(form);

        // trial id has not been generated yet, thus use '' instead
        this.dataStore.storeTrialJobEvent('ADD_CUSTOMIZED', '', hyperParams);

        return Promise.resolve(form.sequenceId);
    }

    public async cancelTrialJobByUser(trialJobId: string): Promise<void> {
        if (this.readonly) {
            return Promise.reject(new Error('Error: can not cancel trial job in readonly mode!'));
        }
        this.log.info(`User cancelTrialJob: ${trialJobId}`);
        await this.trainingService.cancelTrialJob(trialJobId);
        await this.dataStore.storeTrialJobEvent('USER_TO_CANCEL', trialJobId, '');
    }

    public async startExperiment(config: ExperimentConfig): Promise<string> {
        this.experimentProfile = {
            params: config,
            id: getExperimentId(),
            execDuration: 0,
            logDir: getExperimentRootDir(),
            startTime: Date.now(),
            endTime: undefined,
            nextSequenceId: 0,
            revision: 0
        };
        this.config = config;
        this.log.info(`Starting experiment: ${this.experimentProfile.id}`);
        await this.storeExperimentProfile();

        if (this.trainingService === undefined) {
            this.log.info('Setup training service...');
            this.trainingService = await this.initTrainingService(config);
        }

        let dispatcherPromise: Promise<IpcInterface> | undefined;
        if (config.tuner === undefined || config.tuner === null) {
            // FIXME: it is really smelly
            dispatcherPromise = createDispatcherInterface();
        } else {
            this.log.info('Setup tuner...');
            const dispatcherCommand: string = getMsgDispatcherCommand(config);
            this.log.debug(`dispatcher command: ${dispatcherCommand}`);
            const checkpointDir: string = await this.createCheckpointDir();
            await this.setupTuner(dispatcherCommand, undefined, 'start', checkpointDir);
        }
        this.setStatus('RUNNING');
        await this.storeExperimentProfile();
        this.run(dispatcherPromise).catch((err: Error) => {
            this.criticalError(err);
        });

        return this.experimentProfile.id;
    }

    public async resumeExperiment(readonly: boolean): Promise<void> {
        //Fetch back the experiment profile
        const experimentId: string = getExperimentId();
        this.log.info(`Resuming experiment: ${experimentId}`);
        this.experimentProfile = await this.dataStore.getExperimentProfile(experimentId);

        const config: ExperimentConfig = this.experimentProfile.params;
        this.config = config;
        if (this.trainingService === undefined) {
            this.log.info('Setup training service...');
            this.trainingService = await this.initTrainingService(config);
        }

        this.readonly = readonly;
        if (readonly) {
            this.setStatus('VIEWED');
            return;
        }

        let dispatcherPromise: Promise<IpcInterface> | undefined;
        if (config.tuner === undefined || config.tuner === null) {
            dispatcherPromise = createDispatcherInterface();
        } else {
            this.log.info('Setup tuner...');
            const dispatcherCommand: string = getMsgDispatcherCommand(config);
            this.log.debug(`dispatcher command: ${dispatcherCommand}`);
            const checkpointDir: string = await this.createCheckpointDir();
            await this.setupTuner(dispatcherCommand, undefined, 'resume', checkpointDir);
        }

        const allTrialJobs: TrialJobInfo[] = await this.dataStore.listTrialJobs();

        // Resume currSubmittedTrialNum
        this.currSubmittedTrialNum = allTrialJobs.length;

        // Check the final status for WAITING and RUNNING jobs
        await Promise.all(allTrialJobs
            .filter((job: TrialJobInfo) => job.status === 'WAITING' || job.status === 'RUNNING')
            .map((job: TrialJobInfo) => this.dataStore.storeTrialJobEvent('FAILED', job.trialJobId)));

        // Collect generated trials and imported trials
        const finishedTrialData: string = await this.exportData();
        const importedData: string[] = await this.dataStore.getImportedData();
        let trialData: Record<string, any>[] = JSON.parse(finishedTrialData);
        for (const oneImportedData of importedData) {
            // do not deduplicate
            trialData = trialData.concat(<Record<string, any>[]>JSON.parse(oneImportedData));
        }
        this.trialDataForTuner = JSON.stringify(trialData);

        if (this.experimentProfile.execDuration < this.maxDuration &&
            this.currSubmittedTrialNum < this.maxTrialNum &&
            this.experimentProfile.endTime) {
            delete this.experimentProfile.endTime;
        }
        this.setStatus('RUNNING');

        // TO DO: update database record for resume event
        this.run(dispatcherPromise).catch((err: Error) => {
            this.criticalError(err);
        });
    }

    public getTrialJob(trialJobId: string): Promise<TrialJobInfo> {
        return this.dataStore.getTrialJob(trialJobId);
    }

    public async setClusterMetadata(key: string, value: string): Promise<void> {
        // Hack for supporting v2 config, need refactor
        if (this.trainingService === undefined) {
            this.log.info('Setup training service...');
            switch (key) {
                case 'kubeflow_config': {
                    const kubeflowModule = await import('../training_service/kubernetes/kubeflow/kubeflowTrainingService');
                    this.trainingService = new kubeflowModule.KubeflowTrainingService();
                    break;
                }
                case 'frameworkcontroller_config': {
                    const fcModule = await import('../training_service/kubernetes/frameworkcontroller/frameworkcontrollerTrainingService');
                    this.trainingService = new fcModule.FrameworkControllerTrainingService();
                    break;
                }
                case 'adl_config': {
                    const adlModule = await import('../training_service/kubernetes/adl/adlTrainingService');
                    this.trainingService = new adlModule.AdlTrainingService();
                    break;
                }
                default:
                    throw new Error("Setup training service failed.");
            }
        }
        await this.trainingService.setClusterMetadata(key, value);
    }

    public getClusterMetadata(key: string): Promise<string> {
        return this.trainingService.getClusterMetadata(key);
    }

    public async getTrialJobStatistics(): Promise<TrialJobStatistics[]> {
        return this.dataStore.getTrialJobStatistics();
    }

    private async stopExperiment(): Promise<void> {
        await this.stopExperimentTopHalf();
        await this.stopExperimentBottomHalf();
    }

    private async stopExperimentTopHalf(): Promise<void> {
        this.setStatus('STOPPING');
        this.log.info('Stopping experiment, cleaning up ...');

        if (this.dispatcher === undefined) {
            this.log.error('Tuner has not been setup');
            return;
        }

        this.trainingService.removeTrialJobMetricListener(this.trialJobMetricListener);
        if (this.dispatcherPid > 0) {
            this.dispatcher.sendCommand(TERMINATE);
            // gracefully terminate tuner and assessor here, wait at most 30 seconds.
            for (let i: number = 0; i < 30; i++) {
                if (!await isAlive(this.dispatcherPid)) {
                    break;
                }
                await delay(1000);
            }
            await killPid(this.dispatcherPid);
        }
        this.dispatcher = undefined;
    }

    private async stopExperimentBottomHalf(): Promise<void> {
        try {
            const trialJobList: TrialJobDetail[] = await this.trainingService.listTrialJobs();

            // DON'T try to make it in parallel, the training service may not handle it well.
            // If there is performance concern, consider to support batch cancellation on training service.
            for (const trialJob of trialJobList) {
                if (trialJob.status === 'RUNNING' ||
                    trialJob.status === 'WAITING') {
                    try {
                        this.log.info(`cancelTrialJob: ${trialJob.id}`);
                        await this.trainingService.cancelTrialJob(trialJob.id);
                    } catch (error) {
                        this.log.debug(`ignorable error on canceling trial ${trialJob.id}. ${error}`);
                    }
                }
            }
            await this.trainingService.cleanUp();
        } catch (err) {
            this.log.error(`${err.stack}`);
        }
        if (this.experimentProfile.endTime === undefined) {
            this.setEndtime();
        }
        await this.storeExperimentProfile();
        this.setStatus('STOPPED');
        this.log.info('Experiment stopped.');

        await this.experimentManager.stop();
        await component.get<TensorboardManager>(TensorboardManager).stop();
        await this.dataStore.close();
    }

    public async getMetricData(trialJobId?: string, metricType?: MetricType): Promise<MetricDataRecord[]> {
        return this.dataStore.getMetricData(trialJobId, metricType);
    }

    public async getMetricDataByRange(minSeqId: number, maxSeqId: number): Promise<MetricDataRecord[]> {
        const trialJobs = await this.dataStore.listTrialJobs();
        const targetTrials = trialJobs.filter(trial => (
            // FIXME: can this be undefined?
            trial.sequenceId !== undefined && minSeqId <= trial.sequenceId && trial.sequenceId <= maxSeqId
        ));
        const targetTrialIds = new Set(targetTrials.map(trial => trial.trialJobId));

        const allMetrics = await this.dataStore.getMetricData();
        return allMetrics.filter(metric => targetTrialIds.has(metric.trialJobId));
    }

    public async getLatestMetricData(): Promise<MetricDataRecord[]> {
        // FIXME: this can take a long time
        const allMetrics: MetricDataRecord[] = await this.dataStore.getMetricData();
        const finals: MetricDataRecord[] = [];
        const latestIntermediates: Map<string, MetricDataRecord> = new Map<string, MetricDataRecord>();
        for (const metric of allMetrics) {
            if (metric.type !== 'PERIODICAL') {
                finals.push(metric);
            } else {
                const old: MetricDataRecord | undefined = latestIntermediates.get(metric.trialJobId);
                if (old === undefined || old.sequence <= metric.sequence) {
                    latestIntermediates.set(metric.trialJobId, metric);
                }
            }
        }
        return finals.concat(Array.from(latestIntermediates.values()));
        // FIXME: unit test
    }

    public async getTrialFile(trialJobId: string, fileName: string): Promise<Buffer | string> {
        return this.trainingService.getTrialFile(trialJobId, fileName);
    }

    public getExperimentProfile(): Promise<ExperimentProfile> {
        // TO DO: using Promise.resolve()
        const deferred: Deferred<ExperimentProfile> = new Deferred<ExperimentProfile>();
        deferred.resolve(this.experimentProfile);

        return deferred.promise;
    }

    public getStatus(): NNIManagerStatus {
        return this.status;
    }

    public async listTrialJobs(status?: TrialJobStatus): Promise<TrialJobInfo[]> {
        return this.dataStore.listTrialJobs(status);
    }

    private get maxDuration(): number {
        const value = this.experimentProfile.params.maxExperimentDuration;
        return (value === undefined ? Infinity : toSeconds(value));
    }

    private get maxTrialNum(): number {
        const value = this.experimentProfile.params.maxTrialNumber;
        return (value === undefined ? Infinity : value);
    }

    private get maxTrialDuration(): number {
        const value = this.experimentProfile.params.maxTrialDuration;
        return (value === undefined ? Infinity : toSeconds(value));
    }

    private async initTrainingService(config: ExperimentConfig): Promise<TrainingService> {
        let platform: string;
        if (Array.isArray(config.trainingService)) {
            platform = 'hybrid';
        } else if (config.trainingService.platform) {
            platform = config.trainingService.platform;
        } else {
            platform = (config as any).trainingServicePlatform;
        }
        if (!platform) {
            throw new Error('Cannot detect training service platform');
        }
        const reuseMode = Array.isArray(config.trainingService) || (config.trainingService as any).reuseMode;

        if (reuseMode) {
            const module_ = await import('../training_service/reusable/routerTrainingService');
            return await module_.RouterTrainingService.construct(config);
        } else if (platform === 'local') {
            const module_ = await import('../training_service/local/localTrainingService');
            return new module_.LocalTrainingService(<LocalConfig>config.trainingService);
        } else if (platform === 'kubeflow') {
            const module_ = await import('../training_service/kubernetes/kubeflow/kubeflowTrainingService');
            return new module_.KubeflowTrainingService();
        } else if (platform === 'frameworkcontroller') {
            const module_ = await import('../training_service/kubernetes/frameworkcontroller/frameworkcontrollerTrainingService');
            return new module_.FrameworkControllerTrainingService();
        } else if (platform === 'adl') {
            const module_ = await import('../training_service/kubernetes/adl/adlTrainingService');
            return new module_.AdlTrainingService();
        } else {
            const module_ = await import('../training_service/reusable/routerTrainingService');
            return await module_.RouterTrainingService.construct(config);
        }
    }

    private async setupTuner(command: string, cwd: string | undefined, mode: 'start' | 'resume', dataDirectory: string): Promise<void> {
        if (this.dispatcher !== undefined) {
            return;
        }

        if (getDispatcherPipe() === '_unittest_') {  // FIXME
            this.dispatcher = new DummyDispatcherInterface();
            return;
        }

        const stdio: StdioOptions = ['ignore', process.stdout, process.stderr, 'pipe', 'pipe'];
        let newCwd: string;
        if (cwd === undefined || cwd === '') {
            newCwd = getLogDir();
        } else {
            newCwd = cwd;
        }
        // TO DO: add CUDA_VISIBLE_DEVICES
        const includeIntermediateResultsEnv = !!(this.config.deprecated && this.config.deprecated.includeIntermediateResults);

        const nniEnv = {
            SDK_PROCESS: 'dispatcher',
            NNI_MODE: mode,
            NNI_CHECKPOINT_DIRECTORY: dataDirectory,
            NNI_LOG_DIRECTORY: getLogDir(),
            NNI_LOG_LEVEL: getLogLevel(),
            NNI_INCLUDE_INTERMEDIATE_RESULTS: includeIntermediateResultsEnv,
            NNI_TUNER_COMMAND_CHANNEL: `ws://localhost:${getBasePort()}${getPrefixUrl()}/tuner`,
            CUDA_VISIBLE_DEVICES: toCudaVisibleDevices(this.experimentProfile.params.tunerGpuIndices)
        };
        const newEnv = Object.assign({}, process.env, nniEnv);
        const tunerProc: ChildProcess = getTunerProc(command, stdio, newCwd, newEnv);
        this.dispatcherPid = tunerProc.pid!;
        this.dispatcher = await createDispatcherInterface();

        return;
    }

    private updateTrialConcurrency(trialConcurrency: number): void {
        // we assume trialConcurrency >= 0, which is checked by restserver
        this.trialConcurrencyChange += (trialConcurrency - this.experimentProfile.params.trialConcurrency);
        this.experimentProfile.params.trialConcurrency = trialConcurrency;

        return;
    }

    private updateSearchSpace(searchSpace: object): void {
        if (this.dispatcher === undefined) {
            throw new Error('Error: tuner has not been setup');
        }
        this.log.info(`Updated search space ${searchSpace}`);
        this.dispatcher.sendCommand(UPDATE_SEARCH_SPACE, JSON.stringify(searchSpace));
        this.experimentProfile.params.searchSpace = searchSpace;

        return;
    }

    private async periodicallyUpdateExecDuration(): Promise<void> {
        let count: number = 1;
        while (!['ERROR', 'STOPPING', 'STOPPED'].includes(this.status.status)) {
            await delay(1000 * 1); // 1 seconds
            if (['RUNNING', 'NO_MORE_TRIAL', 'TUNER_NO_MORE_TRIAL'].includes(this.status.status)) {
                this.experimentProfile.execDuration += 1;
                if (count % 10 === 0) {
                    await this.storeExperimentProfile();
                }
            }
            count += 1;
        }
    }

    private async pingDispatcher(): Promise<void> {
        if (this.dispatcher === undefined) {
            throw new Error('Error: tuner has not been setup');
        }
        while (!['ERROR', 'STOPPING', 'STOPPED'].includes(this.status.status)) {
            this.dispatcher.sendCommand(PING);
            await delay(1000 * 5);
        }
    }

    private async stopTrialIfOverMaxDurationLimit(): Promise<void> {
        if(this.maxTrialDuration === Infinity){
            return;
        }

        for (const trialJobId of Array.from(this.trialJobs.keys())) {
            const trialJobDetail: TrialJobDetail | undefined = this.trialJobs.get(trialJobId);
            if(undefined !== trialJobDetail &&
                trialJobDetail.status === 'RUNNING' &&
                trialJobDetail.startTime !== undefined){
                const currentTrialDuration = (new Date().getTime() - trialJobDetail.startTime) / 1000;
                if(currentTrialDuration>this.maxTrialDuration) {
                    const isEarlyStopped = true;
                    await this.trainingService.cancelTrialJob(trialJobId, isEarlyStopped);
                    this.log.info(`Trial job ${trialJobDetail.id} has been canceled because it is over max trial duration.`);
                }
            }
        }
    }

    private async requestTrialJobsStatus(): Promise<number> {
        let finishedTrialJobNum: number = 0;
        if (this.dispatcher === undefined) {
            throw new Error('Error: tuner has not been setup');
        }
        for (const trialJobId of Array.from(this.trialJobs.keys())) {
            const trialJobDetail: TrialJobDetail = await this.trainingService.getTrialJob(trialJobId);
            const oldTrialJobDetail: TrialJobDetail | undefined = this.trialJobs.get(trialJobId);
            if (oldTrialJobDetail !== undefined && oldTrialJobDetail.status !== trialJobDetail.status) {
                this.log.info(`Trial job ${trialJobDetail.id} status changed from ${oldTrialJobDetail.status} to ${trialJobDetail.status}`);
                this.trialJobs.set(trialJobId, Object.assign({}, trialJobDetail));
                await this.dataStore.storeTrialJobEvent(trialJobDetail.status, trialJobDetail.id, undefined, trialJobDetail);
            }
            const newTrialJobDetail: TrialJobDetail | undefined = this.trialJobs.get(trialJobId);
            if (newTrialJobDetail !== undefined) {
                newTrialJobDetail.message = trialJobDetail.message;
            }
            let hyperParams: string | undefined = undefined;
            switch (trialJobDetail.status) {
                case 'SUCCEEDED':
                case 'USER_CANCELED':
                case 'EARLY_STOPPED':
                    this.trialJobs.delete(trialJobId);
                    finishedTrialJobNum++;
                    hyperParams = trialJobDetail.form.hyperParameters.value;
                    this.dispatcher.sendCommand(TRIAL_END, JSON.stringify({
                        trial_job_id: trialJobDetail.id, // eslint-disable-line @typescript-eslint/camelcase
                        event: trialJobDetail.status,
                        hyper_params: hyperParams // eslint-disable-line @typescript-eslint/camelcase
                    }));
                    break;
                case 'FAILED':
                case 'SYS_CANCELED':
                    // In the current version, we do not retry
                    // TO DO: push this job to queue for retry
                    this.trialJobs.delete(trialJobId);
                    finishedTrialJobNum++;
                    hyperParams = trialJobDetail.form.hyperParameters.value;
                    this.dispatcher.sendCommand(TRIAL_END, JSON.stringify({
                        trial_job_id: trialJobDetail.id, // eslint-disable-line @typescript-eslint/camelcase
                        event: trialJobDetail.status,
                        hyper_params: hyperParams // eslint-disable-line @typescript-eslint/camelcase
                    }));
                    break;
                case 'WAITING':
                case 'RUNNING':
                case 'UNKNOWN':
                    // Do nothing
                    break;
                default:
                // TO DO: add warning in log
            }
        }

        return finishedTrialJobNum;
    }

    private async manageTrials(): Promise<void> {
        if (this.dispatcher === undefined) {
            throw new Error('Error: tuner has not been setup');
        }
        let allFinishedTrialJobNum: number = this.currSubmittedTrialNum;
        let waitSubmittedToFinish: number;
        while (!['ERROR', 'STOPPING', 'STOPPED'].includes(this.status.status)) {
            await this.stopTrialIfOverMaxDurationLimit();

            const finishedTrialJobNum: number = await this.requestTrialJobsStatus();
            allFinishedTrialJobNum += finishedTrialJobNum;

            // requestTrialNum is the number of trials that will be requested from tuner.
            // If trialConcurrency does not change, requestTrialNum equals finishedTrialJobNum.
            // If trialConcurrency changes, for example, trialConcurrency increases by 2 (trialConcurrencyChange=2), then
            // requestTrialNum equals 2 + finishedTrialJobNum and trialConcurrencyChange becomes 0.
            // If trialConcurrency changes, for example, trialConcurrency decreases by 4 (trialConcurrencyChange=-4) and
            // finishedTrialJobNum is 2, then requestTrialNum becomes -2. No trial will be requested from tuner,
            // and trialConcurrencyChange becomes -2.
            const requestTrialNum: number = this.trialConcurrencyChange + finishedTrialJobNum;
            if (requestTrialNum >= 0) {
                this.trialConcurrencyChange = 0;
            } else {
                this.trialConcurrencyChange = requestTrialNum;
            }

            // check maxtrialnum and maxduration here
            // NO_MORE_TRIAL is more like a subset of RUNNING, because during RUNNING tuner
            // might tell nnimanager that this is no more trials. In NO_MORE_TRIAL state, the experiment is viewed
            // as still running. DONE could be transfered from RUNNING or NO_MORE_TRIAL.
            assert(this.status.status === 'RUNNING' ||
                this.status.status === 'DONE' ||
                this.status.status === 'NO_MORE_TRIAL' ||
                this.status.status === 'TUNER_NO_MORE_TRIAL', `Actual status: ${this.status.status}`);
            if (this.experimentProfile.execDuration > this.maxDuration ||
                this.currSubmittedTrialNum >= this.maxTrialNum) {
                if (this.status.status !== 'DONE') {
                    this.setStatus('NO_MORE_TRIAL');
                    waitSubmittedToFinish = this.currSubmittedTrialNum;

                    assert(allFinishedTrialJobNum <= waitSubmittedToFinish);
                    if (allFinishedTrialJobNum >= waitSubmittedToFinish) {
                        this.setStatus('DONE');
                        this.setEndtime();
                        await this.storeExperimentProfile();
                        // write this log for travis CI
                        this.log.info('Experiment done.');
                    }
                }
            } else {
                this.requestTrialJobs(requestTrialNum);

                if (this.status.status === 'DONE') {
                    delete this.experimentProfile.endTime;
                    await this.storeExperimentProfile();
                }
                if (this.status.status !== 'TUNER_NO_MORE_TRIAL') {
                    this.setStatus('RUNNING');
                }
                for (let i: number = this.trialJobs.size; i < this.experimentProfile.params.trialConcurrency; i++) {
                    if (this.waitingTrials.length === 0 ||
                        this.currSubmittedTrialNum >= this.maxTrialNum) {
                        break;
                    }
                    const form = this.waitingTrials.shift() as TrialJobApplicationForm;
                    this.currSubmittedTrialNum++;
                    this.log.info('submitTrialJob: form:', form);
                    const trialJobDetail: TrialJobDetail = await this.trainingService.submitTrialJob(form);
                    const Snapshot: TrialJobDetail = Object.assign({}, trialJobDetail);
                    await this.storeExperimentProfile();
                    this.trialJobs.set(trialJobDetail.id, Snapshot);
                    const trialJobDetailSnapshot: TrialJobDetail | undefined = this.trialJobs.get(trialJobDetail.id);
                    if (trialJobDetailSnapshot != undefined) {
                        await this.dataStore.storeTrialJobEvent(
                            trialJobDetailSnapshot.status, trialJobDetailSnapshot.id, form.hyperParameters.value, trialJobDetailSnapshot);
                    } else {
                        assert(false, `undefined trialJobDetail in trialJobs: ${trialJobDetail.id}`);
                    }
                }
            }
            await delay(1000 * 5); // 5 seconds
        }
    }

    private storeExperimentProfile(): Promise<void> {
        this.experimentProfile.revision += 1;

        return this.dataStore.storeExperimentProfile(this.experimentProfile);
    }

    private async run(dispatcherPromise?: Promise<IpcInterface>): Promise<void> {
        if (dispatcherPromise !== undefined) {
            this.dispatcher = await dispatcherPromise;
        }

        assert(this.dispatcher !== undefined);

        this.addEventListeners();

        this.sendInitTunerCommands();

        await Promise.all([
            this.periodicallyUpdateExecDuration(),
            this.pingDispatcher().catch((err: Error) => {
                throw NNIError.FromError(err, 'Dispatcher error: ');
            }),
            this.trainingService.run().catch((err: Error) => {
                throw NNIError.FromError(err, 'Training service error: ');
            }),
            this.manageTrials().catch((err: Error) => {
                throw NNIError.FromError(err, 'Job management error: ');
            })]);
    }

    private addEventListeners(): void {
        this.log.info('Add event listeners');
        // TO DO: cannot run this method more than once in one NNIManager instance
        if (this.dispatcher === undefined) {
            throw new Error('Error: tuner or job maintainer have not been setup');
        }
        this.trainingService.addTrialJobMetricListener(this.trialJobMetricListener);

        this.dispatcher.onCommand((commandType: string, content: string) => {
            this.onTunerCommand(commandType, content).catch((err: Error) => {
                this.criticalError(NNIError.FromError(err, 'Tuner command event error: '));
            });
        });
        this.dispatcher.onError((error: Error) => {
            this.log.error(`Dispatcher error: ${error.message}`);
            this.criticalError(new Error('Dispatcher stream error, tuner may have crashed.'));
        });
    }

    private sendInitTunerCommands(): void {
        if (this.dispatcher === undefined) {
            throw new Error('Dispatcher error: tuner has not been setup');
        }
        this.log.debug(`Send tuner command: INITIALIZE: ${this.experimentProfile.params.searchSpace}`);
        // Tuner need to be initialized with search space before generating any hyper parameters
        this.dispatcher.sendCommand(INITIALIZE, JSON.stringify(this.experimentProfile.params.searchSpace));
    }

    private async onTrialJobMetrics(metric: TrialJobMetric): Promise<void> {
        this.log.debug('NNIManager received trial job metrics:', metric);
        if (this.trialJobs.has(metric.id)) {
            await this.dataStore.storeMetricData(metric.id, metric.data);
            if (this.dispatcher === undefined) {
                throw new Error('Error: tuner has not been setup');
            }
            this.dispatcher.sendCommand(REPORT_METRIC_DATA, metric.data);
        } else {
            this.log.warning('NNIManager received non-existent trial job metrics:', metric);
        }
    }

    private requestTrialJobs(jobNum: number): void {
        if (jobNum < 1) {
            return;
        }
        if (this.dispatcher === undefined) {
            throw new Error('Dispatcher error: tuner has not been setup');
        }
        if (this.config.deprecated && this.config.deprecated.multiThread) {
            // Send multiple requests to ensure multiple hyper parameters are generated in non-blocking way.
            // For a single REQUEST_TRIAL_JOBS request, hyper parameters are generated one by one
            // sequentially.
            for (let i: number = 0; i < jobNum; i++) {
                this.dispatcher.sendCommand(REQUEST_TRIAL_JOBS, '1');
            }
        } else {
            this.dispatcher.sendCommand(REQUEST_TRIAL_JOBS, String(jobNum));
        }
    }

    private async onTunerCommand(commandType: string, content: string): Promise<void> {
        this.log.info(`NNIManager received command from dispatcher: ${commandType}, ${content}`);
        switch (commandType) {
            case INITIALIZED: {
                // Tuner is intialized, search space is set, request tuner to generate hyper parameters
                if (this.trialDataForTuner.length > 0) {
                    if (this.dispatcher === undefined) {
                        throw new Error('Dispatcher error: tuner has not been setup');
                    }
                    this.dispatcher.sendCommand(IMPORT_DATA, this.trialDataForTuner);
                }
                this.requestTrialJobs(this.experimentProfile.params.trialConcurrency);
                break;
            }
            case NEW_TRIAL_JOB: {
                if (this.status.status === 'TUNER_NO_MORE_TRIAL') {
                    this.log.warning('It is not supposed to receive more trials after NO_MORE_TRIAL is set');
                    this.setStatus('RUNNING');
                }
                const trialRequestContent: TrialCommandContent = JSON.parse(content);
                const noneConstraint: PlacementConstraint = {type: 'None', gpus: []};
                const form: TrialJobApplicationForm = {
                    sequenceId: this.experimentProfile.nextSequenceId++,
                    hyperParameters: {
                        value: content,
                        index: 0
                    },
                    placementConstraint: trialRequestContent.placement_constraint? trialRequestContent.placement_constraint : noneConstraint
                };
                this.waitingTrials.push(form);
                break;
            }
            case SEND_TRIAL_JOB_PARAMETER: {
                const tunerCommand: any = JSON.parse(content);
                assert(tunerCommand.parameter_index >= 0);
                assert(tunerCommand.trial_job_id !== undefined);

                const trialJobForm: TrialJobApplicationForm = {
                    sequenceId: -1,  // FIXME: multi-phase tuner should use sequence ID instead of trial job ID
                    hyperParameters: {
                        value: content,
                        index: tunerCommand.parameter_index
                    }
                };
                this.log.info('updateTrialJob: job id:', tunerCommand.trial_job_id, 'form:', trialJobForm);
                await this.trainingService.updateTrialJob(tunerCommand.trial_job_id, trialJobForm);
                if (tunerCommand['parameters'] !== null) {
                    // parameters field is set as empty string if no more hyper parameter can be generated by tuner.
                    await this.dataStore.storeTrialJobEvent(
                        'ADD_HYPERPARAMETER', tunerCommand.trial_job_id, content, undefined);
                }
                break;
            }
            case NO_MORE_TRIAL_JOBS: {
                if (!['ERROR', 'STOPPING', 'STOPPED'].includes(this.status.status)) {
                    this.setStatus('TUNER_NO_MORE_TRIAL');
                }
                break;
            }
            case KILL_TRIAL_JOB: {
                this.log.info('cancelTrialJob:', content);
                await this.trainingService.cancelTrialJob(JSON.parse(content), true);
                break;
            }
            default:
                throw new Error('Error: unsupported command type from tuner');
        }
    }

    private criticalError(err: Error): void {
        this.logError(err);
        console.error(err);
    }

    private logError(err: Error): void {
        if (err.stack !== undefined) {
            this.log.error(err.stack);
        }
        this.status.errors.push(err.message);
        this.setEndtime();
        this.setStatus('ERROR');
    }

    private setStatus(status: ExperimentStatus): void {
        if (status !== this.status.status) {
            this.log.info(`Change NNIManager status from: ${this.status.status} to: ${status}`);
            this.status.status = status;
            this.experimentManager.setExperimentInfo(this.experimentProfile.id, 'status', this.status.status);
        }
    }

    private setEndtime(): void {
        this.experimentProfile.endTime = Date.now();
        this.experimentManager.setExperimentInfo(this.experimentProfile.id, 'endTime', this.experimentProfile.endTime);
    }

    private async createCheckpointDir(): Promise<string> {
        // TODO: test
        const chkpDir: string = getCheckpointDir();
        await mkDirP(chkpDir);
        return chkpDir;
    }

    public async getTrialOutputLocalPath(trialJobId: string): Promise<string> {
        return this.trainingService.getTrialOutputLocalPath(trialJobId);
    }

    public async fetchTrialOutput(trialJobId: string, subpath: string): Promise<void> {
        return this.trainingService.fetchTrialOutput(trialJobId, subpath);
    }
}

export { NNIManager };<|MERGE_RESOLUTION|>--- conflicted
+++ resolved
@@ -16,7 +16,7 @@
 } from '../common/manager';
 import { ExperimentConfig, LocalConfig, toSeconds, toCudaVisibleDevices } from '../common/experimentConfig';
 import { ExperimentManager } from '../common/experimentManager';
-import { getBasePort, getPrefixUrl } from 'common/experimentStartupInfo';
+import { getBasePort } from 'common/experimentStartupInfo';
 import { TensorboardManager } from '../common/tensorboardManager';
 import {
     TrainingService, TrialJobApplicationForm, TrialJobDetail, TrialJobMetric, TrialJobStatus, TrialCommandContent, PlacementConstraint
@@ -26,12 +26,7 @@
     INITIALIZE, INITIALIZED, KILL_TRIAL_JOB, NEW_TRIAL_JOB, NO_MORE_TRIAL_JOBS, PING,
     REPORT_METRIC_DATA, REQUEST_TRIAL_JOBS, SEND_TRIAL_JOB_PARAMETER, TERMINATE, TRIAL_END, UPDATE_SEARCH_SPACE, IMPORT_DATA
 } from './commands';
-<<<<<<< HEAD
 import { createDispatcherInterface, IpcInterface, DummyDispatcherInterface } from './ipcInterface';
-import { RestServer } from '../rest_server';
-=======
-import { createDispatcherInterface, createDispatcherPipeInterface, IpcInterface } from './ipcInterface';
->>>>>>> 05c7d6e9
 
 /**
  * NNIManager which implements Manager interface
@@ -76,16 +71,7 @@
                 this.criticalError(NNIError.FromError(err, 'Job metrics error: '));
             });
         };
-<<<<<<< HEAD
-=======
-
-        const pipe = getDispatcherPipe();
-        if (pipe !== null) {
-            this.dispatcher = createDispatcherPipeInterface(pipe);
-        }
-
         globals.shutdown.register('NniManager', this.stopExperiment.bind(this));
->>>>>>> 05c7d6e9
     }
 
     public updateExperimentProfile(experimentProfile: ExperimentProfile, updateType: ProfileUpdateType): Promise<void> {
@@ -509,7 +495,7 @@
             NNI_LOG_DIRECTORY: getLogDir(),
             NNI_LOG_LEVEL: getLogLevel(),
             NNI_INCLUDE_INTERMEDIATE_RESULTS: includeIntermediateResultsEnv,
-            NNI_TUNER_COMMAND_CHANNEL: `ws://localhost:${getBasePort()}${getPrefixUrl()}/tuner`,
+            NNI_TUNER_COMMAND_CHANNEL: `ws://localhost:${getBasePort()}/tuner`,  // FIXME: url prefix
             CUDA_VISIBLE_DEVICES: toCudaVisibleDevices(this.experimentProfile.params.tunerGpuIndices)
         };
         const newEnv = Object.assign({}, process.env, nniEnv);

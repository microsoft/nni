--- conflicted
+++ resolved
@@ -60,15 +60,8 @@
         'pyyaml',
         'requests',
         'scipy',
-<<<<<<< HEAD
         'schema',
-        'pyhdfs'   
-    ],
-    dependency_links = [
-        'git+https://github.com/hyperopt/hyperopt.git'
-=======
-        'schema'
->>>>>>> cc5372e2
+        'pyhdfs'
     ],
 
     cmdclass={

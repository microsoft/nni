--- conflicted
+++ resolved
@@ -80,16 +80,11 @@
         'psutil',
         'pyyaml',
         'requests',
-<<<<<<< HEAD
         'scipy',
-        'schema'
-        
+        'schema'        
     ],
     dependency_links = [
         'git+https://github.com/hyperopt/hyperopt.git',
-=======
-        'scipy'
->>>>>>> c015421c
     ],
 
     cmdclass={

--- conflicted
+++ resolved
@@ -194,17 +194,11 @@
 
 class Build(build):
     def run(self):
-<<<<<<< HEAD
-        assert release, 'Please set environment variable "NNI_RELEASE=<release_version>"'
-        assert os.path.isfile('nni_node/main.js'), 'Please run "build_ts" before "build"'
-        assert not os.path.islink('nni_node/main.js'), 'This is a development build'
-        _copy_data_files()
-=======
         if not release:
             sys.exit('Please set environment variable "NNI_RELEASE=<release_version>"')
         if os.path.islink('nni_node/main.js'):
             sys.exit('A development build already exists. Please uninstall NNI and run "python3 setup.py clean --all".')
->>>>>>> c66dd456
+        _copy_data_files()
         super().run()
 
 class Develop(develop):

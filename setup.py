--- conflicted
+++ resolved
@@ -35,11 +35,7 @@
 
 setup(
     name = 'nni',
-<<<<<<< HEAD
-    version = '0.3.3',
-=======
     version = '0.3.4',
->>>>>>> 1afae69b
     author = 'Microsoft NNI Team',
     author_email = 'nni@microsoft.com',
     description = 'Neural Network Intelligence project',

--- conflicted
+++ resolved
@@ -80,15 +80,8 @@
         'psutil',
         'pyyaml',
         'requests',
-<<<<<<< HEAD
-        'scipy'
-=======
         'scipy',
         'schema'        
-    ],
-    dependency_links = [
-        'git+https://github.com/hyperopt/hyperopt.git'
->>>>>>> eedf0955
     ],
 
     cmdclass={

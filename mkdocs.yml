site_name: Neural Network Intelligence

nav:
    - Overview: README.md
    - What's New: RELEASE.md
    - Tutorials:
        - QuickStart: QuickStart.md
        - Installation: Installation.md
<<<<<<< HEAD
        - Trials: Trials.md
        - WebUI: WebUI.md
        - Tuners: HowToChooseTuner.md
=======
        - Trial HowTo: howto_1_WriteTrial.md
        - Tuners:
            - Try Builtin Tuners: Tuners.md
            - Customized Tuners: Customize_Tuner.md
            - Customized Advisor: Customize_Advisor.md
        - Assessors:
            - Try Builtin Assessors: Assessors.md
            - Customized Assessors: Customize_Assessor.md
>>>>>>> c008d0c0
        - Training Platform:
            - Remote: RemoteMachineMode.md
            - PAI: PAIMode.md
            - Kubeflow: KubeflowMode.md
    - Examples:
        - MNIST Examples: mnist_examples.md
    - Reference:
        - nnictl: NNICTLDOC.md
        - Configuration: ExperimentConfig.md
        - Search Space: SearchSpaceSpec.md
        - Annotation: AnnotationSpec.md
    - Contribution:
        - Development Setup: SetupNNIDeveloperEnvironment.md
        - Contribution Guide: CONTRIBUTING.md
        - Debug HowTO: HowToDebug.md
theme: readthedocs<|MERGE_RESOLUTION|>--- conflicted
+++ resolved
@@ -6,12 +6,7 @@
     - Tutorials:
         - QuickStart: QuickStart.md
         - Installation: Installation.md
-<<<<<<< HEAD
         - Trials: Trials.md
-        - WebUI: WebUI.md
-        - Tuners: HowToChooseTuner.md
-=======
-        - Trial HowTo: howto_1_WriteTrial.md
         - Tuners:
             - Try Builtin Tuners: Tuners.md
             - Customized Tuners: Customize_Tuner.md
@@ -19,7 +14,6 @@
         - Assessors:
             - Try Builtin Assessors: Assessors.md
             - Customized Assessors: Customize_Assessor.md
->>>>>>> c008d0c0
         - Training Platform:
             - Remote: RemoteMachineMode.md
             - PAI: PAIMode.md

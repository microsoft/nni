--- conflicted
+++ resolved
@@ -53,25 +53,6 @@
     condition: eq(variables['build_docker_image'], 'true')
     displayName: Build and upload docker image
 
-<<<<<<< HEAD
-  # - script: |
-  #     set -e
-  #     cd test
-  #     python3 nni_test/nnitest/generate_ts_config.py \
-  #         --ts pai \
-  #         --pai_reuse false \
-  #         --pai_host https://ne.openpai.org \
-  #         --pai_user $(pai_user) \
-  #         --nni_docker_image nnidev/nni-nightly \
-  #         --pai_storage_config_name confignfs-data \
-  #         --pai_token $(pai_token) \
-  #         --nni_manager_nfs_mount_path $(nni_manager_nfs_mount_path) \
-  #         --container_nfs_mount_path $(container_nfs_mount_path) \
-  #         --nni_manager_ip $(manager_ip) \
-  #         --vc nni
-  #     python3 nni_test/nnitest/run_tests.py --config config/integration_tests.yml --ts pai
-  #   displayName: Integration test
-=======
   - script: |
       set -e
       cd test
@@ -90,7 +71,6 @@
           --debug true
       python3 nni_test/nnitest/run_tests.py --config config/integration_tests.yml --ts pai
     displayName: Integration test
->>>>>>> 76152d40
 
   - script: |
       set -e

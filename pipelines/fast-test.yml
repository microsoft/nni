--- conflicted
+++ resolved
@@ -1,235 +1,6 @@
 # To reduce debug cost, steps are sorted differently on each platform,
 # so that a bug in any module will cause at least one platform to fail quickly.
 
-<<<<<<< HEAD
-jobs:
-- job: ubuntu_latest
-  pool:
-    # FIXME: In ubuntu-20.04 Python interpreter crashed during SMAC UT
-    vmImage: ubuntu-18.04
-
-  # This platform tests lint and doc first.
-
-  steps:
-  - task: UsePythonVersion@0
-    inputs:
-      versionSpec: 3.6
-    displayName: Configure Python version
-
-  - script: |
-      set -e
-      python3 -m pip install --upgrade pip setuptools
-      python3 -m pip install pytest coverage
-      python3 -m pip install pylint flake8
-      echo "##vso[task.setvariable variable=PATH]${HOME}/.local/bin:${PATH}"
-    displayName: Install Python tools
-
-  - script: |
-      python3 setup.py develop
-    displayName: Install NNI
-
-  - script: |
-      set -e
-      cd ts/nni_manager
-      yarn eslint
-      cd ../webui
-      yarn eslint
-    displayName: ESLint
-
-  - script: |
-      set -e
-      sudo apt-get install -y pandoc
-      python3 -m pip install --upgrade pygments
-      python3 -m pip install --upgrade torch>=1.7.0+cpu torchvision>=0.8.1+cpu -f https://download.pytorch.org/whl/torch_stable.html
-      python3 -m pip install --upgrade tensorflow
-      python3 -m pip install --upgrade gym onnx peewee thop graphviz
-      python3 -m pip install sphinx==1.8.3 sphinx-argparse==0.2.5 sphinx-markdown-tables==0.0.9 sphinx-rtd-theme==0.4.2 sphinxcontrib-websupport==1.1.0 recommonmark==0.5.0 nbsphinx
-      sudo apt-get install swig -y
-      python3 -m pip install -e .[SMAC,BOHB]
-    displayName: Install extra dependencies
-
-  - script: |
-      set -e
-      python3 -m pylint --rcfile pylintrc nni
-      python3 -m flake8 nni --count --select=E9,F63,F72,F82 --show-source --statistics
-      EXCLUDES=examples/trials/mnist-nas/*/mnist*.py,examples/trials/nas_cifar10/src/cifar10/general_child.py
-      python3 -m flake8 examples --count --exclude=$EXCLUDES --select=E9,F63,F72,F82 --show-source --statistics
-    displayName: pylint and flake8
-
-  - script: |
-      cd docs/en_US
-      sphinx-build -M html . _build -W --keep-going -T
-    displayName: Check Sphinx documentation
-
-  - script: |
-      cd test
-      python3 -m pytest ut --ignore=ut/sdk/test_pruners.py --ignore=ut/sdk/test_compressor_tf.py
-      python3 -m pytest ut/sdk/test_pruners.py
-      python3 -m pytest ut/sdk/test_compressor_tf.py
-    displayName: Python unit test
-
-  - script: |
-      set -e
-      cd ts/nni_manager
-      yarn test
-      cd ../nasui
-      CI=true yarn test
-    displayName: TypeScript unit test
-
-  - script: |
-      cd test
-      python3 nni_test/nnitest/run_tests.py --config config/pr_tests.yml
-    displayName: Simple integration test
-
-
-- job: ubuntu_legacy
-  pool:
-    vmImage: ubuntu-18.04
-
-  # This platform runs integration test first.
-
-  steps:
-  - task: UsePythonVersion@0
-    inputs:
-      versionSpec: 3.6
-    displayName: Configure Python version
-
-  - script: |
-      set -e
-      python -m pip install --upgrade pip setuptools
-      python -m pip install pytest coverage
-      echo "##vso[task.setvariable variable=PATH]${HOME}/.local/bin:${PATH}"
-    displayName: Install Python tools
-
-  - script: |
-      python setup.py develop
-    displayName: Install NNI
-
-  - script: |
-      set -e
-      pip install torch==1.6.0+cpu torchvision==0.7.0+cpu -f https://download.pytorch.org/whl/torch_stable.html
-      python -m pip install tensorflow==1.15.4
-      python -m pip install keras==2.1.6
-      python -m pip install gym onnx peewee
-      sudo apt-get install swig -y
-      python -m pip install -e .[SMAC,BOHB]
-    displayName: Install extra dependencies
-
-  - script: |
-      cd test
-      python nni_test/nnitest/run_tests.py --config config/pr_tests.yml
-    displayName: Simple integration test
-
-  - script: |
-      cd test
-      python -m pytest ut
-    displayName: Python unit test
-
-  - script: |
-      set -e
-      cd ts/nni_manager
-      yarn test
-      cd ../nasui
-      CI=true yarn test
-    displayName: TypeScript unit test
-
-
-- job: macos
-  pool:
-    vmImage: macOS-10.15
-
-  # This platform runs TypeScript unit test first.
-
-  steps:
-  - task: UsePythonVersion@0
-    inputs:
-      versionSpec: 3.8
-    displayName: Configure Python version
-
-  - script: |
-      set -e
-      echo "##vso[task.setvariable variable=PATH]${PATH}:${HOME}/.local/bin"
-      python -m pip install --upgrade pip setuptools wheel
-      python -m pip install pytest coverage
-    displayName: Install Python tools
-
-  - script: |
-      python setup.py develop
-    displayName: Install NNI
-
-  - script: |
-      set -e
-      export CI=true
-      (cd ts/nni_manager && yarn test)
-      (cd ts/nasui && yarn test)
-    displayName: TypeScript unit test
-
-  - script: |
-      set -e
-      # pytorch Mac binary does not support CUDA, default is cpu version
-      python -m pip install torchvision==0.6.0 torch==1.5.0
-      python -m pip install tensorflow==2.3.1
-      brew install swig@3
-      rm -f /usr/local/bin/swig
-      ln -s /usr/local/opt/swig\@3/bin/swig /usr/local/bin/swig
-      python -m pip install -e .[SMAC]
-    displayName: Install extra dependencies
-
-  - script: |
-      cd test
-      python -m pytest ut
-    displayName: Python unit test
-
-  - script: |
-      cd test
-      python nni_test/nnitest/run_tests.py --config config/pr_tests.yml
-    displayName: Simple integration test
-
-
-# FIXME: Windows UT is still under debugging
-
-- job: windows
-  pool:
-    vmImage: windows-2019
-
-  # This platform runs Python unit test first.
-
-  steps:
-  - task: UsePythonVersion@0
-    inputs:
-      versionSpec: 3.8
-    displayName: Configure Python version
-
-  - script: |
-      python -m pip install --upgrade pip setuptools
-      python -m pip install pytest coverage
-    displayName: Install Python tools
-
-  - script: |
-      python setup.py develop --no-user
-    displayName: Install NNI
-
-  - script: |
-      python -m pip install scikit-learn==0.23.2
-      python -m pip install torch==1.5.0+cpu torchvision==0.6.0+cpu -f https://download.pytorch.org/whl/torch_stable.html
-      python -m pip install tensorflow==2.3.1
-    displayName: Install extra dependencies
-
-  - script: |
-      cd test
-      python -m pytest ut
-    displayName: Python unit test
-
-  - script: |
-      cd ts/nni_manager
-      yarn test
-    displayName: TypeScript unit test
-
-  - script: |
-      cd test
-      python nni_test/nnitest/run_tests.py --config config/pr_tests.yml
-    displayName: Simple integration test
-=======
 stages:
 - stage: lint
   jobs:
@@ -649,7 +420,6 @@
         cd test
         python nni_test/nnitest/run_tests.py --config config/pr_tests.yml
       displayName: Simple integration test
->>>>>>> 26f47727
 
 
 trigger:

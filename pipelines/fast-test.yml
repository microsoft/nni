--- conflicted
+++ resolved
@@ -2,116 +2,6 @@
 # so that a bug in any module will cause at least one platform to fail quickly.
 
 stages:
-<<<<<<< HEAD
-- stage: lint
-  jobs:
-  - job: docs
-    pool:
-      vmImage: ubuntu-latest
-    variables:
-      PIP_CACHE_DIR: $(Pipeline.Workspace)/.pip
-    steps:
-    - task: UsePythonVersion@0
-      inputs:
-        versionSpec: 3.9
-      displayName: Configure Python version
-    - script: |
-        sudo apt-get install -y pandoc
-        sudo apt-get remove swig -y
-        sudo apt-get install swig3.0 -y
-        sudo ln -s /usr/bin/swig3.0 /usr/bin/swig
-      displayName: Install apt packages
-    - task: Cache@2
-      inputs:
-        key: 'python | "$(Agent.OS)" | dependencies/*.txt'
-        restoreKeys: | 
-          python | "$(Agent.OS)"
-          python
-        path: $(PIP_CACHE_DIR)
-      displayName: Cache pip packages
-    - script: |
-        set -e
-        python -m pip install -U -r dependencies/setup.txt
-        python -m pip install -r dependencies/develop.txt
-        python -m pip install -r dependencies/required.txt
-        python -m pip install -r dependencies/recommended.txt
-        python -m pip install -r dependencies/required_extra.txt
-      displayName: Install requirements
-    - script: |
-        cd docs/en_US
-        sphinx-build -M html . _build -W --keep-going -T
-      displayName: Sphinx  # TODO: rstcheck
-
-  - job: python
-    pool:
-      vmImage: ubuntu-latest
-    variables:
-      PIP_CACHE_DIR: $(Pipeline.Workspace)/.pip
-    steps:
-    - task: UsePythonVersion@0
-      inputs:
-        versionSpec: 3.9
-      displayName: Configure Python version
-    - script: |
-        sudo apt-get remove swig -y
-        sudo apt-get install swig3.0 -y
-        sudo ln -s /usr/bin/swig3.0 /usr/bin/swig
-      displayName: Install apt packages
-    - task: Cache@2
-      inputs:
-        key: 'python | "$(Agent.OS)" | dependencies/*.txt'
-        restoreKeys: | 
-          python | "$(Agent.OS)"
-          python
-        path: $(PIP_CACHE_DIR)
-      displayName: Cache pip packages
-    - script: |
-        set -e
-        python -m pip install -U -r dependencies/setup.txt
-        python -m pip install -r dependencies/develop.txt
-        python -m pip install -r dependencies/required.txt
-        python -m pip install -r dependencies/recommended.txt
-        python -m pip install -r dependencies/required_extra.txt
-      displayName: Install requirements
-    - script: python -m pylint --rcfile pylintrc nni
-      displayName: pylint
-    - script: |
-        set -e
-        python -m flake8 nni --count --select=E9,F63,F72,F82 --show-source --statistics
-        EXCLUDES=examples/trials/mnist-nas/*/mnist*.py,examples/trials/nas_cifar10/src/cifar10/general_child.py
-        python -m flake8 examples --count --exclude=$EXCLUDES --select=E9,F63,F72,F82 --show-source --statistics
-      displayName: flake8
-
-  - job: typescript
-    pool:
-      vmImage: ubuntu-latest
-    variables:
-      YARN_CACHE_FOLDER: $(Pipeline.Workspace)/.yarn
-    steps:
-    - task: NodeTool@0
-      inputs:
-        versionSpec: 16.3.0
-      displayName: Configure Node.js version
-    - task: Cache@2
-      inputs:
-        key: 'yarn | "$(Agent.OS)" | ts/**/yarn.lock, !**/node_modules/**'
-        restoreKeys: |
-          yarn | "$(Agent.OS)"
-        path: $(YARN_CACHE_FOLDER)
-      displayName: Cache yarn packages
-    - script: |
-        set -e
-        cd ts/nni_manager
-        yarn
-        yarn eslint
-      displayName: ESLint (NNI Manager)
-    - script: |
-        set -e
-        cd ts/webui
-        yarn
-        yarn eslint
-      displayName: ESLint (WebUI)
-=======
 # - stage: lint
 #   jobs:
 #   - job: docs
@@ -220,7 +110,6 @@
 #         yarn
 #         yarn eslint
 #       displayName: ESLint (WebUI)
->>>>>>> b68b1fe2
 
 
 - stage: test

# To reduce debug cost, steps are sorted differently on each platform,
# so that a bug in any module will cause at least one platform to fail quickly.

jobs:
- job: ubuntu_latest
  pool:
    # FIXME: In ubuntu-20.04 Python interpreter crashed during SMAC UT
    vmImage: ubuntu-18.04

  # This platform tests lint and doc first.

  steps:
  - task: UsePythonVersion@0
    inputs:
      versionSpec: 3.6
    displayName: Configure Python version

  - script: |
      set -e
      python3 -m pip install --upgrade pip setuptools
      python3 -m pip install pytest==6.1.0 coverage
      python3 -m pip install pylint flake8
      echo "##vso[task.setvariable variable=PATH]${HOME}/.local/bin:${PATH}"
    displayName: Install Python tools

  - script: |
      python3 setup.py develop
    displayName: Install NNI

  - script: |
      set -e
      cd ts/nni_manager
      yarn eslint
      cd ../webui
      yarn eslint
    displayName: ESLint

  - script: |
      set -e
      sudo apt-get install -y pandoc
      python3 -m pip install --upgrade pygments
      python3 -m pip install --upgrade torch>=1.7.0+cpu torchvision>=0.8.1+cpu -f https://download.pytorch.org/whl/torch_stable.html
<<<<<<< HEAD
      python3 -m pip install --upgrade tensorflow==2.3.0
      python3 -m pip install --upgrade gym onnx peewee thop
=======
      python3 -m pip install --upgrade tensorflow
      python3 -m pip install --upgrade gym onnx peewee thop graphviz
>>>>>>> 05534f37
      python3 -m pip install sphinx==1.8.3 sphinx-argparse==0.2.5 sphinx-markdown-tables==0.0.9 sphinx-rtd-theme==0.4.2 sphinxcontrib-websupport==1.1.0 recommonmark==0.5.0 nbsphinx
      sudo apt-get install swig -y
      python3 -m pip install -e .[SMAC,BOHB]
    displayName: Install extra dependencies

  - script: |
      set -e
      python3 -m pylint --rcfile pylintrc nni
      python3 -m flake8 nni --count --select=E9,F63,F72,F82 --show-source --statistics
      EXCLUDES=examples/trials/mnist-nas/*/mnist*.py,examples/trials/nas_cifar10/src/cifar10/general_child.py
      python3 -m flake8 examples --count --exclude=$EXCLUDES --select=E9,F63,F72,F82 --show-source --statistics
    displayName: pylint and flake8

  - script: |
      cd docs/en_US
      sphinx-build -M html . _build -W --keep-going -T
    displayName: Check Sphinx documentation

  - script: |
      cd test
      python3 -m pytest ut
    displayName: Python unit test

  - script: |
      set -e
      cd ts/nni_manager
      yarn test
      cd ../nasui
      CI=true yarn test
    displayName: TypeScript unit test

  - script: |
      cd test
      python3 nni_test/nnitest/run_tests.py --config config/pr_tests.yml
    displayName: Simple integration test


- job: ubuntu_legacy
  pool:
    vmImage: ubuntu-18.04

  # This platform runs integration test first.

  steps:
  - task: UsePythonVersion@0
    inputs:
      versionSpec: 3.6
    displayName: Configure Python version

  - script: |
      set -e
      python -m pip install --upgrade pip setuptools
      python -m pip install pytest coverage
      echo "##vso[task.setvariable variable=PATH]${HOME}/.local/bin:${PATH}"
    displayName: Install Python tools

  - script: |
      python setup.py develop
    displayName: Install NNI

  - script: |
      set -e
      python -m pip install torch==1.5.0+cpu torchvision==0.6.0+cpu -f https://download.pytorch.org/whl/torch_stable.html
      python -m pip install tensorflow==1.15.4
      python -m pip install keras==2.1.6
      python -m pip install gym onnx peewee
      sudo apt-get install swig -y
      python -m pip install -e .[SMAC,BOHB]
    displayName: Install extra dependencies

  - script: |
      cd test
      python nni_test/nnitest/run_tests.py --config config/pr_tests.yml
    displayName: Simple integration test

  - script: |
      cd test
      python -m pytest ut
    displayName: Python unit test

  - script: |
      set -e
      cd ts/nni_manager
      yarn test
      cd ../nasui
      CI=true yarn test
    displayName: TypeScript unit test


- job: macos
  pool:
    vmImage: macOS-10.15

  # This platform runs TypeScript unit test first.

  steps:
  - task: UsePythonVersion@0
    inputs:
      versionSpec: 3.8
    displayName: Configure Python version

  - script: |
      set -e
      echo "##vso[task.setvariable variable=PATH]${PATH}:${HOME}/.local/bin"
      python -m pip install --upgrade pip setuptools wheel
      python -m pip install pytest coverage
    displayName: Install Python tools

  - script: |
      python setup.py develop
    displayName: Install NNI

  - script: |
      set -e
      export CI=true
      (cd ts/nni_manager && yarn test)
      (cd ts/nasui && yarn test)
    displayName: TypeScript unit test

  - script: |
      set -e
      # pytorch Mac binary does not support CUDA, default is cpu version
      python -m pip install torchvision==0.6.0 torch==1.5.0
      python -m pip install tensorflow==2.3.1
      brew install swig@3
      rm -f /usr/local/bin/swig
      ln -s /usr/local/opt/swig\@3/bin/swig /usr/local/bin/swig
      python -m pip install -e .[SMAC]
    displayName: Install extra dependencies

  - script: |
      cd test
      python -m pytest ut
    displayName: Python unit test

  - script: |
      cd test
      python nni_test/nnitest/run_tests.py --config config/pr_tests.yml
    displayName: Simple integration test


# FIXME: Windows UT is still under debugging

- job: windows
  pool:
    vmImage: windows-2019

  # This platform runs Python unit test first.

  steps:
  - task: UsePythonVersion@0
    inputs:
      versionSpec: 3.8
    displayName: Configure Python version

  - script: |
      python -m pip install --upgrade pip setuptools
      python -m pip install pytest coverage
    displayName: Install Python tools

  - script: |
      python setup.py develop --no-user
    displayName: Install NNI

  - script: |
      python -m pip install scikit-learn==0.23.2
      python -m pip install torch==1.5.0+cpu torchvision==0.6.0+cpu -f https://download.pytorch.org/whl/torch_stable.html
      python -m pip install tensorflow==2.3.1
    displayName: Install extra dependencies

  - script: |
      cd test
      python -m pytest ut
    displayName: Python unit test

  - script: |
      cd ts/nni_manager
      yarn test
    displayName: TypeScript unit test

  - script: |
      cd test
      python nni_test/nnitest/run_tests.py --config config/pr_tests.yml
    displayName: Simple integration test


trigger:
  branches:
    exclude: [ l10n_master ]<|MERGE_RESOLUTION|>--- conflicted
+++ resolved
@@ -40,13 +40,8 @@
       sudo apt-get install -y pandoc
       python3 -m pip install --upgrade pygments
       python3 -m pip install --upgrade torch>=1.7.0+cpu torchvision>=0.8.1+cpu -f https://download.pytorch.org/whl/torch_stable.html
-<<<<<<< HEAD
       python3 -m pip install --upgrade tensorflow==2.3.0
-      python3 -m pip install --upgrade gym onnx peewee thop
-=======
-      python3 -m pip install --upgrade tensorflow
       python3 -m pip install --upgrade gym onnx peewee thop graphviz
->>>>>>> 05534f37
       python3 -m pip install sphinx==1.8.3 sphinx-argparse==0.2.5 sphinx-markdown-tables==0.0.9 sphinx-rtd-theme==0.4.2 sphinxcontrib-websupport==1.1.0 recommonmark==0.5.0 nbsphinx
       sudo apt-get install swig -y
       python3 -m pip install -e .[SMAC,BOHB]

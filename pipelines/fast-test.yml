trigger:
  branches:
    exclude: [ l10n_master ]

stages:
- stage: lint
  jobs:
  - job: docs
    pool:
      vmImage: ubuntu-latest
    steps:
    - template: templates/install-dependencies.yml
      parameters:
        platform: ubuntu-latest

    - script: |
        sudo apt-get install -y pandoc
      displayName: Install pandoc

    - script: |
        cd docs
        python tools/chineselink.py check
      displayName: Translation up-to-date

    - script: |
        cd docs/en_US
        sphinx-build -M html . _build -W --keep-going -T
      displayName: Sphinx  # TODO: rstcheck

  - job: python
    pool:
      vmImage: ubuntu-latest
    steps:
    - template: templates/install-dependencies.yml
      parameters:
        platform: ubuntu-latest

    - script: |
        # pylint requires newer typing extension. Override requirements in tensorflow
        python -m pip install "typing-extensions>=3.10"
      displayName: Resolve dependency version

    - script: |
        python -m pylint --rcfile pylintrc nni
      displayName: pylint

    - script: |
        set -e
        python -m flake8 nni --count --select=E9,F63,F72,F82 --show-source --statistics
        EXCLUDES=examples/trials/mnist-nas/*/mnist*.py,examples/trials/nas_cifar10/src/cifar10/general_child.py
        python -m flake8 examples --count --exclude=$EXCLUDES --select=E9,F63,F72,F82 --show-source --statistics
      displayName: flake8

  - job: typescript
    pool:
      vmImage: ubuntu-latest
    steps:
<<<<<<< HEAD
    - task: NodeTool@0
      inputs:
        versionSpec: 16.13.2
      displayName: Configure Node.js version
    - task: Cache@2
      inputs:
        key: 'yarn | "$(Agent.OS)" | ts/**/yarn.lock, !**/node_modules/**'
        restoreKeys: |
          yarn | "$(Agent.OS)"
        path: $(YARN_CACHE_FOLDER)
      displayName: Cache yarn packages
=======
    - template: templates/install-dependencies.yml
      parameters:
        platform: ubuntu-latest

>>>>>>> efd0e40e
    - script: |
        set -e
        yarn --cwd ts/nni_manager
        yarn --cwd ts/nni_manager eslint
      displayName: ESLint (NNI Manager)

    - script: |
        set -e
        yarn --cwd ts/webui
        yarn --cwd ts/webui eslint
      displayName: ESLint (WebUI)
    - script: |
        yarn --cwd ts/webui tsc
      displayName: Type Check (WebUI)


  # To reduce debug cost, steps are sorted differently on each platform,
  # so that a bug in any module will cause at least one platform to fail quickly.
- stage: test
  jobs:
  - job: ubuntu_latest
    pool:
      vmImage: ubuntu-latest

    steps:
<<<<<<< HEAD
    - task: UsePythonVersion@0
      inputs:
        versionSpec: 3.9
      displayName: Configure Python version

    - task: NodeTool@0
      inputs:
        versionSpec: 16.13.2
      displayName: Configure Node.js version

    - script: |
        sudo apt-get install -y pandoc
        sudo apt-get remove swig -y
        sudo apt-get install swig3.0 -y
        sudo ln -s /usr/bin/swig3.0 /usr/bin/swig
      displayName: Install apt packages

    - task: Cache@2
      inputs:
        key: 'python | "$(Agent.OS)" | latest | dependencies/*.txt'
        restoreKeys: | 
          python | "$(Agent.OS)"
          python
        path: $(PIP_CACHE_DIR)
      displayName: Cache pip packages

    - task: Cache@2
      inputs:
        key: 'yarn | "$(Agent.OS)" | latest | ts/**/yarn.lock, !**/node_modules/**'
        restoreKeys: |
          yarn | "$(Agent.OS)"
        path: $(YARN_CACHE_FOLDER)
      displayName: Cache yarn packages

    - script: |
        set -e
        python -m pip install -U -r dependencies/setup.txt
        python -m pip install -r dependencies/develop.txt
        echo "##vso[task.setvariable variable=PATH]${HOME}/.local/bin:${PATH}"
      displayName: Install Python tools
=======
    - template: templates/install-dependencies.yml
      parameters:
        platform: ubuntu-latest
>>>>>>> efd0e40e

    - script: |
        python setup.py develop
        echo "##vso[task.setvariable variable=PATH]${HOME}/.local/bin:${PATH}"
      displayName: Install NNI

    - script: |
        set -e
        mkdir -p coverage
        cd test
        python -m pytest ut --cov-config=.coveragerc \
          --ignore=ut/compression/v1/test_pruners.py \
          --ignore=ut/compression/v1/test_compressor_tf.py \
          --ignore=ut/compression/v1/test_compressor_torch.py \
          --ignore=ut/compression/v1/test_model_speedup.py
        python -m pytest ut/compression/v1/test_pruners.py --cov-config=.coveragerc --cov-append
        python -m pytest ut/compression/v1/test_compressor_tf.py --cov-config=.coveragerc --cov-append
        python -m pytest ut/compression/v1/test_compressor_torch.py --cov-config=.coveragerc --cov-append
        python -m pytest ut/compression/v1/test_model_speedup.py --cov-config=.coveragerc --cov-append
        cp coverage.xml ../coverage/python.xml
      displayName: Python unit test

    - script: |
        yarn --cwd ts/nni_manager test
        cp ts/nni_manager/coverage/cobertura-coverage.xml coverage/typescript.xml
      displayName: TypeScript unit test

    - task: PublishTestResults@2
      condition: succeededOrFailed()
      inputs:
        testResultsFiles: '$(System.DefaultWorkingDirectory)/**/test-*.xml'
        testRunTitle: 'Publish test results for Python $(python.version)'
      displayName: Publish test results

    - task: PublishCodeCoverageResults@1
      inputs:
        codeCoverageTool: Cobertura
        summaryFileLocation: coverage/*
      displayName: Publish code coverage results

    - script: |
        cd test
        python nni_test/nnitest/run_tests.py --config config/pr_tests.yml
      displayName: Simple integration test

  - job: ubuntu_legacy
    pool:
      vmImage: ubuntu-18.04

    steps:
<<<<<<< HEAD
    - task: UsePythonVersion@0
      inputs:
        versionSpec: 3.7
      displayName: Configure Python version

    - task: NodeTool@0
      inputs:
        versionSpec: 16.13.2
      displayName: Configure Node.js version

    - script: |
        sudo apt-get install -y pandoc
        sudo apt-get remove swig -y
        sudo apt-get install swig3.0 -y
        sudo ln -s /usr/bin/swig3.0 /usr/bin/swig
      displayName: Install apt packages

    - task: Cache@2
      inputs:
        key: 'python | "$(Agent.OS)" | legacy | dependencies/*.txt'
        restoreKeys: | 
          python | "$(Agent.OS)"
          python
        path: $(PIP_CACHE_DIR)
      displayName: Cache pip packages

    - task: Cache@2
      inputs:
        key: 'yarn | "$(Agent.OS)" | legacy | ts/**/yarn.lock, !**/node_modules/**'
        restoreKeys: |
          yarn | "$(Agent.OS)"
        path: $(YARN_CACHE_FOLDER)
      displayName: Cache yarn packages

    - script: |
        set -e
        cd dependencies
        python -m pip install -U -r setup.txt
        # FIXME: Version resolving is a complete mess. Now it works magically.
        python -m pip install numpy==1.21.5
        python -m pip install -r develop.txt
        python -m pip install -r required.txt
        python -m pip install -r required_extra.txt
        python -m pip install -r recommended_legacy.txt
        python -m pip install numpy==1.21.5
        python -m pip install pytorch-lightning==1.5.9
        echo "##vso[task.setvariable variable=PATH]${HOME}/.local/bin:${PATH}"
      displayName: Install Python dependencies
=======
    - template: templates/install-dependencies.yml
      parameters:
        platform: ubuntu-legacy
>>>>>>> efd0e40e

    - script: |
        python setup.py develop
        echo "##vso[task.setvariable variable=PATH]${HOME}/.local/bin:${PATH}"
      displayName: Install NNI

    - script: |
        cd test
        python nni_test/nnitest/run_tests.py --config config/pr_tests.yml
      displayName: Simple integration test

    - script: |
        cd test
        python -m pytest ut --ignore=ut/retiarii/test_convert_basic.py \
          --ignore=ut/retiarii/test_convert_operators.py \
          --ignore=ut/retiarii/test_convert_pytorch.py
      displayName: Python unit test

    - script: |
        yarn --cwd ts/nni_manager test
      displayName: TypeScript unit test

  - job: windows
    pool:
      vmImage: windows-latest

    steps:
<<<<<<< HEAD
    - task: UsePythonVersion@0
      inputs:
        versionSpec: 3.9
      displayName: Configure Python version

    - task: NodeTool@0
      inputs:
        versionSpec: 16.13.2
      displayName: Configure Node.js version

    - script: |
        brew install swig@3
        rm -f /usr/local/bin/swig
        ln -s /usr/local/opt/swig\@3/bin/swig /usr/local/bin/swig
      displayName: Install brew packages

    - task: Cache@2
      inputs:
        key: 'python | "$(Agent.OS)" | dependencies/*.txt'
        restoreKeys: | 
          python | "$(Agent.OS)"
          python
        path: $(PIP_CACHE_DIR)
      displayName: Cache pip packages

    - task: Cache@2
      inputs:
        key: 'yarn | "$(Agent.OS)" | ts/**/yarn.lock, !**/node_modules/**'
        restoreKeys: |
          yarn | "$(Agent.OS)"
        path: $(YARN_CACHE_FOLDER)
      displayName: Cache yarn packages

    - script: |
        set -e
        python -m pip install -U -r dependencies/setup.txt
        python -m pip install -r dependencies/develop.txt
        echo "##vso[task.setvariable variable=PATH]${PATH}:${HOME}/.local/bin"
      displayName: Install Python tools
=======
    - template: templates/install-dependencies.yml
      parameters:
        platform: windows
>>>>>>> efd0e40e

    - script: |
        python setup.py develop --no-user
      displayName: Install NNI

    - script: |
        cd test
        python -m pytest ut
      displayName: Python unit test

    - script: |
        yarn --cwd ts/nni_manager test
      displayName: TypeScript unit test

    - script: |
        cd test
        python nni_test/nnitest/run_tests.py --config config/pr_tests.yml
      displayName: Simple integration test

  - job: macos
    pool:
      vmImage: macOS-latest

    steps:
<<<<<<< HEAD
    - task: UsePythonVersion@0
      inputs:
        versionSpec: 3.9
      displayName: Configure Python version

    - task: NodeTool@0
      inputs:
        versionSpec: 16.13.2
      displayName: Configure Node.js version

    - task: Cache@2
      inputs:
        key: 'python | "$(Agent.OS)" | dependencies/*.txt'
        restoreKeys: | 
          python | "$(Agent.OS)"
          python
        path: $(PIP_CACHE_DIR)
      displayName: Cache pip packages

    - task: Cache@2
      inputs:
        key: 'yarn | "$(Agent.OS)" | ts/**/yarn.lock, !**/node_modules/**'
        restoreKeys: |
          yarn | "$(Agent.OS)"
        path: $(YARN_CACHE_FOLDER)
      displayName: Cache yarn packages
=======
    - template: templates/install-dependencies.yml
      parameters:
        platform: macos
>>>>>>> efd0e40e

    - script: |
        python setup.py develop
        echo "##vso[task.setvariable variable=PATH]${HOME}/.local/bin:${PATH}"
      displayName: Install NNI

    - script: |
        CI=true yarn --cwd ts/nni_manager test --exclude test/core/nnimanager.test.ts
      displayName: TypeScript unit test

    - script: |
        cd test
        python -m pytest ut
      displayName: Python unit test

    - script: |
        cd test
        python nni_test/nnitest/run_tests.py --config config/pr_tests.yml
      displayName: Simple integration test<|MERGE_RESOLUTION|>--- conflicted
+++ resolved
@@ -55,24 +55,10 @@
     pool:
       vmImage: ubuntu-latest
     steps:
-<<<<<<< HEAD
-    - task: NodeTool@0
-      inputs:
-        versionSpec: 16.13.2
-      displayName: Configure Node.js version
-    - task: Cache@2
-      inputs:
-        key: 'yarn | "$(Agent.OS)" | ts/**/yarn.lock, !**/node_modules/**'
-        restoreKeys: |
-          yarn | "$(Agent.OS)"
-        path: $(YARN_CACHE_FOLDER)
-      displayName: Cache yarn packages
-=======
-    - template: templates/install-dependencies.yml
-      parameters:
-        platform: ubuntu-latest
-
->>>>>>> efd0e40e
+    - template: templates/install-dependencies.yml
+      parameters:
+        platform: ubuntu-latest
+
     - script: |
         set -e
         yarn --cwd ts/nni_manager
@@ -84,6 +70,7 @@
         yarn --cwd ts/webui
         yarn --cwd ts/webui eslint
       displayName: ESLint (WebUI)
+
     - script: |
         yarn --cwd ts/webui tsc
       displayName: Type Check (WebUI)
@@ -98,52 +85,9 @@
       vmImage: ubuntu-latest
 
     steps:
-<<<<<<< HEAD
-    - task: UsePythonVersion@0
-      inputs:
-        versionSpec: 3.9
-      displayName: Configure Python version
-
-    - task: NodeTool@0
-      inputs:
-        versionSpec: 16.13.2
-      displayName: Configure Node.js version
-
-    - script: |
-        sudo apt-get install -y pandoc
-        sudo apt-get remove swig -y
-        sudo apt-get install swig3.0 -y
-        sudo ln -s /usr/bin/swig3.0 /usr/bin/swig
-      displayName: Install apt packages
-
-    - task: Cache@2
-      inputs:
-        key: 'python | "$(Agent.OS)" | latest | dependencies/*.txt'
-        restoreKeys: | 
-          python | "$(Agent.OS)"
-          python
-        path: $(PIP_CACHE_DIR)
-      displayName: Cache pip packages
-
-    - task: Cache@2
-      inputs:
-        key: 'yarn | "$(Agent.OS)" | latest | ts/**/yarn.lock, !**/node_modules/**'
-        restoreKeys: |
-          yarn | "$(Agent.OS)"
-        path: $(YARN_CACHE_FOLDER)
-      displayName: Cache yarn packages
-
-    - script: |
-        set -e
-        python -m pip install -U -r dependencies/setup.txt
-        python -m pip install -r dependencies/develop.txt
-        echo "##vso[task.setvariable variable=PATH]${HOME}/.local/bin:${PATH}"
-      displayName: Install Python tools
-=======
-    - template: templates/install-dependencies.yml
-      parameters:
-        platform: ubuntu-latest
->>>>>>> efd0e40e
+    - template: templates/install-dependencies.yml
+      parameters:
+        platform: ubuntu-latest
 
     - script: |
         python setup.py develop
@@ -194,60 +138,9 @@
       vmImage: ubuntu-18.04
 
     steps:
-<<<<<<< HEAD
-    - task: UsePythonVersion@0
-      inputs:
-        versionSpec: 3.7
-      displayName: Configure Python version
-
-    - task: NodeTool@0
-      inputs:
-        versionSpec: 16.13.2
-      displayName: Configure Node.js version
-
-    - script: |
-        sudo apt-get install -y pandoc
-        sudo apt-get remove swig -y
-        sudo apt-get install swig3.0 -y
-        sudo ln -s /usr/bin/swig3.0 /usr/bin/swig
-      displayName: Install apt packages
-
-    - task: Cache@2
-      inputs:
-        key: 'python | "$(Agent.OS)" | legacy | dependencies/*.txt'
-        restoreKeys: | 
-          python | "$(Agent.OS)"
-          python
-        path: $(PIP_CACHE_DIR)
-      displayName: Cache pip packages
-
-    - task: Cache@2
-      inputs:
-        key: 'yarn | "$(Agent.OS)" | legacy | ts/**/yarn.lock, !**/node_modules/**'
-        restoreKeys: |
-          yarn | "$(Agent.OS)"
-        path: $(YARN_CACHE_FOLDER)
-      displayName: Cache yarn packages
-
-    - script: |
-        set -e
-        cd dependencies
-        python -m pip install -U -r setup.txt
-        # FIXME: Version resolving is a complete mess. Now it works magically.
-        python -m pip install numpy==1.21.5
-        python -m pip install -r develop.txt
-        python -m pip install -r required.txt
-        python -m pip install -r required_extra.txt
-        python -m pip install -r recommended_legacy.txt
-        python -m pip install numpy==1.21.5
-        python -m pip install pytorch-lightning==1.5.9
-        echo "##vso[task.setvariable variable=PATH]${HOME}/.local/bin:${PATH}"
-      displayName: Install Python dependencies
-=======
     - template: templates/install-dependencies.yml
       parameters:
         platform: ubuntu-legacy
->>>>>>> efd0e40e
 
     - script: |
         python setup.py develop
@@ -275,51 +168,9 @@
       vmImage: windows-latest
 
     steps:
-<<<<<<< HEAD
-    - task: UsePythonVersion@0
-      inputs:
-        versionSpec: 3.9
-      displayName: Configure Python version
-
-    - task: NodeTool@0
-      inputs:
-        versionSpec: 16.13.2
-      displayName: Configure Node.js version
-
-    - script: |
-        brew install swig@3
-        rm -f /usr/local/bin/swig
-        ln -s /usr/local/opt/swig\@3/bin/swig /usr/local/bin/swig
-      displayName: Install brew packages
-
-    - task: Cache@2
-      inputs:
-        key: 'python | "$(Agent.OS)" | dependencies/*.txt'
-        restoreKeys: | 
-          python | "$(Agent.OS)"
-          python
-        path: $(PIP_CACHE_DIR)
-      displayName: Cache pip packages
-
-    - task: Cache@2
-      inputs:
-        key: 'yarn | "$(Agent.OS)" | ts/**/yarn.lock, !**/node_modules/**'
-        restoreKeys: |
-          yarn | "$(Agent.OS)"
-        path: $(YARN_CACHE_FOLDER)
-      displayName: Cache yarn packages
-
-    - script: |
-        set -e
-        python -m pip install -U -r dependencies/setup.txt
-        python -m pip install -r dependencies/develop.txt
-        echo "##vso[task.setvariable variable=PATH]${PATH}:${HOME}/.local/bin"
-      displayName: Install Python tools
-=======
     - template: templates/install-dependencies.yml
       parameters:
         platform: windows
->>>>>>> efd0e40e
 
     - script: |
         python setup.py develop --no-user
@@ -344,38 +195,9 @@
       vmImage: macOS-latest
 
     steps:
-<<<<<<< HEAD
-    - task: UsePythonVersion@0
-      inputs:
-        versionSpec: 3.9
-      displayName: Configure Python version
-
-    - task: NodeTool@0
-      inputs:
-        versionSpec: 16.13.2
-      displayName: Configure Node.js version
-
-    - task: Cache@2
-      inputs:
-        key: 'python | "$(Agent.OS)" | dependencies/*.txt'
-        restoreKeys: | 
-          python | "$(Agent.OS)"
-          python
-        path: $(PIP_CACHE_DIR)
-      displayName: Cache pip packages
-
-    - task: Cache@2
-      inputs:
-        key: 'yarn | "$(Agent.OS)" | ts/**/yarn.lock, !**/node_modules/**'
-        restoreKeys: |
-          yarn | "$(Agent.OS)"
-        path: $(YARN_CACHE_FOLDER)
-      displayName: Cache yarn packages
-=======
     - template: templates/install-dependencies.yml
       parameters:
         platform: macos
->>>>>>> efd0e40e
 
     - script: |
         python setup.py develop

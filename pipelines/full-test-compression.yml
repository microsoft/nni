trigger: none

schedules:
- cron: 0 18 * * *
  branches:
    include: [ master ]
  always: true

variables:
  filter.modified.globs: 'examples/model_compress/**,nni/algorithms/compression/**,nni/compression/**,pipelines/full-test-compression.yml,test/algo/compression/**'
  filter.prbody.heading: '#### Test Options'
  filter.prbody.optionIndex: 3

stages:
- stage: filter
  jobs:
  - job: check
    pool:
      vmImage: ubuntu-latest
    steps:
    - template: templates/stage-filter.yml

- stage: test
  # dependencies.$(StageName).outputs['$(JobName).$(TaskName).$(VariableName)']
  condition: and(succeeded(), ne(dependencies.filter.outputs['check.execution.skipsubsequent'], 'true'))
  jobs:
  - job: linux
    pool: nni-it-1es-11
    timeoutInMinutes: 60

    steps:
    - template: templates/check-gpu-status.yml

    - template: templates/install-dependencies.yml
      parameters:
        platform: ubuntu-latest-gpu
        python_env: venv

    - template: templates/install-nni.yml

    - template: templates/download-test-data.yml

    - script: |
        cd test/algo
        rm -rf ../mmdetection
        git clone https://github.com/open-mmlab/mmdetection.git ../mmdetection
        python -m pytest compression
<<<<<<< HEAD
        rm -rf ../mmdetection
      displayName: Compression unit test

    - script: |
        cd test
        source scripts/model_compression.sh
      displayName: Model compression test
=======
      displayName: Compression unit test
>>>>>>> 7f1495c8
<|MERGE_RESOLUTION|>--- conflicted
+++ resolved
@@ -45,14 +45,5 @@
         rm -rf ../mmdetection
         git clone https://github.com/open-mmlab/mmdetection.git ../mmdetection
         python -m pytest compression
-<<<<<<< HEAD
         rm -rf ../mmdetection
-      displayName: Compression unit test
-
-    - script: |
-        cd test
-        source scripts/model_compression.sh
-      displayName: Model compression test
-=======
-      displayName: Compression unit test
->>>>>>> 7f1495c8
+      displayName: Compression unit test
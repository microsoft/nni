trigger: none
pr: none
schedules:
- cron: 0 16 * * *
  branches:
    include: [ master ]

jobs:
- job: local_windows
  pool: NNI CI WINDOWS2
  timeoutInMinutes: 120

  steps:
  - script: |
      python -m pip install --upgrade pip setuptools wheel
      python -m pip install pytest
    displayName: Install Python tools

  - script: |
      python -m pip uninstall nni --yes
      set NNI_RELEASE=999.0
      python setup.py build_ts
      python setup.py bdist_wheel -p win_amd64
      python -m pip install dist/nni-999.0-py3-none-win_amd64.whl[PPOTuner]
    displayName: Install NNI

  - script: |
      python -m pip install scikit-learn==0.24.1
      python -m pip install keras==2.1.6
      python -m pip install torch==1.6.0 torchvision==0.7.0 -f https://download.pytorch.org/whl/torch_stable.html
      python -m pip install 'pytorch-lightning>=1.1.1'
      python -m pip install tensorflow==2.3.1 tensorflow-estimator==2.3.0
<<<<<<< HEAD
      python -m pip install pybnn
=======
      python -m pip install tianshou>=0.4.1 gym
>>>>>>> c05a9228
    displayName: Install extra dependencies

  # Need del later
  - script: |
      set -e
      python interim_vision_patch.py
    displayName: Vision MNIST Patch

  - script: |
      cd examples/tuners/customized_tuner
      python setup.py develop --user
      nnictl algo register --meta meta_file.yml
    displayName: Install example customized tuner

  - script: |
      cd test
      python -m pytest ut
      echo "TODO: TypeScript UT"
    displayName: Unit test
    continueOnError: true

  - script: |
      cd test
      python nni_test/nnitest/run_tests.py --config config/integration_tests.yml --ts local
    displayName: Integration test<|MERGE_RESOLUTION|>--- conflicted
+++ resolved
@@ -30,11 +30,8 @@
       python -m pip install torch==1.6.0 torchvision==0.7.0 -f https://download.pytorch.org/whl/torch_stable.html
       python -m pip install 'pytorch-lightning>=1.1.1'
       python -m pip install tensorflow==2.3.1 tensorflow-estimator==2.3.0
-<<<<<<< HEAD
       python -m pip install pybnn
-=======
       python -m pip install tianshou>=0.4.1 gym
->>>>>>> c05a9228
     displayName: Install extra dependencies
 
   # Need del later
